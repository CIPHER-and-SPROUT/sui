--- conflicted
+++ resolved
@@ -24,11 +24,8 @@
 ed25519-dalek = "1.0.1"
 scopeguard = "1.1.0"
 clap = { version = "3.1.8", features = ["derive"] }
-<<<<<<< HEAD
 bincode = "1.3.3"
-=======
 fdlimit = "0.2.1"
->>>>>>> a2300704
 
 sui-adapter = { path = "../sui_programmability/adapter" }
 sui-framework = { path = "../sui_programmability/framework" }
