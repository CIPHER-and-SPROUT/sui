--- conflicted
+++ resolved
@@ -532,64 +532,6 @@
     assert_eq!(created_obj.owner, sender);
     assert_eq!(created_obj.id(), created_object_id);
     assert_eq!(created_obj.version(), OBJECT_START_VERSION);
-<<<<<<< HEAD
-
-    // Check that gas is properly deducted.
-    // If the number changes, we want to verify that the change is intended.
-    let gas_cost = 54;
-    let gas_payment_object = authority_state
-        .get_object(&gas_payment_object_id)
-        .await
-        .unwrap()
-        .unwrap();
-    check_gas_object(
-        &gas_payment_object,
-        GAS_VALUE_FOR_TESTING - gas_cost,
-        gas_seq.increment(),
-    )
-}
-
-// Test the case when the gas budget provided is less than minimum requirement during move call.
-// Note that the case where gas is insufficient to execute move bytecode is tested
-// separately in the adapter tests.
-#[tokio::test]
-async fn test_handle_move_transaction_insufficient_budget() {
-    let (sender, sender_key) = get_key_pair();
-    let gas_payment_object_id = ObjectID::random();
-    let gas_payment_object = Object::with_id_owner_for_testing(gas_payment_object_id, sender);
-    let gas_payment_object_ref = gas_payment_object.compute_object_reference();
-    // find the function Object::create and call it to create a new object
-    let genesis_package_objects = genesis::clone_genesis_packages();
-    let package_object_ref =
-        get_genesis_package_by_module(&genesis_package_objects, "ObjectBasics");
-
-    let authority_state = init_state_with_objects(vec![gas_payment_object]).await;
-
-    let function = ident_str!("create").to_owned();
-    let data = TransactionData::new_move_call(
-        sender,
-        package_object_ref,
-        ident_str!("ObjectBasics").to_owned(),
-        function,
-        Vec::new(),
-        gas_payment_object_ref,
-        Vec::new(),
-        vec![],
-        vec![
-            16u64.to_le_bytes().to_vec(),
-            bcs::to_bytes(&AccountAddress::from(sender)).unwrap(),
-        ],
-        9,
-    );
-    let signature = Signature::new(&data, &sender_key);
-    let transaction = Transaction::new(data, signature);
-    let response = authority_state
-        .handle_transaction(transaction.clone())
-        .await
-        .unwrap_err();
-    assert!(matches!(response, SuiError::InsufficientGas { .. }));
-=======
->>>>>>> 2e10bbc2
 }
 
 #[tokio::test]
@@ -791,59 +733,6 @@
 }
 
 #[tokio::test]
-<<<<<<< HEAD
-async fn test_handle_confirmation_transaction_gas() {
-    let run_test_with_gas = |gas: u64| async move {
-        let (sender, sender_key) = get_key_pair();
-        let recipient = dbg_addr(2);
-        let object_id = ObjectID::random();
-        let authority_state = init_state_with_ids(vec![(sender, object_id)]).await;
-        let object = authority_state
-            .get_object(&object_id)
-            .await
-            .unwrap()
-            .unwrap();
-
-        // Create a gas object with balance.
-        let gas_object_id = ObjectID::random();
-        let gas_object = Object::with_id_owner_gas_for_testing(
-            gas_object_id,
-            SequenceNumber::new(),
-            sender,
-            gas,
-        );
-
-        let gas_object_ref = gas_object.compute_object_reference();
-        authority_state.insert_genesis_object(gas_object).await;
-
-        let certified_transfer_transaction = init_certified_transfer_transaction(
-            sender,
-            &sender_key,
-            recipient,
-            object.compute_object_reference(),
-            gas_object_ref,
-            &authority_state,
-        );
-
-        authority_state
-            .handle_confirmation_transaction(ConfirmationTransaction::new(
-                certified_transfer_transaction.clone(),
-            ))
-            .await
-    };
-    let result = run_test_with_gas(1000).await;
-    assert!(matches!(
-        result.unwrap_err(),
-        SuiError::InsufficientGas { .. }
-    ));
-    // This will execute sufccessfully.
-    let result = run_test_with_gas(10000).await;
-    result.unwrap();
-}
-
-#[tokio::test]
-=======
->>>>>>> 2e10bbc2
 async fn test_handle_confirmation_transaction_ok() {
     let (sender, sender_key) = get_key_pair();
     let recipient = dbg_addr(2);
