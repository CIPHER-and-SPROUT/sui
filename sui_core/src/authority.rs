--- conflicted
+++ resolved
@@ -145,16 +145,8 @@
             return Ok(transaction_info);
         }
 
-<<<<<<< HEAD
         let all_objects: Vec<_> = self.check_locks_and_gas(&transaction).await?;
-        let owned_objects = transaction_input_checker::filter_owned_objects(all_objects);
-=======
-        let all_objects: Vec<_> = self
-            .check_locks_and_gas(&transaction)
-            .instrument(tracing::trace_span!("tx_check_locks"))
-            .await?;
         let owned_objects = transaction_input_checker::filter_owned_objects(&all_objects);
->>>>>>> 72e0279a
 
         let signed_transaction = SignedTransaction::new(transaction, self.name, &*self.secret);
 
@@ -280,33 +272,6 @@
             "Read inputs for transaction from DB"
         );
 
-<<<<<<< HEAD
-        let mut transaction_dependencies: BTreeSet<_> = objects_by_kind
-            .iter()
-            .map(|(_, object)| object.previous_transaction)
-            .collect();
-
-        // Insert into the certificates map
-        let mut tx_ctx = TxContext::new(&transaction.sender_address(), &transaction_digest);
-
-        let gas_object_id = transaction.gas_payment_object_ref().0;
-        let mut temporary_store =
-            AuthorityTemporaryStore::new(self._database.clone(), &objects_by_kind, tx_ctx.digest());
-        let status = tracing::debug_span!("tx_execute").in_scope(|| {
-            execution_engine::execute_transaction(
-                &mut temporary_store,
-                transaction.clone(),
-                objects_by_kind,
-                &mut tx_ctx,
-                &self.move_vm,
-                self._native_functions.clone(),
-            )
-        })?;
-        debug!(
-            gas_used = status.gas_used(),
-            "Finished execution of transaction with status {:?}", status
-        );
-=======
         let mut temporary_store = AuthorityTemporaryStore::new(
             self._database.clone(),
             &objects_by_kind,
@@ -321,16 +286,9 @@
             &self._native_functions,
         )?;
         let signed_effects = effects.to_sign_effects(&self.name, &*self.secret);
->>>>>>> 72e0279a
 
         // Update the database in an atomic manner
-<<<<<<< HEAD
-
-        self.update_state(temporary_store, certificate, signed_effects)
-            .await // Returns the OrderInfoResponse
-=======
         self.update_state(temporary_store, &certificate, &signed_effects)
-            .instrument(tracing::debug_span!("db_update_state"))
             .await?;
 
         Ok(TransactionInfoResponse {
@@ -338,7 +296,6 @@
             certified_transaction: Some(certificate),
             signed_effects: Some(signed_effects),
         })
->>>>>>> 72e0279a
     }
 
     /// Process certificates coming from the consensus. It is crucial that this function is only
