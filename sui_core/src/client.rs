// Copyright (c) 2021, Facebook, Inc. and its affiliates
// Copyright (c) 2022, Mysten Labs, Inc.
// SPDX-License-Identifier: Apache-2.0

use crate::{authority_aggregator::AuthorityAggregator, authority_client::AuthorityAPI};
use async_trait::async_trait;
use futures::future;
use itertools::Itertools;
use move_core_types::identifier::Identifier;
use move_core_types::language_storage::TypeTag;
use sui_framework::build_move_package_to_bytes;
use sui_types::crypto::Signature;
use sui_types::{
    base_types::*, coin, committee::Committee, error::SuiError, fp_ensure, gas_coin, messages::*,
    object::ObjectRead, SUI_FRAMEWORK_ADDRESS,
};
use typed_store::rocks::open_cf;
use typed_store::Map;

use std::path::{Path, PathBuf};
use std::time::Duration;
use std::{
    collections::{BTreeMap, BTreeSet, HashSet},
    pin::Pin,
};

use self::client_responses::{MergeCoinResponse, SplitCoinResponse};

/// a Trait object for `signature::Signer` that is:
/// - Pin, i.e. confined to one place in memory (we don't want to copy private keys).
/// - Sync, i.e. can be safely shared between threads.
///
/// Typically instantiated with Box::pin(keypair) where keypair is a `KeyPair`
///
pub type StableSyncSigner = Pin<Box<dyn signature::Signer<Signature> + Send + Sync>>;

pub mod client_responses;
pub mod client_store;

pub type AsyncResult<'a, T, E> = future::BoxFuture<'a, Result<T, E>>;

pub struct ClientAddressManager<A> {
    committee: Committee,
    authority_clients: BTreeMap<AuthorityName, A>,
    authorities: AuthorityAggregator<A>,
    store: client_store::ClientAddressManagerStore,
    address_states: BTreeMap<SuiAddress, ClientState<A>>,
}
impl<A> ClientAddressManager<A>
where
    A: AuthorityAPI + Send + Sync + 'static + Clone,
{
    /// Create a new manager which stores its managed addresses at `path`
    pub fn new(
        path: PathBuf,
        committee: Committee,
        authority_clients: BTreeMap<AuthorityName, A>,
    ) -> Self {
        Self {
            store: client_store::ClientAddressManagerStore::open(path),
            authority_clients: authority_clients.clone(),
            authorities: AuthorityAggregator::new(committee.clone(), authority_clients),
            address_states: BTreeMap::new(),
            committee,
        }
    }

    /// Get (if exists) or create a new managed address state
    pub fn get_or_create_state_mut(
        &mut self,
        address: SuiAddress,
        secret: StableSyncSigner,
    ) -> Result<&mut ClientState<A>, SuiError> {
        #[allow(clippy::map_entry)]
        // the fallible store creation complicates the use of the entry API
        if !self.address_states.contains_key(&address) {
            // Load the records if available
            let single_store = match self.store.get_managed_address(address)? {
                Some(store) => store,
                None => self.store.manage_new_address(address)?,
            };
            self.address_states.insert(
                address,
                ClientState::new_for_manager(
                    address,
                    secret,
                    self.committee.clone(),
                    self.authority_clients.clone(),
                    single_store,
                ),
            );
        }
        // unwrap-safe as we just populated the entry
        Ok(self.address_states.get_mut(&address).unwrap())
    }

    /// Get all the states
    pub fn get_managed_address_states(&self) -> &BTreeMap<SuiAddress, ClientState<A>> {
        &self.address_states
    }

    /// Get the object info
    pub async fn get_object_info(&self, object_id: ObjectID) -> Result<ObjectRead, anyhow::Error> {
        self.authorities.get_object_info_execute(object_id).await
    }

    /// Get the current owner of the given object
    pub async fn get_object_owner(&self, object_id: ObjectID) -> Result<SuiAddress, anyhow::Error> {
        let obj_read = self.authorities.get_object_info_execute(object_id).await?;
        Ok(obj_read.object()?.owner)
    }
}

pub struct ClientState<A> {
    /// Our Sui address.
    address: SuiAddress,
    /// Our signature key.
    secret: StableSyncSigner,
    /// Authority entry point.
    authorities: AuthorityAggregator<A>,
    /// Persistent store for client
    store: client_store::ClientSingleAddressStore,
}

// Operations are considered successful when they successfully reach a quorum of authorities.
#[async_trait]
pub trait Client {
    /// Send object to a FastX account.
    async fn transfer_object(
        &mut self,
        object_id: ObjectID,
        gas_payment: ObjectID,
        recipient: SuiAddress,
    ) -> Result<(CertifiedOrder, OrderEffects), anyhow::Error>;

    /// Try to complete all pending orders once. Return if any fails
    async fn try_complete_pending_orders(&mut self) -> Result<(), SuiError>;

    /// Synchronise client state with a random authorities, updates all object_ids and certificates, request only goes out to one authority.
    /// this method doesn't guarantee data correctness, client will have to handle potential byzantine authority
    async fn sync_client_state(&mut self) -> Result<(), anyhow::Error>;

    /// Call move functions in the module in the given package, with args supplied
    async fn move_call(
        &mut self,
        package_object_ref: ObjectRef,
        module: Identifier,
        function: Identifier,
        type_arguments: Vec<TypeTag>,
        gas_object_ref: ObjectRef,
        object_arguments: Vec<ObjectRef>,
        pure_arguments: Vec<Vec<u8>>,
        gas_budget: u64,
    ) -> Result<(CertifiedOrder, OrderEffects), anyhow::Error>;

    /// Publish Move modules
    async fn publish(
        &mut self,
        package_source_files_path: String,
        gas_object_ref: ObjectRef,
        gas_budget: u64,
    ) -> Result<(CertifiedOrder, OrderEffects), anyhow::Error>;

    /// Split the coin object (identified by `coin_object_ref`) into
    /// multiple new coins. The amount of each new coin is specified in
    /// `split_amounts`. Remaining balance is kept in the original
    /// coin object.
    /// Note that the order of the new coins in SplitCoinResponse will
    /// not be the same as the order of `split_amounts`.
    async fn split_coin(
        &mut self,
        coin_object_ref: ObjectRef,
        split_amounts: Vec<u64>,
        gas_payment: ObjectRef,
        gas_budget: u64,
    ) -> Result<SplitCoinResponse, anyhow::Error>;

    /// Merge the `coin_to_merge` coin object into `primary_coin`.
    /// After this merge, the balance of `primary_coin` will become the
    /// sum of the two, while `coin_to_merge` will be deleted.
    ///
    /// Returns a pair:
    ///  (update primary coin object reference, updated gas payment object reference)
    ///
    /// TODO: Support merging a vector of coins.
    async fn merge_coins(
        &mut self,
        primary_coin: ObjectRef,
        coin_to_merge: ObjectRef,
        gas_payment: ObjectRef,
        gas_budget: u64,
    ) -> Result<MergeCoinResponse, anyhow::Error>;

    /// Get the object information
    /// TODO: move this out to AddressManager
    async fn get_object_info(&self, object_id: ObjectID) -> Result<ObjectRead, anyhow::Error>;

    /// Get all object we own.
    fn get_owned_objects(&self) -> Vec<ObjectID>;

    async fn download_owned_objects_not_in_db(&self) -> Result<BTreeSet<ObjectRef>, SuiError>;
}

impl<A> ClientState<A> {
    /// It is recommended that one call sync and download_owned_objects
    /// right after constructor to fetch missing info form authorities
    /// TODO: client should manage multiple addresses instead of each addr having DBs
    /// https://github.com/MystenLabs/fastnft/issues/332
    #[cfg(test)]
    pub fn new(
        path: PathBuf,
        address: SuiAddress,
        secret: StableSyncSigner,
        committee: Committee,
        authority_clients: BTreeMap<AuthorityName, A>,
    ) -> Self {
        ClientState {
            address,
            secret,
            authorities: AuthorityAggregator::new(committee, authority_clients),
            store: client_store::ClientSingleAddressStore::new(path),
        }
    }

    pub fn new_for_manager(
        address: SuiAddress,
        secret: StableSyncSigner,
        committee: Committee,
        authority_clients: BTreeMap<AuthorityName, A>,
        store: client_store::ClientSingleAddressStore,
    ) -> Self {
        ClientState {
            address,
            secret,
            authorities: AuthorityAggregator::new(committee, authority_clients),
            store,
        }
    }

    pub fn address(&self) -> SuiAddress {
        self.address
    }

    pub fn next_sequence_number(&self, object_id: &ObjectID) -> Result<SequenceNumber, SuiError> {
        if self.store.object_sequence_numbers.contains_key(object_id)? {
            Ok(self
                .store
                .object_sequence_numbers
                .get(object_id)?
                .expect("Unable to get sequence number"))
        } else {
            Err(SuiError::ObjectNotFound {
                object_id: *object_id,
            })
        }
    }
    pub fn object_ref(&self, object_id: ObjectID) -> Result<ObjectRef, SuiError> {
        self.store
            .object_refs
            .get(&object_id)?
            .ok_or(SuiError::ObjectNotFound { object_id })
    }

    pub fn object_refs(&self) -> impl Iterator<Item = (ObjectID, ObjectRef)> + '_ {
        self.store.object_refs.iter()
    }

    /// Need to remove unwraps. Found this tricky due to iterator requirements of downloader and not being able to exit from closure to top fn
    /// https://github.com/MystenLabs/fastnft/issues/307
    pub fn certificates(&self, object_id: &ObjectID) -> impl Iterator<Item = CertifiedOrder> + '_ {
        self.store
            .object_certs
            .get(object_id)
            .unwrap()
            .into_iter()
            .flat_map(|cert_digests| {
                self.store
                    .certificates
                    .multi_get(&cert_digests[..])
                    .unwrap()
                    .into_iter()
                    .flatten()
            })
    }

    pub fn all_certificates(
        &self,
    ) -> impl Iterator<Item = (TransactionDigest, CertifiedOrder)> + '_ {
        self.store.certificates.iter()
    }

    pub fn insert_object_info(
        &mut self,
        object_ref: &ObjectRef,
        parent_tx_digest: &TransactionDigest,
    ) -> Result<(), SuiError> {
        let (object_id, seq, _) = object_ref;
        let mut tx_digests = self.store.object_certs.get(object_id)?.unwrap_or_default();
        tx_digests.push(*parent_tx_digest);

        // Multi table atomic insert using batches
        let batch = self
            .store
            .object_sequence_numbers
            .batch()
            .insert_batch(
                &self.store.object_sequence_numbers,
                std::iter::once((object_id, seq)),
            )?
            .insert_batch(
                &self.store.object_certs,
                std::iter::once((object_id, &tx_digests.to_vec())),
            )?
            .insert_batch(
                &self.store.object_refs,
                std::iter::once((object_id, object_ref)),
            )?;
        // Execute atomic write of opers
        batch.write()?;
        Ok(())
    }

    pub fn remove_object_info(&mut self, object_id: &ObjectID) -> Result<(), SuiError> {
        // Multi table atomic delete using batches
        let batch = self
            .store
            .object_sequence_numbers
            .batch()
            .delete_batch(
                &self.store.object_sequence_numbers,
                std::iter::once(object_id),
            )?
            .delete_batch(&self.store.object_certs, std::iter::once(object_id))?
            .delete_batch(&self.store.object_refs, std::iter::once(object_id))?;
        // Execute atomic write of opers
        batch.write()?;
        Ok(())
    }

    #[cfg(test)]
    pub fn store(&self) -> &client_store::ClientSingleAddressStore {
        &self.store
    }

    #[cfg(test)]
    pub fn secret(&self) -> &dyn signature::Signer<Signature> {
        &*self.secret
    }
}

impl<A> ClientState<A>
where
    A: AuthorityAPI + Send + Sync + 'static + Clone,
{
    #[cfg(test)]
    pub fn authorities(&self) -> &AuthorityAggregator<A> {
        &self.authorities
    }

    pub async fn get_framework_object_ref(&mut self) -> Result<ObjectRef, anyhow::Error> {
        let info = self
            .get_object_info(ObjectID::from(SUI_FRAMEWORK_ADDRESS))
            .await?;
        Ok(info.reference()?)
    }

    async fn execute_transaction_inner(
        &mut self,
        order: &Order,
    ) -> Result<(CertifiedOrder, OrderEffects), anyhow::Error> {
        let (new_certificate, effects) = self.authorities.execute_transaction(order).await?;

        // Update local data using new order response.
        self.update_objects_from_order_info(new_certificate.clone(), effects.clone())
            .await?;

        Ok((new_certificate, effects))
    }

    /// Execute (or retry) an order and execute the Confirmation Order.
    /// Update local object states using newly created certificate and ObjectInfoResponse from the Confirmation step.
    /// This functions locks all the input objects if possible, and unlocks at the end of confirmation or if an error occurs
    /// TODO: define other situations where we can unlock objects after authority error
    /// https://github.com/MystenLabs/fastnft/issues/346
    async fn execute_transaction(
        &mut self,
        order: Order,
    ) -> Result<(CertifiedOrder, OrderEffects), anyhow::Error> {
        for object_kind in &order.input_objects() {
            let object_id = object_kind.object_id();
            let next_sequence_number = self.next_sequence_number(&object_id).unwrap_or_default();
            fp_ensure!(
                object_kind.version() >= next_sequence_number,
                SuiError::UnexpectedSequenceNumber {
                    object_id,
                    expected_sequence: next_sequence_number,
                }
                .into()
            );
        }
        // Lock the objects in this order
        self.lock_pending_order_objects(&order)?;

        // We can escape this function without unlocking. This could be dangerous
        let result = self.execute_transaction_inner(&order).await;

        // How do we handle errors on authority which lock objects?
        // Currently VM crash can keep objects locked, but we would like to avoid this.
        // TODO: https://github.com/MystenLabs/fastnft/issues/349
        // https://github.com/MystenLabs/fastnft/issues/211
        // https://github.com/MystenLabs/fastnft/issues/346

        self.unlock_pending_order_objects(&order)?;
        result
    }

    /// This function verifies that the objects in the specfied order are locked by the given order
    /// We use this to ensure that an order can indeed unclock or lock certain objects in order
    /// This means either exactly all the objects are owned by this order, or by no order
    /// The caller has to explicitly find which objects are locked
    /// TODO: always return true for immutable objects https://github.com/MystenLabs/fastnft/issues/305
    fn can_lock_or_unlock(&self, order: &Order) -> Result<bool, SuiError> {
        let iter_matches = self.store.pending_orders.multi_get(
            &order
                .input_objects()
                .iter()
                .map(|q| q.object_id())
                .collect_vec(),
        )?;
        if iter_matches.into_iter().any(|match_for_order| {
            matches!(match_for_order,
                // If we find any order that isn't the given order, we cannot proceed
                Some(o) if o != *order)
        }) {
            return Ok(false);
        }
        // All the objects are either owned by this order or by no order
        Ok(true)
    }

    /// Locks the objects for the given order
    /// It is important to check that the object is not locked before locking again
    /// One should call can_lock_or_unlock before locking as this overwites the previous lock
    /// If the object is already locked, ensure it is unlocked by calling unlock_pending_order_objects
    /// Client runs sequentially right now so access to this is safe
    /// Double-locking can cause equivocation. TODO: https://github.com/MystenLabs/fastnft/issues/335
    pub fn lock_pending_order_objects(&self, order: &Order) -> Result<(), SuiError> {
        if !self.can_lock_or_unlock(order)? {
            return Err(SuiError::ConcurrentTransactionError);
        }
        self.store
            .pending_orders
            .multi_insert(
                order
                    .input_objects()
                    .iter()
                    .map(|e| (e.object_id(), order.clone())),
            )
            .map_err(|e| e.into())
    }
    /// Unlocks the objects for the given order
    /// Unlocking an already unlocked object, is a no-op and does not Err
    fn unlock_pending_order_objects(&self, order: &Order) -> Result<(), SuiError> {
        if !self.can_lock_or_unlock(order)? {
            return Err(SuiError::ConcurrentTransactionError);
        }
        self.store
            .pending_orders
            .multi_remove(order.input_objects().iter().map(|e| e.object_id()))
            .map_err(|e| e.into())
    }

    async fn update_objects_from_order_info(
        &mut self,
        cert: CertifiedOrder,
        effects: OrderEffects,
    ) -> Result<(CertifiedOrder, OrderEffects), SuiError> {
        // The cert should be included in the response
        let parent_tx_digest = cert.order.digest();
        self.store.certificates.insert(&parent_tx_digest, &cert)?;

        let mut objs_to_download = Vec::new();

        for &(object_ref, owner) in effects.mutated_and_created() {
            let (object_id, seq, _) = object_ref;
            let old_seq = self
                .store
                .object_sequence_numbers
                .get(&object_id)?
                .unwrap_or_default();
            // only update if data is new
            if old_seq < seq {
                if owner == self.address {
                    self.insert_object_info(&object_ref, &parent_tx_digest)?;
                    objs_to_download.push(object_ref);
                } else {
                    self.remove_object_info(&object_id)?;
                }
            } else if old_seq == seq && owner == self.address {
                // ObjectRef can be 1 version behind because it's only updated after confirmation.
                self.store.object_refs.insert(&object_id, &object_ref)?;
            }
        }

        // TODO: decide what to do with failed object downloads
        // https://github.com/MystenLabs/fastnft/issues/331
        let _failed = self.download_objects_not_in_db(objs_to_download).await?;

        for (object_id, seq, _) in &effects.deleted {
            let old_seq = self
                .store
                .object_sequence_numbers
                .get(object_id)?
                .unwrap_or_default();
            if old_seq < *seq {
                self.remove_object_info(object_id)?;
            }
        }
        Ok((cert, effects))
    }

    /// Fetch the objects for the given list of ObjectRefs, which do not already exist in the db.
    /// How it works: this function finds all object refs that are not in the DB
    /// then it downloads them by calling download_objects_from_all_authorities.
    /// Afterwards it persists objects returned.
    /// Returns a set of the object ids which failed to download
    /// TODO: return failed download errors along with the object id
    async fn download_objects_not_in_db(
        &self,
        object_refs: Vec<ObjectRef>,
    ) -> Result<BTreeSet<ObjectRef>, SuiError> {
        // Check the DB
        // This could be expensive. Might want to use object_ref table
        // We want items that are NOT in the table
        let fresh_object_refs = self
            .store
            .objects
            .multi_get(&object_refs)?
            .iter()
            .zip(object_refs)
            .filter_map(|(object, ref_)| match object {
                Some(_) => None,
                None => Some(ref_),
            })
            .collect::<BTreeSet<_>>();

        // Now that we have all the fresh ids, fetch from authorities.
        let mut receiver = self
            .authorities
            .fetch_objects_from_authorities(fresh_object_refs.clone());

        let mut err_object_refs = fresh_object_refs.clone();
        // Receive from the downloader
        while let Some(resp) = receiver.recv().await {
            // Persists them to disk
            if let Ok(o) = resp {
                self.store.objects.insert(&o.to_object_reference(), &o)?;
                err_object_refs.remove(&o.to_object_reference());
            }
        }
        Ok(err_object_refs)
    }
}

#[async_trait]
impl<A> Client for ClientState<A>
where
    A: AuthorityAPI + Send + Sync + Clone + 'static,
{
    async fn transfer_object(
        &mut self,
        object_id: ObjectID,
        gas_payment: ObjectID,
        recipient: SuiAddress,
    ) -> Result<(CertifiedOrder, OrderEffects), anyhow::Error> {
        let object_ref = self
            .store
            .object_refs
            .get(&object_id)?
            .ok_or(SuiError::ObjectNotFound { object_id })?;

        let gas_payment =
            self.store
                .object_refs
                .get(&gas_payment)?
                .ok_or(SuiError::ObjectNotFound {
                    object_id: gas_payment,
                })?;

        let order = Order::new_transfer(
            recipient,
            object_ref,
            self.address,
            gas_payment,
            &*self.secret,
        );
        let (certificate, effects) = self.execute_transaction(order).await?;

        Ok((certificate, effects))
    }

    async fn try_complete_pending_orders(&mut self) -> Result<(), SuiError> {
        // Orders are idempotent so no need to prevent multiple executions
        let unique_pending_orders: HashSet<_> = self
            .store
            .pending_orders
            .iter()
            .map(|(_, ord)| ord)
            .collect();
        // Need some kind of timeout or max_trials here?
        // TODO: https://github.com/MystenLabs/fastnft/issues/330
        for order in unique_pending_orders {
            self.execute_transaction(order.clone()).await.map_err(|e| {
                SuiError::ErrorWhileProcessingTransactionOrder { err: e.to_string() }
            })?;
        }
        Ok(())
    }

    async fn sync_client_state(&mut self) -> Result<(), anyhow::Error> {
        if !self.store.pending_orders.is_empty() {
            // Finish executing the previous orders
            self.try_complete_pending_orders().await?;
        }
        // update object_ids.
        self.store.object_sequence_numbers.clear()?;
        self.store.object_refs.clear()?;

        let (active_object_certs, _deleted_refs_certs) = self
            .authorities
            .sync_all_owned_objects(self.address, Duration::from_secs(60))
            .await?;

        for (object, option_layout, option_cert) in active_object_certs {
            let object_ref = object.to_object_reference();
            let (object_id, sequence_number, _) = object_ref;
            self.store
                .object_sequence_numbers
                .insert(&object_id, &sequence_number)?;
            self.store.object_refs.insert(&object_id, &object_ref)?;
            if let Some(cert) = option_cert {
                self.store
                    .certificates
                    .insert(&cert.order.digest(), &cert)?;
            }
            // Save the object layout, if any
            if let Some(layout) = option_layout {
                if let Some(type_) = object.type_() {
                    // TODO: sanity check to add: if we're overwriting an old layout, it should be the same as the new one
                    self.store.object_layouts.insert(type_, &layout)?;
                }
            }
        }

        Ok(())
    }

    async fn move_call(
        &mut self,
        package_object_ref: ObjectRef,
        module: Identifier,
        function: Identifier,
        type_arguments: Vec<TypeTag>,
        gas_object_ref: ObjectRef,
        object_arguments: Vec<ObjectRef>,
        pure_arguments: Vec<Vec<u8>>,
        gas_budget: u64,
    ) -> Result<(CertifiedOrder, OrderEffects), anyhow::Error> {
        let move_call_order = Order::new_move_call(
            self.address,
            package_object_ref,
            module,
            function,
            type_arguments,
            gas_object_ref,
            object_arguments,
            pure_arguments,
            gas_budget,
            &*self.secret,
        );
        self.execute_transaction(move_call_order).await
    }

    async fn publish(
        &mut self,
        package_source_files_path: String,
        gas_object_ref: ObjectRef,
        gas_budget: u64,
    ) -> Result<(CertifiedOrder, OrderEffects), anyhow::Error> {
        // Try to compile the package at the given path
        let compiled_modules = build_move_package_to_bytes(Path::new(&package_source_files_path))?;
        let move_publish_order = Order::new_module(
            self.address,
            gas_object_ref,
            compiled_modules,
            gas_budget,
            &*self.secret,
        );
        self.execute_transaction(move_publish_order).await
    }

<<<<<<< HEAD
    async fn get_object_info(&self, object_id: ObjectID) -> Result<ObjectRead, anyhow::Error> {
=======
    async fn split_coin(
        &mut self,
        coin_object_ref: ObjectRef,
        split_amounts: Vec<u64>,
        gas_payment: ObjectRef,
        gas_budget: u64,
    ) -> Result<SplitCoinResponse, anyhow::Error> {
        // TODO: Hardcode the coin type to be GAS coin for now.
        // We should support splitting arbitrary coin type.
        let coin_type = gas_coin::GAS::type_tag();

        let move_call_order = Order::new_move_call(
            self.address,
            self.get_framework_object_ref().await?,
            coin::COIN_MODULE_NAME.to_owned(),
            coin::COIN_SPLIT_VEC_FUNC_NAME.to_owned(),
            vec![coin_type],
            gas_payment,
            vec![coin_object_ref],
            vec![bcs::to_bytes(&split_amounts)?],
            gas_budget,
            &*self.secret,
        );
        let (certificate, effects) = self.execute_transaction(move_call_order).await?;
        if let ExecutionStatus::Failure { gas_used: _, error } = effects.status {
            return Err(error.into());
        }
        let created = &effects.created;
        fp_ensure!(
            effects.mutated.len() == 2     // coin and gas
               && created.len() == split_amounts.len()
               && created.iter().all(|(_, owner)| owner == &self.address),
            SuiError::IncorrectGasSplit.into()
        );
        let updated_coin = self
            .get_object_info(coin_object_ref.0)
            .await?
            .into_object()?;
        let mut new_coins = Vec::with_capacity(created.len());
        for ((id, _, _), _) in created {
            new_coins.push(self.get_object_info(*id).await?.into_object()?);
        }
        let updated_gas = self.get_object_info(gas_payment.0).await?.into_object()?;
        Ok(SplitCoinResponse {
            certificate,
            updated_coin,
            new_coins,
            updated_gas,
        })
    }

    async fn merge_coins(
        &mut self,
        primary_coin: ObjectRef,
        coin_to_merge: ObjectRef,
        gas_payment: ObjectRef,
        gas_budget: u64,
    ) -> Result<MergeCoinResponse, anyhow::Error> {
        // TODO: Hardcode the coin type to be GAS coin for now.
        // We should support merging arbitrary coin type.
        let coin_type = gas_coin::GAS::type_tag();

        let move_call_order = Order::new_move_call(
            self.address,
            self.get_framework_object_ref().await?,
            coin::COIN_MODULE_NAME.to_owned(),
            coin::COIN_JOIN_FUNC_NAME.to_owned(),
            vec![coin_type],
            gas_payment,
            vec![primary_coin, coin_to_merge],
            vec![],
            gas_budget,
            &*self.secret,
        );
        let (certificate, effects) = self.execute_transaction(move_call_order).await?;
        if let ExecutionStatus::Failure { gas_used: _, error } = effects.status {
            return Err(error.into());
        }
        fp_ensure!(
            effects.mutated.len() == 2, // coin and gas
            SuiError::IncorrectGasMerge.into()
        );
        let updated_coin = self.get_object_info(primary_coin.0).await?.into_object()?;
        let updated_gas = self.get_object_info(gas_payment.0).await?.into_object()?;
        Ok(MergeCoinResponse {
            certificate,
            updated_coin,
            updated_gas,
        })
    }

    async fn get_object_info(&mut self, object_id: ObjectID) -> Result<ObjectRead, anyhow::Error> {
>>>>>>> 8585796b
        self.authorities.get_object_info_execute(object_id).await
    }

    fn get_owned_objects(&self) -> Vec<ObjectID> {
        self.store.object_sequence_numbers.keys().collect()
    }

    async fn download_owned_objects_not_in_db(&self) -> Result<BTreeSet<ObjectRef>, SuiError> {
        let object_refs: Vec<ObjectRef> = self.store.object_refs.iter().map(|q| q.1).collect();
        self.download_objects_not_in_db(object_refs).await
    }
}<|MERGE_RESOLUTION|>--- conflicted
+++ resolved
@@ -699,9 +699,6 @@
         self.execute_transaction(move_publish_order).await
     }
 
-<<<<<<< HEAD
-    async fn get_object_info(&self, object_id: ObjectID) -> Result<ObjectRead, anyhow::Error> {
-=======
     async fn split_coin(
         &mut self,
         coin_object_ref: ObjectRef,
@@ -793,8 +790,7 @@
         })
     }
 
-    async fn get_object_info(&mut self, object_id: ObjectID) -> Result<ObjectRead, anyhow::Error> {
->>>>>>> 8585796b
+    async fn get_object_info(&self, object_id: ObjectID) -> Result<ObjectRead, anyhow::Error> {
         self.authorities.get_object_info_execute(object_id).await
     }
 
