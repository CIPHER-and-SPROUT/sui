--- conflicted
+++ resolved
@@ -11,11 +11,8 @@
 use sui_types::base_types::SequenceNumber;
 use sui_types::batch::{SignedBatch, TxSequenceNumber};
 use sui_types::crypto::{AuthoritySignInfo, EmptySignInfo};
-<<<<<<< HEAD
-=======
 use sui_types::object::OBJECT_START_VERSION;
 use tracing::warn;
->>>>>>> 73414742
 use typed_store::rocks::{DBBatch, DBMap};
 use typed_store::{reopen, traits::Map};
 
@@ -472,7 +469,8 @@
         owned_input_objects: &[ObjectRef],
         transaction: TransactionEnvelope<S>,
     ) -> Result<(), SuiError> {
-<<<<<<< HEAD
+        let tx_digest = *transaction.digest();
+
         // Write transaction first as this is idempotent and then once we acquire lock we know the Tx
         // will be present
         self.transactions.insert(&tx_digest, &transaction)?;
@@ -481,57 +479,6 @@
         self.lock_service
             .acquire_locks(owned_input_objects.to_owned(), tx_digest)
             .await?;
-=======
-        let tx_digest = *transaction.digest();
-        let lock_batch = self
-            .transaction_lock
-            .batch()
-            .insert_batch(
-                &self.transaction_lock,
-                owned_input_objects
-                    .iter()
-                    .map(|obj_ref| (obj_ref, Some(tx_digest))),
-            )?
-            .insert_batch(
-                &self.transactions,
-                std::iter::once((tx_digest, transaction)),
-            )?;
-
-        // This is the critical region: testing the locks and writing the
-        // new locks must be atomic, and not writes should happen in between.
-        let mut need_write = false;
-        {
-            // Acquire the lock to ensure no one else writes when we are in here.
-            // MutexGuards are unlocked on drop (ie end of this block)
-            let _mutexes = self.acquire_locks(owned_input_objects);
-
-            let locks = self.transaction_lock.multi_get(owned_input_objects)?;
-
-            for lock in locks {
-                // The object / version must exist, and therefore lock initialized.
-                let lock = lock.ok_or(SuiError::TransactionLockDoesNotExist)?;
-                if let Some(previous_tx_digest) = lock {
-                    if previous_tx_digest != tx_digest {
-                        warn!(prev_tx_digest =? previous_tx_digest,
-                              cur_tx_digest =? tx_digest,
-                              "Conflicting transaction!  Lock state changed in unexpected way");
-                        return Err(SuiError::ConflictingTransaction {
-                            pending_transaction: previous_tx_digest,
-                        });
-                    }
-                } else {
-                    need_write |= true;
-                }
-            }
-
-            if need_write {
-                // Atomic write of all locks
-                lock_batch.write()?
-            }
-
-            // Implicit: drop(_mutexes);
-        } // End of critical region
->>>>>>> 73414742
 
         Ok(())
     }
