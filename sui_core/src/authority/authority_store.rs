--- conflicted
+++ resolved
@@ -171,21 +171,6 @@
             &path,
             Some(options.clone()),
             &[
-<<<<<<< HEAD
-                "objects",
-                "all_object_versions",
-                "owner_index",
-                "transaction_lock",
-                "signed_transactions",
-                "certificates",
-                "parent_sync",
-                "signed_effects",
-                "sequenced",
-                "schedule",
-                "executed_sequence",
-                "batches",
-                "last_consensus_index",
-=======
                 ("objects", &point_lookup),
                 ("all_object_versions", &options),
                 ("owner_index", &options),
@@ -198,7 +183,7 @@
                 ("schedule", &options),
                 ("executed_sequence", &options),
                 ("batches", &options),
->>>>>>> c342b3d7
+                ("last_consensus_index", &options),
             ],
         )
         .expect("Cannot open DB.");
