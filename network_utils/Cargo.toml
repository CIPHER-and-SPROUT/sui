[package]
name = "sui-network"
version = "0.1.0"
authors = ["Mysten Labs <build@mystenlabs.com>"]
license = "Apache-2.0"
publish = false
edition = "2021"

[dependencies]
bytes = "1.1.0"
futures = "0.3.21"
async-trait = "0.1.53"
net2 = "0.2.37"
tokio = { version = "1.17.0", features = ["full"] }
<<<<<<< HEAD
tracing = { version = "0.1.31", features = ["log"] }
tokio-util = { version = "^0.7", features = ["codec"] }
=======
tracing = { version = "0.1.34", features = ["log"] }
tokio-util = { version = "0.7.1", features = ["codec"] }
>>>>>>> 7ea778c3

sui-types = { path = "../sui_types" }

[package.metadata.cargo-udeps.ignore]
normal = ["net2"]<|MERGE_RESOLUTION|>--- conflicted
+++ resolved
@@ -12,13 +12,8 @@
 async-trait = "0.1.53"
 net2 = "0.2.37"
 tokio = { version = "1.17.0", features = ["full"] }
-<<<<<<< HEAD
-tracing = { version = "0.1.31", features = ["log"] }
-tokio-util = { version = "^0.7", features = ["codec"] }
-=======
 tracing = { version = "0.1.34", features = ["log"] }
 tokio-util = { version = "0.7.1", features = ["codec"] }
->>>>>>> 7ea778c3
 
 sui-types = { path = "../sui_types" }
 
