// Copyright (c) Mysten Labs, Inc.
// SPDX-License-Identifier: Apache-2.0
use config::{Parameters, SharedCommittee, SharedWorkerCache, WorkerId};
use consensus::{
    bullshark::Bullshark,
    dag::Dag,
    metrics::{ChannelMetrics, ConsensusMetrics},
    Consensus,
};

use crypto::{KeyPair, NetworkKeyPair, PublicKey};
use executor::{get_restored_consensus_output, ExecutionState, Executor, SubscriberResult};
use fastcrypto::traits::{KeyPair as _, VerifyingKey};
use network::P2pNetwork;
use primary::{NetworkModel, Primary, PrimaryChannelMetrics};
use prometheus::{IntGauge, Registry};
use std::sync::Arc;
use storage::NodeStorage;
use tokio::sync::oneshot;
use tokio::{sync::watch, task::JoinHandle};
use tracing::{debug, info};
<<<<<<< HEAD
use types::{
    metered_channel, Batch, BatchDigest, Certificate, CertificateDigest, CommittedSubDagShell,
    ConsensusStore, Header, HeaderDigest, ReconfigureNotification, Round, RoundVoteDigestPair,
    SequenceNumber,
};
=======
use types::{metered_channel, Certificate, ReconfigureNotification, Round};
>>>>>>> 42909845
use worker::{metrics::initialise_metrics, Worker};

pub mod execution_state;
pub mod metrics;
pub mod restarter;

<<<<<<< HEAD
/// All the data stores of the node.
pub struct NodeStorage {
    pub proposer_store: ProposerStore,
    pub vote_digest_store: Store<PublicKey, RoundVoteDigestPair>,
    pub header_store: Store<HeaderDigest, Header>,
    pub certificate_store: CertificateStore,
    pub payload_store: Store<(BatchDigest, WorkerId), PayloadToken>,
    pub batch_store: Store<BatchDigest, Batch>,
    pub consensus_store: Arc<ConsensusStore>,
    pub temp_batch_store: Store<(CertificateDigest, BatchDigest), Batch>,
}

impl NodeStorage {
    /// The datastore column family names.
    const LAST_PROPOSED_CF: &'static str = "last_proposed";
    const VOTES_CF: &'static str = "votes";
    const HEADERS_CF: &'static str = "headers";
    const CERTIFICATES_CF: &'static str = "certificates";
    const CERTIFICATE_DIGEST_BY_ROUND_CF: &'static str = "certificate_digest_by_round";
    const CERTIFICATE_DIGEST_BY_ORIGIN_CF: &'static str = "certificate_digest_by_origin";
    const PAYLOAD_CF: &'static str = "payload";
    const BATCHES_CF: &'static str = "batches";
    const LAST_COMMITTED_CF: &'static str = "last_committed";
    const SEQUENCE_CF: &'static str = "sequence";
    const SUB_DAG_CF: &'static str = "sub_dag";
    const TEMP_BATCH_CF: &'static str = "temp_batches";

    /// Open or reopen all the storage of the node.
    pub fn reopen<Path: AsRef<std::path::Path>>(store_path: Path) -> Self {
        let rocksdb = open_cf(
            store_path,
            None,
            &[
                Self::LAST_PROPOSED_CF,
                Self::VOTES_CF,
                Self::HEADERS_CF,
                Self::CERTIFICATES_CF,
                Self::CERTIFICATE_DIGEST_BY_ROUND_CF,
                Self::CERTIFICATE_DIGEST_BY_ORIGIN_CF,
                Self::PAYLOAD_CF,
                Self::BATCHES_CF,
                Self::LAST_COMMITTED_CF,
                Self::SEQUENCE_CF,
                Self::SEQUENCE_CF,
                Self::SUB_DAG_CF,
                Self::TEMP_BATCH_CF,
            ],
        )
        .expect("Cannot open database");

        let (
            last_proposed_map,
            votes_map,
            header_map,
            certificate_map,
            certificate_digest_by_round_map,
            certificate_digest_by_origin_map,
            payload_map,
            batch_map,
            last_committed_map,
            sequence_map,
            sub_dag_map,
            temp_batch_map,
        ) = reopen!(&rocksdb,
            Self::LAST_PROPOSED_CF;<ProposerKey, Header>,
            Self::VOTES_CF;<PublicKey, RoundVoteDigestPair>,
            Self::HEADERS_CF;<HeaderDigest, Header>,
            Self::CERTIFICATES_CF;<CertificateDigest, Certificate>,
            Self::CERTIFICATE_DIGEST_BY_ROUND_CF;<(Round, PublicKey), CertificateDigest>,
            Self::CERTIFICATE_DIGEST_BY_ORIGIN_CF;<(PublicKey, Round), CertificateDigest>,
            Self::PAYLOAD_CF;<(BatchDigest, WorkerId), PayloadToken>,
            Self::BATCHES_CF;<BatchDigest, Batch>,
            Self::LAST_COMMITTED_CF;<PublicKey, Round>,
            Self::SEQUENCE_CF;<SequenceNumber, CertificateDigest>,
            Self::SUB_DAG_CF;<Round, CommittedSubDagShell>,
            Self::TEMP_BATCH_CF;<(CertificateDigest, BatchDigest), Batch>
        );

        let proposer_store = ProposerStore::new(last_proposed_map);
        let vote_digest_store = Store::new(votes_map);
        let header_store = Store::new(header_map);
        let certificate_store = CertificateStore::new(
            certificate_map,
            certificate_digest_by_round_map,
            certificate_digest_by_origin_map,
        );
        let payload_store = Store::new(payload_map);
        let batch_store = Store::new(batch_map);
        let consensus_store = Arc::new(ConsensusStore::new(
            last_committed_map,
            sequence_map,
            sub_dag_map,
        ));
        let temp_batch_store = Store::new(temp_batch_map);

        Self {
            proposer_store,
            vote_digest_store,
            header_store,
            certificate_store,
            payload_store,
            batch_store,
            consensus_store,
            temp_batch_store,
        }
    }
}

=======
>>>>>>> 42909845
/// High level functions to spawn the primary and the workers.
pub struct Node;

impl Node {
    /// The default channel capacity.
    pub const CHANNEL_CAPACITY: usize = 1_000;

    /// Spawn a new primary. Optionally also spawn the consensus and a client executing transactions.
    pub async fn spawn_primary<State>(
        // The private-public key pair of this authority.
        keypair: KeyPair,
        // The private-public network key pair of this authority.
        network_keypair: NetworkKeyPair,
        // The committee information.
        committee: SharedCommittee,
        // The worker information cache.
        worker_cache: SharedWorkerCache,
        // The node's storage.
        store: &NodeStorage,
        // The configuration parameters.
        parameters: Parameters,
        // Whether to run consensus (and an executor client) or not.
        // If true, an internal consensus will be used, else an external consensus will be used.
        // If an external consensus will be used, then this bool will also ensure that the
        // corresponding gRPC server that is used for communication between narwhal and
        // external consensus is also spawned.
        internal_consensus: bool,
        // The state used by the client to execute transactions.
        execution_state: Arc<State>,
        // A prometheus exporter Registry to use for the metrics
        registry: &Registry,
    ) -> SubscriberResult<Vec<JoinHandle<()>>>
    where
        State: ExecutionState + Send + Sync + 'static,
    {
        let initial_committee = ReconfigureNotification::NewEpoch((**committee.load()).clone());
        let (tx_reconfigure, _rx_reconfigure) = watch::channel(initial_committee);

        // These gauge is porcelain: do not modify it without also modifying `primary::metrics::PrimaryChannelMetrics::replace_registered_new_certificates_metric`
        // This hack avoids a cyclic dependency in the initialization of consensus and primary
        let new_certificates_counter = IntGauge::new(
            PrimaryChannelMetrics::NAME_NEW_CERTS,
            PrimaryChannelMetrics::DESC_NEW_CERTS,
        )
        .unwrap();
        let (tx_new_certificates, rx_new_certificates) =
            metered_channel::channel(Self::CHANNEL_CAPACITY, &new_certificates_counter);

        let committed_certificates_counter = IntGauge::new(
            PrimaryChannelMetrics::NAME_COMMITTED_CERTS,
            PrimaryChannelMetrics::DESC_COMMITTED_CERTS,
        )
        .unwrap();
        let (tx_committed_certificates, rx_committed_certificates) =
            metered_channel::channel(Self::CHANNEL_CAPACITY, &committed_certificates_counter);

        // Compute the public key of this authority.
        let name = keypair.public().clone();
        let mut handles = Vec::new();
        let (rx_executor_network, tx_executor_network) = oneshot::channel();
        let (dag, network_model) = if !internal_consensus {
            debug!("Consensus is disabled: the primary will run w/o Bullshark");
            let consensus_metrics = Arc::new(ConsensusMetrics::new(registry));
            let (handle, dag) = Dag::new(&committee.load(), rx_new_certificates, consensus_metrics);

            handles.push(handle);

            (Some(Arc::new(dag)), NetworkModel::Asynchronous)
        } else {
            let consensus_handles = Self::spawn_consensus(
                name.clone(),
                tx_executor_network,
                worker_cache.clone(),
                committee.clone(),
                store,
                parameters.clone(),
                execution_state,
                &tx_reconfigure,
                rx_new_certificates,
                tx_committed_certificates.clone(),
                registry,
            )
            .await?;

            handles.extend(consensus_handles);
            (None, NetworkModel::PartiallySynchronous)
        };

        // Inject memory profiling here if we build with dhat-heap feature flag
        // Put name of primary in heap profile to distinguish diff primaries
        #[cfg(feature = "dhat-heap")]
        let profiler = {
            use fastcrypto::traits::EncodeDecodeBase64;
            use std::path::Path;

            let heap_file = format!("dhat-heap-{}.json", name.encode_base64());
            Arc::new(
                dhat::Profiler::builder()
                    .file_name(Path::new(&heap_file))
                    .build(),
            )
        };

        // Spawn the primary.
        let primary_handles = Primary::spawn(
            name.clone(),
            keypair,
            network_keypair,
            committee.clone(),
            worker_cache.clone(),
            parameters.clone(),
            store.header_store.clone(),
            store.certificate_store.clone(),
            store.proposer_store.clone(),
            store.payload_store.clone(),
            store.vote_digest_store.clone(),
            tx_new_certificates,
            rx_committed_certificates,
            dag,
            network_model,
            tx_reconfigure,
            tx_committed_certificates,
            registry,
            Some(rx_executor_network),
        );
        handles.extend(primary_handles);

        // Let's spin off a separate thread that waits a while then dumps the profile,
        // otherwise this function exits immediately and the profile is dumped way too soon.
        // See https://github.com/nnethercote/dhat-rs/issues/19 for a panic that happens,
        // but at least 2 primaries should complete and dump their profiles.
        #[cfg(feature = "dhat-heap")]
        {
            use std::time::Duration;

            #[allow(clippy::redundant_clone)]
            let profiler2 = profiler.clone();
            std::thread::spawn(|| {
                std::thread::sleep(Duration::from_secs(240));
                println!("Dropping DHAT profiler...");
                drop(profiler2);
            });
        }

        Ok(handles)
    }

    /// Spawn the consensus core and the client executing transactions.
    async fn spawn_consensus<State>(
        name: PublicKey,
        network: oneshot::Receiver<P2pNetwork>,
        worker_cache: SharedWorkerCache,
        committee: SharedCommittee,
        store: &NodeStorage,
        parameters: Parameters,
        execution_state: State,
        tx_reconfigure: &watch::Sender<ReconfigureNotification>,
        rx_new_certificates: metered_channel::Receiver<Certificate>,
        tx_committed_certificates: metered_channel::Sender<(Round, Vec<Certificate>)>,
        registry: &Registry,
    ) -> SubscriberResult<Vec<JoinHandle<()>>>
    where
        PublicKey: VerifyingKey,
        State: ExecutionState + Send + Sync + 'static,
    {
        let consensus_metrics = Arc::new(ConsensusMetrics::new(registry));
        let channel_metrics = ChannelMetrics::new(registry);

        let (tx_sequence, rx_sequence) =
            metered_channel::channel(Self::CHANNEL_CAPACITY, &channel_metrics.tx_sequence);

        // Check for any certs that have been sent by consensus but were not processed by the executor.
        let restored_consensus_output = get_restored_consensus_output(
            store.consensus_store.clone(),
            store.certificate_store.clone(),
            &execution_state,
        )
        .await?;

        let num_leaders = restored_consensus_output.len() as u64;
        let num_certificates: usize = restored_consensus_output.iter().map(|x| x.len()).sum();
        if num_leaders > 0 {
            info!(
                "Consensus output on its way to the executor was restored for {num_leaders} leaders and {num_certificates} certificates",
            );
        }
        consensus_metrics
            .recovered_consensus_output
            .inc_by(num_certificates as u64);

        // Spawn the consensus core who only sequences transactions.
        let ordering_engine = Bullshark::new(
            (**committee.load()).clone(),
            store.consensus_store.clone(),
            parameters.gc_depth,
            consensus_metrics.clone(),
        );
        let consensus_handles = Consensus::spawn(
            (**committee.load()).clone(),
            store.consensus_store.clone(),
            store.certificate_store.clone(),
            tx_reconfigure.subscribe(),
            rx_new_certificates,
            tx_committed_certificates,
            tx_sequence,
            ordering_engine,
            consensus_metrics.clone(),
            parameters.gc_depth,
        );

        // Spawn the client executing the transactions. It can also synchronize with the
        // subscriber handler if it missed some transactions.
        let executor_handles = Executor::spawn(
            name,
            network,
            worker_cache,
            (**committee.load()).clone(),
            execution_state,
            tx_reconfigure,
            rx_sequence,
            registry,
            restored_consensus_output,
        )?;

        Ok(executor_handles
            .into_iter()
            .chain(std::iter::once(consensus_handles))
            .collect())
    }

    /// Spawn a specified number of workers.
    pub fn spawn_workers(
        // The public key of this authority.
        primary_name: PublicKey,
        // The ids & keypairs of the workers to spawn.
        ids_and_keypairs: Vec<(WorkerId, NetworkKeyPair)>,
        // The committee information.
        committee: SharedCommittee,
        // The worker information cache.
        worker_cache: SharedWorkerCache,
        // The node's storage,
        store: &NodeStorage,
        // The configuration parameters.
        parameters: Parameters,
        // The prometheus metrics Registry
        registry: &Registry,
    ) -> Vec<JoinHandle<()>> {
        let mut handles = Vec::new();

        let metrics = initialise_metrics(registry);

        for (id, keypair) in ids_and_keypairs {
            let worker_handles = Worker::spawn(
                primary_name.clone(),
                keypair,
                id,
                committee.clone(),
                worker_cache.clone(),
                parameters.clone(),
                store.batch_store.clone(),
                metrics.clone(),
            );
            handles.extend(worker_handles);
        }
        handles
    }
}<|MERGE_RESOLUTION|>--- conflicted
+++ resolved
@@ -19,132 +19,13 @@
 use tokio::sync::oneshot;
 use tokio::{sync::watch, task::JoinHandle};
 use tracing::{debug, info};
-<<<<<<< HEAD
-use types::{
-    metered_channel, Batch, BatchDigest, Certificate, CertificateDigest, CommittedSubDagShell,
-    ConsensusStore, Header, HeaderDigest, ReconfigureNotification, Round, RoundVoteDigestPair,
-    SequenceNumber,
-};
-=======
 use types::{metered_channel, Certificate, ReconfigureNotification, Round};
->>>>>>> 42909845
 use worker::{metrics::initialise_metrics, Worker};
 
 pub mod execution_state;
 pub mod metrics;
 pub mod restarter;
 
-<<<<<<< HEAD
-/// All the data stores of the node.
-pub struct NodeStorage {
-    pub proposer_store: ProposerStore,
-    pub vote_digest_store: Store<PublicKey, RoundVoteDigestPair>,
-    pub header_store: Store<HeaderDigest, Header>,
-    pub certificate_store: CertificateStore,
-    pub payload_store: Store<(BatchDigest, WorkerId), PayloadToken>,
-    pub batch_store: Store<BatchDigest, Batch>,
-    pub consensus_store: Arc<ConsensusStore>,
-    pub temp_batch_store: Store<(CertificateDigest, BatchDigest), Batch>,
-}
-
-impl NodeStorage {
-    /// The datastore column family names.
-    const LAST_PROPOSED_CF: &'static str = "last_proposed";
-    const VOTES_CF: &'static str = "votes";
-    const HEADERS_CF: &'static str = "headers";
-    const CERTIFICATES_CF: &'static str = "certificates";
-    const CERTIFICATE_DIGEST_BY_ROUND_CF: &'static str = "certificate_digest_by_round";
-    const CERTIFICATE_DIGEST_BY_ORIGIN_CF: &'static str = "certificate_digest_by_origin";
-    const PAYLOAD_CF: &'static str = "payload";
-    const BATCHES_CF: &'static str = "batches";
-    const LAST_COMMITTED_CF: &'static str = "last_committed";
-    const SEQUENCE_CF: &'static str = "sequence";
-    const SUB_DAG_CF: &'static str = "sub_dag";
-    const TEMP_BATCH_CF: &'static str = "temp_batches";
-
-    /// Open or reopen all the storage of the node.
-    pub fn reopen<Path: AsRef<std::path::Path>>(store_path: Path) -> Self {
-        let rocksdb = open_cf(
-            store_path,
-            None,
-            &[
-                Self::LAST_PROPOSED_CF,
-                Self::VOTES_CF,
-                Self::HEADERS_CF,
-                Self::CERTIFICATES_CF,
-                Self::CERTIFICATE_DIGEST_BY_ROUND_CF,
-                Self::CERTIFICATE_DIGEST_BY_ORIGIN_CF,
-                Self::PAYLOAD_CF,
-                Self::BATCHES_CF,
-                Self::LAST_COMMITTED_CF,
-                Self::SEQUENCE_CF,
-                Self::SEQUENCE_CF,
-                Self::SUB_DAG_CF,
-                Self::TEMP_BATCH_CF,
-            ],
-        )
-        .expect("Cannot open database");
-
-        let (
-            last_proposed_map,
-            votes_map,
-            header_map,
-            certificate_map,
-            certificate_digest_by_round_map,
-            certificate_digest_by_origin_map,
-            payload_map,
-            batch_map,
-            last_committed_map,
-            sequence_map,
-            sub_dag_map,
-            temp_batch_map,
-        ) = reopen!(&rocksdb,
-            Self::LAST_PROPOSED_CF;<ProposerKey, Header>,
-            Self::VOTES_CF;<PublicKey, RoundVoteDigestPair>,
-            Self::HEADERS_CF;<HeaderDigest, Header>,
-            Self::CERTIFICATES_CF;<CertificateDigest, Certificate>,
-            Self::CERTIFICATE_DIGEST_BY_ROUND_CF;<(Round, PublicKey), CertificateDigest>,
-            Self::CERTIFICATE_DIGEST_BY_ORIGIN_CF;<(PublicKey, Round), CertificateDigest>,
-            Self::PAYLOAD_CF;<(BatchDigest, WorkerId), PayloadToken>,
-            Self::BATCHES_CF;<BatchDigest, Batch>,
-            Self::LAST_COMMITTED_CF;<PublicKey, Round>,
-            Self::SEQUENCE_CF;<SequenceNumber, CertificateDigest>,
-            Self::SUB_DAG_CF;<Round, CommittedSubDagShell>,
-            Self::TEMP_BATCH_CF;<(CertificateDigest, BatchDigest), Batch>
-        );
-
-        let proposer_store = ProposerStore::new(last_proposed_map);
-        let vote_digest_store = Store::new(votes_map);
-        let header_store = Store::new(header_map);
-        let certificate_store = CertificateStore::new(
-            certificate_map,
-            certificate_digest_by_round_map,
-            certificate_digest_by_origin_map,
-        );
-        let payload_store = Store::new(payload_map);
-        let batch_store = Store::new(batch_map);
-        let consensus_store = Arc::new(ConsensusStore::new(
-            last_committed_map,
-            sequence_map,
-            sub_dag_map,
-        ));
-        let temp_batch_store = Store::new(temp_batch_map);
-
-        Self {
-            proposer_store,
-            vote_digest_store,
-            header_store,
-            certificate_store,
-            payload_store,
-            batch_store,
-            consensus_store,
-            temp_batch_store,
-        }
-    }
-}
-
-=======
->>>>>>> 42909845
 /// High level functions to spawn the primary and the workers.
 pub struct Node;
 
