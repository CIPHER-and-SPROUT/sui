// Copyright(C) Facebook, Inc. and its affiliates.
// Copyright (c) Mysten Labs, Inc.
// SPDX-License-Identifier: Apache-2.0
use crate::{metrics::PrimaryMetrics, NetworkModel};
use config::{Committee, Epoch, WorkerId};
use crypto::{PublicKey, Signature};
use fastcrypto::{hash::Hash as _, SignatureService};
use mysten_metrics::spawn_logged_monitored_task;
use std::collections::BTreeMap;
use std::{cmp::Ordering, sync::Arc};
use storage::ProposerStore;
use tokio::time::Instant;
use tokio::{
    sync::{oneshot, watch},
    task::JoinHandle,
    time::{sleep, Duration},
};
use tracing::{debug, enabled, error, info};
use types::now;
use types::{
    error::{DagError, DagResult},
    metered_channel::{Receiver, Sender},
    BatchDigest, Certificate, Header, ReconfigureNotification, Round, Timestamp, TimestampMs,
};

/// Messages sent to the proposer about our own batch digests
#[derive(Debug)]
pub struct OurDigestMessage {
    pub digest: BatchDigest,
    pub worker_id: WorkerId,
    pub timestamp: TimestampMs,
    /// A channel to send an () as an ack after this digest is processed by the primary.
    pub ack_channel: oneshot::Sender<()>,
}

#[cfg(test)]
#[path = "tests/proposer_tests.rs"]
pub mod proposer_tests;

const DEFAULT_HEADER_RESEND_TIMEOUT: Duration = Duration::from_secs(60);

/// The proposer creates new headers and send them to the core for broadcasting and further processing.
pub struct Proposer {
    /// The public key of this primary.
    name: PublicKey,
    /// The committee information.
    committee: Committee,
    /// Service to sign headers.
    signature_service: SignatureService<Signature, { crypto::DIGEST_LENGTH }>,
    /// The threshold number of batches that can trigger
    /// a header creation. When there are available at least
    /// `header_num_of_batches_threshold` batches we are ok
    /// to try and propose a header
    header_num_of_batches_threshold: usize,
    /// The maximum number of batches in header.
    max_header_num_of_batches: usize,
    /// The maximum delay to wait for batches' digests.
    max_header_delay: Duration,
    /// The delay to wait until resending the last proposed header if proposer
    /// hasn't proposed anything new since then. If None is provided then the
    /// default value will be used instead.
    header_resend_timeout: Option<Duration>,
    /// The network model in which the node operates.
    network_model: NetworkModel,

    /// Watch channel to reconfigure the committee.
    rx_reconfigure: watch::Receiver<ReconfigureNotification>,
    /// Receives the parents to include in the next header (along with their round number) from core.
    rx_parents: Receiver<(Vec<Certificate>, Round, Epoch)>,
    /// Receives the batches' digests from our workers.
    rx_our_digests: Receiver<OurDigestMessage>,
    /// Sends newly created headers to the `Core`.
    tx_headers: Sender<Header>,

    /// The proposer store for persisting the last header.
    proposer_store: ProposerStore,
    /// The current round of the dag.
    round: Round,
    /// Signals a new narwhal round
    tx_narwhal_round_updates: watch::Sender<Round>,
    /// Holds the certificates' ids waiting to be included in the next header.
    last_parents: Vec<Certificate>,
    /// Holds the certificate of the last leader (if any).
    last_leader: Option<Certificate>,
    /// Holds the batches' digests waiting to be included in the next header.
    digests: Vec<(BatchDigest, WorkerId, TimestampMs)>,

    /// Holds the map of proposed previous round headers, used to ensure that
    /// all batches' digest included will eventually be re-sent.
    proposed_headers: BTreeMap<Round, Header>,
    /// Commited headers channel on which we get updates on which of
    /// our own headers have been committed.
    rx_commited_own_headers: Receiver<(Round, Vec<Round>)>,

    /// Metrics handler
    metrics: Arc<PrimaryMetrics>,
}

impl Proposer {
    #[allow(clippy::too_many_arguments)]
    #[must_use]
    pub fn spawn(
        name: PublicKey,
        committee: Committee,
        signature_service: SignatureService<Signature, { crypto::DIGEST_LENGTH }>,
        proposer_store: ProposerStore,
        header_num_of_batches_threshold: usize,
        max_header_num_of_batches: usize,
        max_header_delay: Duration,
        header_resend_timeout: Option<Duration>,
        network_model: NetworkModel,
        rx_reconfigure: watch::Receiver<ReconfigureNotification>,
        rx_parents: Receiver<(Vec<Certificate>, Round, Epoch)>,
        rx_our_digests: Receiver<OurDigestMessage>,
        tx_headers: Sender<Header>,
        tx_narwhal_round_updates: watch::Sender<Round>,
        rx_commited_own_headers: Receiver<(Round, Vec<Round>)>,
        metrics: Arc<PrimaryMetrics>,
    ) -> JoinHandle<()> {
        let genesis = Certificate::genesis(&committee);
        spawn_logged_monitored_task!(
            async move {
                Self {
                    name,
                    committee,
                    signature_service,
                    header_num_of_batches_threshold,
                    max_header_num_of_batches,
                    max_header_delay,
                    header_resend_timeout,
                    network_model,
                    rx_reconfigure,
                    rx_parents,
                    rx_our_digests,
                    tx_headers,
                    tx_narwhal_round_updates,
                    proposer_store,
                    round: 0,
                    last_parents: genesis,
                    last_leader: None,
                    digests: Vec::with_capacity(2 * max_header_num_of_batches),
                    proposed_headers: BTreeMap::new(),
                    rx_commited_own_headers,
                    metrics,
                }
                .run()
                .await;
            },
            "ProposerTask"
        )
    }

    /// make_header creates a new Header, persists it to database
    /// and sends it to core for processing. If successful, it returns
    /// the number of batch digests included in header.
    async fn make_header(&mut self) -> DagResult<(Header, usize)> {
        // Make a new header.
        let header = self.create_new_header().await?;

        // Store the last header.
        self.proposer_store.write_last_proposed(&header)?;

        #[cfg(feature = "benchmark")]
        for digest in header.payload.keys() {
            // NOTE: This log entry is used to compute performance.
            info!("Created {} -> {:?}", header, digest);
        }

        let num_of_included_digests = header.payload.len();

        // Send the new header to the `Core` that will broadcast and process it.
        self.tx_headers
            .send(header.clone())
            .await
            .map_err(|_| DagError::ShuttingDown)?;

        Ok((header, num_of_included_digests))
    }

    // Creates a new header. Also the method ensures we are protected against equivocation.
    // If we detect that a different header has been already produced for the same round, then
    // this method returns the earlier header. Otherwise the newly created header will be returned.
    async fn create_new_header(&mut self) -> DagResult<Header> {
        let this_round = self.round;
        let this_epoch = self.committee.epoch();

        // Check if we already have stored a header for this round.
        if let Some(last_header) = self.proposer_store.get_last_proposed()? {
            if last_header.round == this_round && last_header.epoch == this_epoch {
                // We have already produced a header for the current round, idempotent re-send
<<<<<<< HEAD
                debug!("Proposer re-using existing header for round {this_round}");
=======
                self.last_parents.clear(); // Clear parents that are now invalid for next round.
>>>>>>> ee3fb87c
                return Ok(last_header);
            }
        }

        // Make a new header.
        let num_of_digests = self.digests.len().min(self.max_header_num_of_batches);
        let digests: Vec<_> = self.digests.drain(..num_of_digests).collect();
        let parents: Vec<_> = self.last_parents.drain(..).collect();

        // Here we check that the timestamp we will include in the header is consistent with the
        // parents, ie our current time is *after* the timestamp in all the included headers. If
        // not we log an error and hope a kind operator fixes the clock.
        let current_time = now();
        let parent_max_time = parents
            .iter()
            .map(|c| c.header.created_at)
            .max()
            .unwrap_or(0);
        if current_time < parent_max_time {
            error!(
                "Current time {} earlier than max parent time {}",
                current_time, parent_max_time
            );
        }

        let header = Header::new(
            self.name.clone(),
            this_round,
            this_epoch,
            digests
                .iter()
                .map(|(digest, worker_id, _)| (*digest, *worker_id))
                .collect(),
            parents.iter().map(|x| x.digest()).collect(),
            &self.signature_service,
        )
        .await;

        if enabled!(tracing::Level::DEBUG) {
            let mut msg = format!("Created header {header:?} with parent certificates:\n");
            for parent in parents.iter() {
                msg.push_str(&format!("{parent:?}\n"));
            }
            debug!(msg);
        }

        // Register the header by the current round, to remember that we need to commit
        // it, or re-include the batch digests that it contains.
        self.proposed_headers.insert(this_round, header.clone());

        // Update metrics related to latency
        for (_, _, created_at_timestamp) in digests {
            self.metrics
                .proposer_batch_latency
                .observe(created_at_timestamp.elapsed().as_secs_f64());
        }

        Ok(header)
    }

    /// Update the committee and cleanup internal state.
    fn change_epoch(&mut self, committee: Committee) {
        self.committee = committee;

        self.round = 0;
        let _ = self.tx_narwhal_round_updates.send(self.round);
        self.last_parents = Certificate::genesis(&self.committee);
    }

    /// Compute the timeout value of the proposer.
    fn timeout_value(&self) -> Instant {
        match self.network_model {
            // In partial synchrony, if this node is going to be the leader of the next
            // round, we set a lower timeout value to increase its chance of committing
            // the leader committed.
            NetworkModel::PartiallySynchronous
                if self.committee.leader(self.round + 1) == self.name =>
            {
                Instant::now() + self.max_header_delay / 2
            }

            // Otherwise we keep the default timeout value.
            _ => Instant::now() + self.max_header_delay,
        }
    }

    /// Update the last leader certificate. This is only relevant in partial synchrony.
    fn update_leader(&mut self) -> bool {
        let leader_name = self.committee.leader(self.round);
        self.last_leader = self
            .last_parents
            .iter()
            .find(|x| x.origin() == leader_name)
            .cloned();

        if let Some(leader) = self.last_leader.as_ref() {
            debug!("Got leader {} for round {}", leader.origin(), self.round);
        }

        self.last_leader.is_some()
    }

    /// Check whether if we have (i) f+1 votes for the leader, (ii) 2f+1 nodes not voting for the leader,
    /// or (iii) there is no leader to vote for. This is only relevant in partial synchrony.
    fn enough_votes(&self) -> bool {
        let leader = match &self.last_leader {
            Some(x) => x.digest(),
            None => return true,
        };

        let mut votes_for_leader = 0;
        let mut no_votes = 0;
        for certificate in &self.last_parents {
            let stake = self.committee.stake(&certificate.origin());
            if certificate.header.parents.contains(&leader) {
                votes_for_leader += stake;
            } else {
                no_votes += stake;
            }
        }

        let mut enough_votes = votes_for_leader >= self.committee.validity_threshold();
        if enough_votes {
            if let Some(leader) = self.last_leader.as_ref() {
                debug!(
                    "Got enough support for leader {} at round {}",
                    leader.origin(),
                    self.round
                );
            }
        }
        enough_votes |= no_votes >= self.committee.quorum_threshold();
        enough_votes
    }

    /// Whether we can advance the DAG or need to wait for the leader/more votes. This is only relevant in
    /// partial synchrony. Note that if we timeout, we ignore this check and advance anyway.
    fn ready(&mut self) -> bool {
        match self.network_model {
            // In asynchrony we advance immediately.
            NetworkModel::Asynchronous => true,

            // In partial synchrony, we need to wait for the leader or for enough votes.
            NetworkModel::PartiallySynchronous => match self.round % 2 {
                0 => self.update_leader(),
                _ => self.enough_votes(),
            },
        }
    }

    /// Main loop listening to incoming messages.
    pub async fn run(&mut self) {
        debug!("Dag starting at round {}", self.round);
        let mut advance = true;

        let timer = sleep(self.max_header_delay);
        let header_resend_timeout = self
            .header_resend_timeout
            .unwrap_or(DEFAULT_HEADER_RESEND_TIMEOUT);
        let mut header_repeat_timer = Box::pin(sleep(header_resend_timeout));
        let mut opt_latest_header = None;

        tokio::pin!(timer);

        info!(
            "Proposer on node {} has started successfully with header resend timeout {:?}.",
            self.name, header_resend_timeout
        );
        loop {
            // Check if we can propose a new header. We propose a new header when we have a quorum of parents
            // and one of the following conditions is met:
            // (i) the timer expired (we timed out on the leader or gave up gather votes for the leader),
            // (ii) we have enough digests (header_num_of_batches_threshold) and we are on the happy path (we can vote for
            // the leader or the leader has enough votes to enable a commit). The latter condition only matters
            // in partially synchrony. We guarantee that no more than max_header_num_of_batches are included in
            let enough_parents = !self.last_parents.is_empty();
            let enough_digests = self.digests.len() >= self.header_num_of_batches_threshold;
            let mut timer_expired = timer.is_elapsed();

            if (timer_expired || (enough_digests && advance)) && enough_parents {
                if timer_expired && matches!(self.network_model, NetworkModel::PartiallySynchronous)
                {
                    // It is expected that this timer expires from time to time. If it expires too often, it
                    // either means some validators are Byzantine or that the network is experiencing periods
                    // of asynchrony. In practice, the latter scenario means we misconfigured the parameter
                    // called `max_header_delay`.
                    debug!("Timer expired for round {}", self.round);
                }

                // Advance to the next round.
                self.round += 1;
                let _ = self.tx_narwhal_round_updates.send(self.round);
                self.metrics
                    .current_round
                    .with_label_values(&[&self.committee.epoch.to_string()])
                    .set(self.round as i64);
                debug!("Dag moved to round {}", self.round);

                // Make a new header.
                match self.make_header().await {
                    Err(e @ DagError::ShuttingDown) => debug!("{e}"),
                    Err(e) => panic!("Unexpected error: {e}"),
                    Ok((header, digests)) => {
                        let reason = if timer_expired {
                            "timeout"
                        } else {
                            "threshold_size_reached"
                        };

                        // Save the header
                        opt_latest_header = Some(header);
                        header_repeat_timer = Box::pin(sleep(header_resend_timeout));

                        self.metrics
                            .num_of_batch_digests_in_header
                            .with_label_values(&[&self.committee.epoch.to_string(), reason])
                            .observe(digests as f64);
                    }
                }

                // Reschedule the timer.
                let deadline = self.timeout_value();
                timer.as_mut().reset(deadline);
                timer_expired = false;
            }

            tokio::select! {

                () = &mut header_repeat_timer => {
                    // If the round has not advanced within header_resend_timeout then try to
                    // re-process our own header.
                    if let Some(header) = &opt_latest_header {
                        debug!("resend header {:?}", header);

                        if let Err(err) = self.tx_headers.send(header.clone()).await.map_err(|_| DagError::ShuttingDown) {
                            error!("failed to resend header {:?} : {:?}", header, err);
                        }

                        // we want to reset the timer only when there is already a previous header
                        // created.
                        header_repeat_timer = Box::pin(sleep(header_resend_timeout));
                    }
                }

                Some((commit_round, commit_headers)) = self.rx_commited_own_headers.recv() => {
                    // Remove committed headers from the list of pending
                    for round in &commit_headers {
                        self.proposed_headers.remove(round);
                    }

                    // Now for any round much below the current commit round we re-insert
                    // the batches into the digests we need to send, effectivelly re-sending
                    // them
                    let mut digests_to_resend = Vec::new();
                    let mut retransmit_rounds = Vec::new();

                    // Iterate in order of rounds of our own headers.
                    for (round_header, header) in &mut self.proposed_headers {
                        // If we are within 2 rounds of the commit we break
                        if round_header + 2 >= commit_round {
                            break;
                        }

                        digests_to_resend.extend(
                            header.payload.iter().map(|(digest, worker)| (*digest, *worker, 0))
                        );
                        retransmit_rounds.push(*round_header);
                    }

                    if !retransmit_rounds.is_empty() {
                        // Add the digests to retransmit to the digests for the next header
                        digests_to_resend.extend(&self.digests);
                        self.digests = digests_to_resend;

                        // Now delete the headers with batches we re-transmit
                        for round in &retransmit_rounds {
                            self.proposed_headers.remove(round);
                        }

                        debug!(
                            "Retransmit batches in undelivered headers {:?} at commit round {:?}",
                            retransmit_rounds,
                            commit_round
                        );
                    }
                },

                Some((parents, round, epoch)) = self.rx_parents.recv() => {
                    // If the core already moved to the next epoch we should pull the next
                    // committee as well.
                    match epoch.cmp(&self.committee.epoch()) {
                        Ordering::Greater => {
                            let message = self.rx_reconfigure.borrow_and_update().clone();
                            match message  {
                                ReconfigureNotification::NewEpoch(new_committee) => {
                                    self.change_epoch(new_committee);
                                },
                                ReconfigureNotification::UpdateCommittee(new_committee) => {
                                    self.committee = new_committee;
                                },
                                ReconfigureNotification::Shutdown => return,
                            }
                            tracing::debug!("Committee updated to {}", self.committee);
                        }
                        Ordering::Less => {
                            // We already updated committee but the core is slow. Ignore the parents
                            // from older epochs.
                            continue
                        },
                        Ordering::Equal => {
                            // Nothing to do, we can proceed.
                        }
                    }

                    // Sanity check: verify provided certs are of the correct round & epoch.
                    for parent in parents.iter() {
                        if parent.round() != round || parent.epoch() != epoch {
                            error!("Proposer received certificate {parent:?} that failed to match expected round {round} or epoch {epoch}. This should not be possible.");
                        }
                    }

                    // Compare the parents' round number with our current round.
                    match round.cmp(&self.round) {
                        Ordering::Greater => {
                            // We accept round bigger than our current round to jump ahead in case we were
                            // late (or just joined the network).
                            self.round = round;
                            let _ = self.tx_narwhal_round_updates.send(self.round);
                            self.last_parents = parents;

                        },
                        Ordering::Less => {
                            // Ignore parents from older rounds.
                            continue;
                        },
                        Ordering::Equal => {
                            // The core gives us the parents the first time they are enough to form a quorum.
                            // Then it keeps giving us all the extra parents.
                            self.last_parents.extend(parents)
                        }
                    }

                    // Check whether we can advance to the next round. Note that if we timeout,
                    // we ignore this check and advance anyway.
                    advance = self.ready();

                    let round_type = if self.round % 2 == 0 {
                        "even"
                    } else {
                        "odd"
                    };

                    self.metrics
                    .proposer_ready_to_advance
                    .with_label_values(&[&self.committee.epoch.to_string(), &advance.to_string(), round_type])
                    .inc();
                }

                // Receive digests from our workers.
                Some(OurDigestMessage {
                    digest,
                    worker_id,
                    timestamp,
                    ack_channel,
                }) = self.rx_our_digests.recv() => {
                    let digest_record = (digest, worker_id, timestamp, );
                    self.digests.push(digest_record);
                    // Signal back to the worker that the batch is recorded on the
                    // primary, and will be tracked until inclusion. This means that
                    // if the primary does not fail it will attempt to send the digest
                    // (and re-send if necessary) until it is sequenced, or the end of
                    // the epoch is reached. For the moment this does not persist primary
                    // crashes and re-starts.
                    let _ = ack_channel.send(());
                }

                // Check whether the timer expired.
                () = &mut timer, if !timer_expired => {
                    // Nothing to do.
                }

                // Check whether the committee changed.
                result = self.rx_reconfigure.changed() => {
                    result.expect("Committee channel dropped");
                    let message = self.rx_reconfigure.borrow().clone();
                    match message {
                        ReconfigureNotification::NewEpoch(new_committee) => {
                            self.change_epoch(new_committee);
                        },
                        ReconfigureNotification::UpdateCommittee(new_committee) => {
                            self.committee = new_committee;
                        },
                        ReconfigureNotification::Shutdown => return,
                    }
                    tracing::debug!("Committee updated to {}", self.committee);

                }
            }

            // update metrics
            self.metrics
                .num_of_pending_batches_in_proposer
                .with_label_values(&[&self.committee.epoch.to_string()])
                .set(self.digests.len() as i64);
        }
    }
}<|MERGE_RESOLUTION|>--- conflicted
+++ resolved
@@ -188,11 +188,8 @@
         if let Some(last_header) = self.proposer_store.get_last_proposed()? {
             if last_header.round == this_round && last_header.epoch == this_epoch {
                 // We have already produced a header for the current round, idempotent re-send
-<<<<<<< HEAD
                 debug!("Proposer re-using existing header for round {this_round}");
-=======
                 self.last_parents.clear(); // Clear parents that are now invalid for next round.
->>>>>>> ee3fb87c
                 return Ok(last_header);
             }
         }
