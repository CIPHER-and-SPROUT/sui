--- conflicted
+++ resolved
@@ -16,12 +16,6 @@
 futures = "0.3.24"
 indexmap = { version = "1.9.1", features = ["serde"] }
 mockall = "0.11.2"
-<<<<<<< HEAD
-store = { path = "../../mysten-infra/crates/typed-store", package = "typed-store" }
-mysten-util-mem = { path = "../../mysten-infra/crates/mysten-util-mem" , features = ["estimate-heapsize", "hashbrown", "parking_lot", "smallvec", "std"]}
-=======
-mysten-util-mem = { git = "https://github.com/MystenLabs/mysten-infra/", rev = "fee7617899ac605f4aaf77312a394751ae577546" }
->>>>>>> 063d775d
 prometheus = "0.13.2"
 proptest = "1.0.0"
 proptest-derive = "0.3.0"
@@ -45,6 +39,9 @@
 workspace-hack.workspace = true
 once_cell = "1.16.0"
 
+store = { path = "../../mysten-infra/crates/typed-store", package = "typed-store" }
+mysten-util-mem = { path = "../../mysten-infra/crates/mysten-util-mem" }
+
 [dev-dependencies]
 criterion = "0.3.6"
 hex = "0.4.3"
