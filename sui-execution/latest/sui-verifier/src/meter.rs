--- conflicted
+++ resolved
@@ -16,18 +16,11 @@
 
 impl SuiVerifierMeterBounds {
     fn add(&mut self, ticks: u128) -> PartialVMResult<()> {
-<<<<<<< HEAD
-        if let Some(max_ticks) = self.max_ticks {
-            let new_ticks = self.ticks.saturating_add(ticks);
-            if new_ticks > max_ticks {
-                return Err(PartialVMError::new(StatusCode::PROGRAM_TOO_COMPLEX)
-=======
         let max_ticks = self.max_ticks.unwrap_or(u128::MAX);
 
         let new_ticks = self.ticks.saturating_add(ticks);
         if new_ticks >= max_ticks {
-            return Err(PartialVMError::new(StatusCode::CONSTRAINT_NOT_SATISFIED)
->>>>>>> 63e85f84
+            return Err(PartialVMError::new(StatusCode::PROGRAM_TOO_COMPLEX)
                     .with_message(format!(
                         "program too complex. Ticks exceeded `{}` will exceed limits: `{} current + {} new > {} max`)",
                         self.name, self.ticks, ticks, max_ticks
