--- conflicted
+++ resolved
@@ -12,300 +12,6 @@
 use log::*;
 use std::time::Duration;
 use structopt::StructOpt;
-<<<<<<< HEAD
-=======
-use tokio::runtime::Runtime;
-
-fn make_authority_clients(
-    committee_config: &CommitteeConfig,
-    buffer_size: usize,
-    send_timeout: std::time::Duration,
-    recv_timeout: std::time::Duration,
-) -> HashMap<AuthorityName, network::Client> {
-    let mut authority_clients = HashMap::new();
-    for config in &committee_config.authorities {
-        let config = config.clone();
-        let client = network::Client::new(
-            config.host,
-            config.base_port,
-            buffer_size,
-            send_timeout,
-            recv_timeout,
-        );
-        authority_clients.insert(config.address, client);
-    }
-    authority_clients
-}
-
-fn make_authority_mass_clients(
-    committee_config: &CommitteeConfig,
-    buffer_size: usize,
-    send_timeout: std::time::Duration,
-    recv_timeout: std::time::Duration,
-    max_in_flight: u64,
-) -> Vec<network::MassClient> {
-    let mut authority_clients = Vec::new();
-    for config in &committee_config.authorities {
-        let client = network::MassClient::new(
-            config.host.clone(),
-            config.base_port,
-            buffer_size,
-            send_timeout,
-            recv_timeout,
-            max_in_flight,
-        );
-        authority_clients.push(client);
-    }
-    authority_clients
-}
-
-fn make_client_state(
-    accounts: &AccountsConfig,
-    committee_config: &CommitteeConfig,
-    address: FastPayAddress,
-    buffer_size: usize,
-    send_timeout: std::time::Duration,
-    recv_timeout: std::time::Duration,
-) -> ClientState<network::Client> {
-    let account = accounts.get(&address).expect("Unknown account");
-    let committee = Committee::new(committee_config.voting_rights());
-    let authority_clients =
-        make_authority_clients(committee_config, buffer_size, send_timeout, recv_timeout);
-    ClientState::new(
-        address,
-        account.key.copy(),
-        committee,
-        authority_clients,
-        account.certificates.clone(),
-        account.object_ids.clone(),
-    )
-}
-
-/// Make one transfer order per account, up to `max_orders` transfers.
-fn make_benchmark_transfer_orders(
-    accounts_config: &mut AccountsConfig,
-    max_orders: usize,
-) -> (Vec<Order>, Vec<(ObjectID, Bytes)>) {
-    let mut orders = Vec::new();
-    let mut serialized_orders = Vec::new();
-    // TODO: deterministic sequence of orders to recover from interrupted benchmarks.
-    let mut next_recipient = get_key_pair().0;
-    for account in accounts_config.accounts_mut() {
-        let gas_object_id = *account.gas_object_ids.iter().next().unwrap();
-        let gas_object_seq = *account.object_ids.get(&gas_object_id).unwrap();
-        let object_id = *account
-            .object_ids
-            .keys()
-            .find(|key| *key != &gas_object_id)
-            .unwrap();
-        let transfer = Transfer {
-            object_ref: (
-                object_id,
-                account.object_ids[&object_id],
-                // TODO(https://github.com/MystenLabs/fastnft/issues/123): Include actual object digest here
-                ObjectDigest::new([0; 32]),
-            ),
-            sender: account.address,
-            recipient: Address::FastPay(next_recipient),
-            gas_payment: (
-                gas_object_id,
-                gas_object_seq,
-                // TODO(https://github.com/MystenLabs/fastnft/issues/123): Include actual object digest here
-                ObjectDigest::new([0; 32]),
-            ),
-        };
-        debug!("Preparing transfer order: {:?}", transfer);
-        account
-            .object_ids
-            .insert(object_id, account.object_ids[&object_id].increment());
-        next_recipient = account.address;
-        let order = Order::new_transfer(transfer.clone(), &account.key);
-        orders.push(order.clone());
-        let serialized_order = serialize_order(&order);
-        serialized_orders.push((object_id, serialized_order.into()));
-        if serialized_orders.len() >= max_orders {
-            break;
-        }
-    }
-    (orders, serialized_orders)
-}
-
-/// Try to make certificates from orders and server configs
-fn make_benchmark_certificates_from_orders_and_server_configs(
-    orders: Vec<Order>,
-    server_config: Vec<&str>,
-) -> Vec<(ObjectID, Bytes)> {
-    let mut keys = Vec::new();
-    for file in server_config {
-        let server_config = AuthorityServerConfig::read(file).expect("Fail to read server config");
-        keys.push((server_config.authority.address, server_config.key));
-    }
-    let committee = Committee::new(keys.iter().map(|(k, _)| (*k, 1)).collect());
-    assert!(
-        keys.len() >= committee.quorum_threshold(),
-        "Not enough server configs were provided with --server-configs"
-    );
-    let mut serialized_certificates = Vec::new();
-    for order in orders {
-        let mut certificate = CertifiedOrder {
-            order: order.clone(),
-            signatures: Vec::new(),
-        };
-        for i in 0..committee.quorum_threshold() {
-            let (pubx, secx) = keys.get(i).unwrap();
-            let sig = Signature::new(&certificate.order.kind, secx);
-            certificate.signatures.push((*pubx, sig));
-        }
-        let serialized_certificate = serialize_cert(&certificate);
-        serialized_certificates.push((*order.object_id(), serialized_certificate.into()));
-    }
-    serialized_certificates
-}
-
-/// Try to aggregate votes into certificates.
-fn make_benchmark_certificates_from_votes(
-    committee_config: &CommitteeConfig,
-    votes: Vec<SignedOrder>,
-) -> Vec<(ObjectID, Bytes)> {
-    let committee = Committee::new(committee_config.voting_rights());
-    let mut aggregators = HashMap::new();
-    let mut certificates = Vec::new();
-    let mut done_senders = HashSet::new();
-    for vote in votes {
-        // We aggregate votes indexed by sender.
-        let address = *vote.order.sender();
-        let object_id = *vote.order.object_id();
-        if done_senders.contains(&address) {
-            continue;
-        }
-        debug!(
-            "Processing vote on {}'s transfer by {}",
-            encode_address(&address),
-            encode_address(&vote.authority)
-        );
-        let value = vote.order;
-        let aggregator = aggregators
-            .entry(address)
-            .or_insert_with(|| SignatureAggregator::try_new(value, &committee).unwrap());
-        match aggregator.append(vote.authority, vote.signature) {
-            Ok(Some(certificate)) => {
-                debug!("Found certificate: {:?}", certificate);
-                let buf = serialize_cert(&certificate);
-                certificates.push((object_id, buf.into()));
-                done_senders.insert(address);
-            }
-            Ok(None) => {
-                debug!("Added one vote");
-            }
-            Err(error) => {
-                error!("Failed to aggregate vote: {}", error);
-            }
-        }
-    }
-    certificates
-}
-
-/// Broadcast a bulk of requests to each authority.
-async fn mass_broadcast_orders(
-    phase: &'static str,
-    committee_config: &CommitteeConfig,
-    buffer_size: usize,
-    send_timeout: std::time::Duration,
-    recv_timeout: std::time::Duration,
-    max_in_flight: u64,
-    orders: Vec<(ObjectID, Bytes)>,
-) -> Vec<Bytes> {
-    let time_start = Instant::now();
-    info!("Broadcasting {} {} orders", orders.len(), phase);
-    let authority_clients = make_authority_mass_clients(
-        committee_config,
-        buffer_size,
-        send_timeout,
-        recv_timeout,
-        max_in_flight,
-    );
-    let mut streams = Vec::new();
-    for client in authority_clients {
-        let mut requests = Vec::new();
-        for (_object_id, buf) in &orders {
-            requests.push(buf.clone());
-        }
-        streams.push(client.run(requests, 1));
-    }
-    let responses = futures::stream::select_all(streams).concat().await;
-    let time_elapsed = time_start.elapsed();
-    warn!(
-        "Received {} responses in {} ms.",
-        responses.len(),
-        time_elapsed.as_millis()
-    );
-    warn!(
-        "Estimated server throughput: {} {} orders per sec",
-        (orders.len() as u128) * 1_000_000 / time_elapsed.as_micros(),
-        phase
-    );
-    responses
-}
-
-fn mass_update_recipients(
-    accounts_config: &mut AccountsConfig,
-    certificates: Vec<(ObjectID, Bytes)>,
-) {
-    for (_object_id, buf) in certificates {
-        if let Ok(SerializedMessage::Cert(certificate)) = deserialize_message(&buf[..]) {
-            accounts_config.update_for_received_transfer(*certificate);
-        }
-    }
-}
-
-fn deserialize_response(response: &[u8]) -> Option<ObjectInfoResponse> {
-    match deserialize_message(response) {
-        Ok(SerializedMessage::ObjectInfoResp(info)) => Some(*info),
-        Ok(SerializedMessage::Error(error)) => {
-            error!("Received error value: {}", error);
-            None
-        }
-        Ok(_) => {
-            error!("Unexpected return value");
-            None
-        }
-        Err(error) => {
-            error!(
-                "Unexpected error: {} while deserializing {:?}",
-                error, response
-            );
-            None
-        }
-    }
-}
-fn find_cached_owner_by_object_id(
-    account_config: &AccountsConfig,
-    object_id: ObjectID,
-) -> Option<&PublicKeyBytes> {
-    account_config
-        .find_account(&object_id)
-        .map(|acc| &acc.address)
-}
-
-fn show_object_effects(order_effects: OrderEffects) {
-    if !order_effects.mutated.is_empty() {
-        println!("Mutated Objects:");
-        for (obj, _) in order_effects.mutated {
-            println!("{:?} {:?} {:?}", obj.0, obj.1, obj.2);
-        }
-    }
-    if !order_effects.deleted.is_empty() {
-        println!("Deleted Objects:");
-        for obj in order_effects.deleted {
-            println!("{:?} {:?} {:?}", obj.0, obj.1, obj.2);
-        }
-    }
-}
->>>>>>> 45c6023b
-
-fn parse_public_key_bytes(src: &str) -> Result<PublicKeyBytes, hex::FromHexError> {
-    decode_address_hex(src)
-}
 
 #[derive(StructOpt)]
 #[structopt(
@@ -447,7 +153,7 @@
                 recv_timeout,
                 buffer_size,
             );
-            cli_pretty::format_obj_info_response(&obj_info);
+            cli_pretty::format_obj_info_response(&obj_info).printstd();
         }
 
         ClientCommands::Call { path } => {
@@ -461,7 +167,7 @@
                 recv_timeout,
                 buffer_size,
             );
-            cli_pretty::format_order_effects(&order_effetcs);
+            cli_pretty::format_order_effects(&order_effetcs).printstd();
         }
 
         ClientCommands::Transfer {
@@ -549,11 +255,15 @@
                 .write(initial_state_config_path.as_str())
                 .expect("Unable to write to initial state config file");
 
-            cli_pretty::format_account_configs_create(acc_cfgs);
+            cli_pretty::format_account_configs_create(acc_cfgs).printstd();
         }
     }
 
     accounts_config
         .write(accounts_config_path)
         .expect("Unable to write user accounts");
+}
+
+fn parse_public_key_bytes(src: &str) -> Result<PublicKeyBytes, hex::FromHexError> {
+    decode_address_hex(src)
 }