--- conflicted
+++ resolved
@@ -11,9 +11,8 @@
 module games::sea_hero {
     use games::hero::{Self, Hero};
 
-    use sui::balance::{Self, Balance};
+    use sui::balance::{Self, Balance, Supply};
     use sui::id::{Self, VersionedID};
-    use sui::coin::{Self, TreasuryCap};
     use sui::transfer;
     use sui::tx_context::{Self, TxContext};
 
@@ -22,7 +21,7 @@
     struct SeaHeroAdmin has key {
         id: VersionedID,
         /// Permission to mint RUM
-        treasury_cap: TreasuryCap<RUM>,
+        supply: Supply<RUM>,
         /// Total number of monsters created so far
         monsters_created: u64,
         /// cap on the supply of RUM
@@ -61,7 +60,7 @@
         transfer::transfer(
             SeaHeroAdmin {
                 id: tx_context::new_id(ctx),
-                treasury_cap: coin::create_currency<RUM>(RUM{}, ctx),
+                supply: balance::create_supply<RUM>(RUM {}),
                 monsters_created: 0,
                 token_supply_max: 1000000,
                 monster_max: 10,
@@ -98,7 +97,7 @@
         recipient: address,
         ctx: &mut TxContext
     ) {
-        let current_coin_supply = coin::total_supply(&admin.treasury_cap);
+        let current_coin_supply = balance::supply_value(&admin.supply);
         let token_supply_max = admin.token_supply_max;
         // TODO: create error codes
         // ensure token supply cap is respected
@@ -109,14 +108,11 @@
 
         let monster = SeaMonster {
             id: tx_context::new_id(ctx),
-<<<<<<< HEAD
-            reward: balance::increase_supply(coin::supply_mut(&mut admin.treasury_cap), reward_amount)
-=======
-            reward: coin::mint_balance(&mut admin.treasury_cap, reward_amount)
->>>>>>> 5c87b320
+            reward: balance::increase_supply(&mut admin.supply, reward_amount),
         };
         admin.monsters_created = admin.monsters_created + 1;
-        transfer::transfer(monster, recipient);
+
+        transfer::transfer(monster, recipient)
     }
 
     /// Send `monster` to `recipient`
