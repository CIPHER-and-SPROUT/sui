// Copyright (c) The Diem Core Contributors
// Copyright (c) The Move Contributors
// SPDX-License-Identifier: Apache-2.0

use crate::{
    logging::expect_no_verification_errors,
    native_functions::{NativeFunction, NativeFunctions, UnboxedNativeFunction},
    session::LoadedFunctionInstantiation,
};
use move_binary_format::{
    access::{ModuleAccess, ScriptAccess},
    binary_config::BinaryConfig,
    binary_views::BinaryIndexedView,
    errors::{verification_error, Location, PartialVMError, PartialVMResult, VMResult},
    file_format::{
        AbilitySet, Bytecode, CompiledModule, CompiledScript, Constant, ConstantPoolIndex,
        FieldHandleIndex, FieldInstantiationIndex, FunctionDefinition, FunctionDefinitionIndex,
        FunctionHandleIndex, FunctionInstantiationIndex, Signature, SignatureIndex, SignatureToken,
        StructDefInstantiationIndex, StructDefinitionIndex, StructFieldInformation, TableIndex,
        TypeParameterIndex,
    },
    IndexKind,
};
use move_bytecode_verifier::{self, cyclic_dependencies, dependencies};
use move_core_types::{
    account_address::AccountAddress,
    annotated_value as A,
    identifier::{IdentStr, Identifier},
    language_storage::{ModuleId, StructTag, TypeTag},
    metadata::Metadata,
    runtime_value as R,
    vm_status::StatusCode,
};
use move_vm_config::runtime::VMConfig;
use move_vm_types::{
    data_store::DataStore,
    loaded_data::runtime_types::{CachedStructIndex, DepthFormula, StructType, Type},
};
use parking_lot::RwLock;
use sha3::{Digest, Sha3_256};
use std::{
    collections::{BTreeMap, BTreeSet, HashMap},
    fmt::Debug,
    hash::Hash,
    sync::Arc,
};
use tracing::error;

type ScriptHash = [u8; 32];

// A simple cache that offers both a HashMap and a Vector lookup.
// Values are forced into a `Arc` so they can be used from multiple thread.
// Access to this cache is always under a `RwLock`.
struct BinaryCache<K, V> {
    id_map: HashMap<K, usize>,
    binaries: Vec<Arc<V>>,
}

impl<K, V> BinaryCache<K, V>
where
    K: Eq + Hash,
{
    fn new() -> Self {
        Self {
            id_map: HashMap::new(),
            binaries: vec![],
        }
    }

    fn insert(&mut self, key: K, binary: V) -> PartialVMResult<&Arc<V>> {
        let idx = self.binaries.len();
        // Last write wins in the binary cache -- it's up to the callee to not make conflicting
        // writes.
        self.id_map.insert(key, idx);
        self.binaries.push(Arc::new(binary));
        Ok(&self.binaries[idx])
    }

    fn get_with_idx(&self, key: &K) -> Option<(usize, &Arc<V>)> {
        let idx = self.id_map.get(key)?;
        Some((*idx, self.binaries.get(*idx)?))
    }

    fn get(&self, key: &K) -> Option<&Arc<V>> {
        Some(self.get_with_idx(key)?.1)
    }

    fn contains(&self, key: &K) -> bool {
        self.id_map.contains_key(key)
    }

    fn len(&self) -> usize {
        self.binaries.len()
    }
}

// A script cache is a map from the hash value of a script and the `Script` itself.
// Script are added in the cache once verified and so getting a script out the cache
// does not require further verification (except for parameters and type parameters)
struct ScriptCache {
    scripts: BinaryCache<ScriptHash, LoadedScript>,
}

impl ScriptCache {
    fn new() -> Self {
        Self {
            scripts: BinaryCache::new(),
        }
    }

    fn get(&self, hash: &ScriptHash) -> Option<(Arc<Function>, Vec<Type>, Vec<Type>)> {
        self.scripts.get(hash).map(|script| {
            (
                script.entry_point(),
                script.parameter_tys.clone(),
                script.return_tys.clone(),
            )
        })
    }

    fn insert(
        &mut self,
        hash: ScriptHash,
        script: LoadedScript,
    ) -> PartialVMResult<(Arc<Function>, Vec<Type>, Vec<Type>)> {
        match self.get(&hash) {
            Some(cached) => Ok(cached),
            None => {
                let script = self.scripts.insert(hash, script)?;
                Ok((
                    script.entry_point(),
                    script.parameter_tys.clone(),
                    script.return_tys.clone(),
                ))
            }
        }
    }
}

/// The ModuleCache holds all verified modules as well as loaded modules, structs, and functions.
/// Structs and functions are pushed into a global structure, handles in compiled modules are
/// replaced with indices into these global structures in loaded modules.  All access to the
/// ModuleCache via the Loader is under an RWLock.
pub struct ModuleCache {
    /// Compiled modules go in this cache once they have been individually verified.
    compiled_modules: BinaryCache<ModuleId, CompiledModule>,
    /// Modules whose dependencies have been verified already (during publishing or loading).
    verified_dependencies: BTreeSet<(AccountAddress, ModuleId)>,
    /// Loaded modules go in this cache once their compiled modules have been link-checked, and
    /// structs and functions have populated `structs` and `functions` below.
    ///
    /// The `AccountAddress` in the key is the "link context", and the `ModuleId` is the ID of the
    /// module whose load was requested. A mapping `(ctx, id) => module` means that when `id` was
    /// requested in context `ctx`, `module` was loaded.
    loaded_modules: BinaryCache<(AccountAddress, ModuleId), LoadedModule>,

    /// Global cache of loaded structs, shared among all modules.
    structs: BinaryCache<(ModuleId, Identifier), StructType>,
    /// Global list of loaded functions, shared among all modules.
    functions: Vec<Arc<Function>>,
}

/// Tracks the current end point of the `ModuleCache`'s `struct`s and `function`s, so that we can
/// roll-back to that point in case of error.
struct CacheCursor {
    last_struct: usize,
    last_function: usize,
}

impl ModuleCache {
    fn new() -> Self {
        Self {
            compiled_modules: BinaryCache::new(),
            verified_dependencies: BTreeSet::new(),
            loaded_modules: BinaryCache::new(),
            structs: BinaryCache::new(),
            functions: vec![],
        }
    }

    //
    // Common "get" operations
    //

    // Retrieve a module by `ModuleId`. The module may have not been loaded yet in which
    // case `None` is returned
    fn compiled_module_at(&self, id: &ModuleId) -> Option<Arc<CompiledModule>> {
        self.compiled_modules.get(id).map(Arc::clone)
    }

    // Retrieve a module by `ModuleId`. The module may have not been loaded yet in which
    // case `None` is returned
    fn loaded_module_at(
        &self,
        link_context: AccountAddress,
        runtime_id: &ModuleId,
    ) -> Option<Arc<LoadedModule>> {
        self.loaded_modules
            .get(&(link_context, runtime_id.clone()))
            .map(Arc::clone)
    }

    // Retrieve a function by index
    fn function_at(&self, idx: usize) -> Arc<Function> {
        Arc::clone(&self.functions[idx])
    }

    // Retrieve a struct by index
    fn struct_at(&self, idx: CachedStructIndex) -> Arc<StructType> {
        Arc::clone(&self.structs.binaries[idx.0])
    }

    //
    // Insertion is under lock and it's a pretty heavy operation.
    // The VM is pretty much stopped waiting for this to finish
    //

    fn insert(
        &mut self,
        natives: &NativeFunctions,
        data_store: &impl DataStore,
        storage_id: ModuleId,
        module: &CompiledModule,
    ) -> VMResult<Arc<LoadedModule>> {
        let runtime_id = module.self_id();
        if let Some(cached) = self.loaded_module_at(data_store.link_context(), &runtime_id) {
            return Ok(cached);
        }

        // Make sure the modules of dependencies are in the cache.
        for runtime_dep in module.immediate_dependencies() {
            let storage_dep = data_store
                .relocate(&runtime_dep)
                .map_err(|e| e.finish(Location::Undefined))?;
            let compiled_dep = self.compiled_module_at(&storage_dep).ok_or_else(|| {
                PartialVMError::new(StatusCode::MISSING_DEPENDENCY)
                    .with_message(format!(
                        "Cannot load dependency {runtime_dep} of {storage_id} from {storage_dep}"
                    ))
                    .finish(Location::Undefined)
            })?;

            self.insert(natives, data_store, storage_dep, compiled_dep.as_ref())?;
        }

        let cursor = self.cursor();
        match self.add_module(&cursor, natives, data_store, storage_id, module) {
            Ok(module) => Ok(Arc::clone(module)),
            Err(err) => {
                // we need this operation to be transactional, if an error occurs we must
                // leave a clean state
                self.reset(cursor);
                Err(err.finish(Location::Undefined))
            }
        }
    }

    fn add_module(
        &mut self,
        cursor: &CacheCursor,
        natives: &NativeFunctions,
        data_store: &impl DataStore,
        storage_id: ModuleId,
        module: &CompiledModule,
    ) -> PartialVMResult<&Arc<LoadedModule>> {
        let link_context = data_store.link_context();
        let runtime_id = module.self_id();
        let module_view = BinaryIndexedView::Module(module);

        // Add new structs and collect their field signatures
        let mut field_signatures = vec![];
        for (idx, struct_def) in module.struct_defs().iter().enumerate() {
            let struct_handle = module.struct_handle_at(struct_def.struct_handle);
            let name = module.identifier_at(struct_handle.name);
            let struct_key = (runtime_id.clone(), name.to_owned());

            if self.structs.contains(&struct_key) {
                continue;
            }

            let field_names = match &struct_def.field_information {
                StructFieldInformation::Native => vec![],
                StructFieldInformation::Declared(field_info) => field_info
                    .iter()
                    .map(|f| module.identifier_at(f.name).to_owned())
                    .collect(),
            };

            let defining_id = data_store.defining_module(&runtime_id, name)?;

            self.structs.insert(
                struct_key,
                StructType {
                    fields: vec![],
                    field_names,
                    abilities: struct_handle.abilities,
                    type_parameters: struct_handle.type_parameters.clone(),
                    name: name.to_owned(),
                    defining_id,
                    runtime_id: runtime_id.clone(),
                    struct_def: StructDefinitionIndex(idx as u16),
                    depth: None,
                },
            )?;

            let StructFieldInformation::Declared(fields) = &struct_def.field_information else {
                unreachable!("native structs have been removed");
            };

            let signatures: Vec<_> = fields.iter().map(|f| &f.signature.0).collect();
            field_signatures.push(signatures)
        }

        // Convert field signatures into types after adding all structs because field types might
        // refer to structs in the same module.
        let mut field_types = vec![];
        for signature in field_signatures {
            let tys: Vec<_> = signature
                .iter()
                .map(|tok| self.make_type(module_view, tok))
                .collect::<PartialVMResult<_>>()?;
            field_types.push(tys);
        }

        let field_types_len = field_types.len();

        // Add the field types to the newly added structs, processing them in reverse, to line them
        // up with the structs we added at the end of the global cache.
        for (fields, struct_type) in field_types
            .into_iter()
            .rev()
            .zip(self.structs.binaries.iter_mut().rev())
        {
            match Arc::get_mut(struct_type) {
                Some(struct_type) => struct_type.fields = fields,
                None => {
                    // we have pending references to the `Arc` which is impossible,
                    // given the code that adds the `Arc` is above and no reference to
                    // it should exist.
                    // So in the spirit of not crashing we just rewrite the entire `Arc`
                    // over and log the issue.
                    error!("Arc<StructType> cannot have any live reference while publishing");
                    let mut struct_copy = (**struct_type).clone();
                    struct_copy.fields = fields;
                    *struct_type = Arc::new(struct_copy);
                }
            }
        }

        let mut depth_cache = BTreeMap::new();
        for struct_type in self.structs.binaries.iter().rev().take(field_types_len) {
            self.calculate_depth_of_struct(&struct_type, &mut depth_cache)?;
        }

        debug_assert!(depth_cache.len() == field_types_len);
        for (cache_idx, depth) in depth_cache {
            match Arc::get_mut(self.structs.binaries.get_mut(cache_idx.0).unwrap()) {
                Some(struct_type) => struct_type.depth = Some(depth),
                None => {
                    // we have pending references to the `Arc` which is impossible,
                    // given the code that adds the `Arc` is above and no reference to
                    // it should exist.
                    // So in the spirit of not crashing we log the issue and move on leaving the
                    // structs depth as `None` -- if we try to access it later we will treat this
                    // as too deep.
                    error!("Arc<StructType> cannot have any live reference while publishing");
                }
            }
        }

        for (idx, func) in module.function_defs().iter().enumerate() {
            let findex = FunctionDefinitionIndex(idx as TableIndex);
            let mut function = Function::new(natives, findex, func, module);
            function.return_types = function
                .return_
                .0
                .iter()
                .map(|tok| self.make_type(module_view, tok))
                .collect::<PartialVMResult<Vec<_>>>()?;
            function.local_types = function
                .locals
                .0
                .iter()
                .map(|tok| self.make_type(module_view, tok))
                .collect::<PartialVMResult<Vec<_>>>()?;
            function.parameter_types = function
                .parameters
                .0
                .iter()
                .map(|tok| self.make_type(module_view, tok))
                .collect::<PartialVMResult<Vec<_>>>()?;
            self.functions.push(Arc::new(function));
        }

        let loaded_module = LoadedModule::new(cursor, link_context, storage_id, module, self)?;
        self.loaded_modules
            .insert((link_context, runtime_id), loaded_module)
    }

    // `make_type` is the entry point to "translate" a `SignatureToken` to a `Type`
    fn make_type(&self, module: BinaryIndexedView, tok: &SignatureToken) -> PartialVMResult<Type> {
        let res = match tok {
            SignatureToken::Bool => Type::Bool,
            SignatureToken::U8 => Type::U8,
            SignatureToken::U16 => Type::U16,
            SignatureToken::U32 => Type::U32,
            SignatureToken::U64 => Type::U64,
            SignatureToken::U128 => Type::U128,
            SignatureToken::U256 => Type::U256,
            SignatureToken::Address => Type::Address,
            SignatureToken::Signer => Type::Signer,
            SignatureToken::TypeParameter(idx) => Type::TyParam(*idx),
            SignatureToken::Vector(inner_tok) => {
                Type::Vector(Box::new(self.make_type(module, inner_tok)?))
            }
            SignatureToken::Reference(inner_tok) => {
                Type::Reference(Box::new(self.make_type(module, inner_tok)?))
            }
            SignatureToken::MutableReference(inner_tok) => {
                Type::MutableReference(Box::new(self.make_type(module, inner_tok)?))
            }
            SignatureToken::Struct(sh_idx) => {
                let struct_handle = module.struct_handle_at(*sh_idx);
                let struct_name = module.identifier_at(struct_handle.name);
                let module_handle = module.module_handle_at(struct_handle.module);
                let runtime_id = ModuleId::new(
                    *module.address_identifier_at(module_handle.address),
                    module.identifier_at(module_handle.name).to_owned(),
                );
                let def_idx = self.resolve_struct_by_name(struct_name, &runtime_id)?.0;
                Type::Struct(def_idx)
            }
            SignatureToken::StructInstantiation(struct_inst) => {
                let (sh_idx, tys) = &**struct_inst;
                let type_parameters: Vec<_> = tys
                    .iter()
                    .map(|tok| self.make_type(module, tok))
                    .collect::<PartialVMResult<_>>()?;
                let struct_handle = module.struct_handle_at(*sh_idx);
                let struct_name = module.identifier_at(struct_handle.name);
                let module_handle = module.module_handle_at(struct_handle.module);
                let runtime_id = ModuleId::new(
                    *module.address_identifier_at(module_handle.address),
                    module.identifier_at(module_handle.name).to_owned(),
                );
                let def_idx = self.resolve_struct_by_name(struct_name, &runtime_id)?.0;
                Type::StructInstantiation(Box::new((def_idx, type_parameters)))
            }
        };
        Ok(res)
    }

    fn calculate_depth_of_struct(
        &self,
        struct_type: &StructType,
        depth_cache: &mut BTreeMap<CachedStructIndex, DepthFormula>,
    ) -> PartialVMResult<DepthFormula> {
        let def_idx = self
            .resolve_struct_by_name(&struct_type.name, &struct_type.runtime_id)?
            .0;

        // If we've already computed this structs depth, no more work remains to be done.
        if let Some(form) = &struct_type.depth {
            return Ok(form.clone());
        }
        if let Some(form) = depth_cache.get(&def_idx) {
            return Ok(form.clone());
        }

        let formulas = struct_type
            .fields
            .iter()
            .map(|field_type| self.calculate_depth_of_type(field_type, depth_cache))
            .collect::<PartialVMResult<Vec<_>>>()?;
        let mut formula = DepthFormula::normalize(formulas);
        // add 1 for the struct itself
        formula.add(1);
        let prev = depth_cache.insert(def_idx, formula.clone());
        if prev.is_some() {
            return Err(
                PartialVMError::new(StatusCode::UNKNOWN_INVARIANT_VIOLATION_ERROR)
                    .with_message("Recursive type?".to_owned()),
            );
        }
        Ok(formula)
    }

    fn calculate_depth_of_type(
        &self,
        ty: &Type,
        depth_cache: &mut BTreeMap<CachedStructIndex, DepthFormula>,
    ) -> PartialVMResult<DepthFormula> {
        Ok(match ty {
            Type::Bool
            | Type::U8
            | Type::U64
            | Type::U128
            | Type::Address
            | Type::Signer
            | Type::U16
            | Type::U32
            | Type::U256 => DepthFormula::constant(1),
            // we should not see the reference here, we could instead give an invariant violation
            Type::Vector(ty) | Type::Reference(ty) | Type::MutableReference(ty) => {
                let mut inner = self.calculate_depth_of_type(ty, depth_cache)?;
                // add 1 for the vector itself
                inner.add(1);
                inner
            }
            Type::TyParam(ty_idx) => DepthFormula::type_parameter(*ty_idx),
            Type::Struct(cache_idx) => {
                let struct_type = self.struct_at(*cache_idx);
                let struct_formula = self.calculate_depth_of_struct(&struct_type, depth_cache)?;
                debug_assert!(struct_formula.terms.is_empty());
                struct_formula
            }
            Type::StructInstantiation(struct_inst) => {
                let (cache_idx, ty_args) = &**struct_inst;
                let struct_type = self.struct_at(*cache_idx);
                let ty_arg_map = ty_args
                    .iter()
                    .enumerate()
                    .map(|(idx, ty)| {
                        let var = idx as TypeParameterIndex;
                        Ok((var, self.calculate_depth_of_type(ty, depth_cache)?))
                    })
                    .collect::<PartialVMResult<BTreeMap<_, _>>>()?;
                let struct_formula = self.calculate_depth_of_struct(&struct_type, depth_cache)?;
                let subst_struct_formula = struct_formula.subst(ty_arg_map)?;
                subst_struct_formula
            }
        })
    }

    // Given a ModuleId::struct_name, retrieve the `StructType` and the index associated.
    // Return and error if the type has not been loaded
    fn resolve_struct_by_name(
        &self,
        struct_name: &IdentStr,
        runtime_id: &ModuleId,
    ) -> PartialVMResult<(CachedStructIndex, Arc<StructType>)> {
        match self
            .structs
            .get_with_idx(&(runtime_id.clone(), struct_name.to_owned()))
        {
            Some((idx, struct_)) => Ok((CachedStructIndex(idx), Arc::clone(struct_))),
            None => Err(PartialVMError::new(StatusCode::TYPE_RESOLUTION_FAILURE)
                .with_message(format!("Cannot find {runtime_id}::{struct_name} in cache",))),
        }
    }

    // Given a ModuleId::func_name, retrieve the `Function` and the index associated.
    // Return and error if the function has not been loaded
    fn resolve_function_by_name(
        &self,
        func_name: &IdentStr,
        runtime_id: &ModuleId,
        link_context: AccountAddress,
    ) -> PartialVMResult<usize> {
        match self
            .loaded_modules
            .get(&(link_context, runtime_id.clone()))
            .and_then(|module| module.function_map.get(func_name))
        {
            Some(func_idx) => Ok(*func_idx),
            None => Err(
                PartialVMError::new(StatusCode::FUNCTION_RESOLUTION_FAILURE).with_message(format!(
                    "Cannot find {:?}::{:?} in cache for context {:?}",
                    runtime_id, func_name, link_context,
                )),
            ),
        }
    }

    /// Return the current high watermark of structs and functions in the cache.
    fn cursor(&self) -> CacheCursor {
        CacheCursor {
            last_struct: self.structs.len(),
            last_function: self.functions.len(),
        }
    }

    /// Rollback the cache's structs and functions to the point at which the cache cursor was
    /// created.
    fn reset(
        &mut self,
        CacheCursor {
            last_struct,
            last_function,
        }: CacheCursor,
    ) {
        // Remove entries from `structs.id_map` corresponding to the newly added structs.
        for (idx, struct_) in self.structs.binaries.iter().enumerate().rev() {
            if idx < last_struct {
                break;
            }

            let key = (struct_.runtime_id.clone(), struct_.name.clone());
            match self.structs.id_map.remove(&key) {
                Some(jdx) if jdx == idx => {
                    continue;
                }
                Some(jdx) => unreachable!(
                    "Expected to find {}::{} at index {idx} but found at {jdx}.",
                    struct_.defining_id, struct_.name,
                ),
                None => unreachable!(
                    "Expected to find {}::{} at index {idx} but not found.",
                    struct_.defining_id, struct_.name,
                ),
            }
        }

        self.structs.binaries.truncate(last_struct);
        self.functions.truncate(last_function);
    }
}

//
// Loader
//

// A Loader is responsible to load scripts and modules and holds the cache of all loaded
// entities. Each cache is protected by a `RwLock`. Operation in the Loader must be thread safe
// (operating on values on the stack) and when cache needs updating the mutex must be taken.
// The `pub(crate)` API is what a Loader offers to the runtime.
pub(crate) struct Loader {
    scripts: RwLock<ScriptCache>,
    module_cache: RwLock<ModuleCache>,
    type_cache: RwLock<TypeCache>,
    natives: NativeFunctions,
    vm_config: VMConfig,
}

impl Loader {
    pub(crate) fn new(natives: NativeFunctions, vm_config: VMConfig) -> Self {
        Self {
            scripts: RwLock::new(ScriptCache::new()),
            module_cache: RwLock::new(ModuleCache::new()),
            type_cache: RwLock::new(TypeCache::new()),
            natives,
            vm_config,
        }
    }

    pub(crate) fn vm_config(&self) -> &VMConfig {
        &self.vm_config
    }

    /// Copies metadata out of a modules bytecode if available.
    pub(crate) fn get_metadata(&self, module: ModuleId, key: &[u8]) -> Option<Metadata> {
        let cache = self.module_cache.read();
        cache
            .compiled_modules
            .get(&module)
            .and_then(|module| module.metadata.iter().find(|md| md.key == key))
            .cloned()
    }

    //
    // Script verification and loading
    //

    // Scripts are verified and dependencies are loaded.
    // Effectively that means modules are cached from leaf to root in the dependency DAG.
    // If a dependency error is found, loading stops and the error is returned.
    // However all modules cached up to that point stay loaded.

    // Entry point for script execution (`MoveVM::execute_script`).
    // Verifies the script if it is not in the cache of scripts loaded.
    // Type parameters are checked as well after every type is loaded.
    pub(crate) fn load_script(
        &self,
        script_blob: &[u8],
        ty_args: &[Type],
        data_store: &impl DataStore,
    ) -> VMResult<(Arc<Function>, LoadedFunctionInstantiation)> {
        // retrieve or load the script
        let mut sha3_256 = Sha3_256::new();
        sha3_256.update(script_blob);
        let hash_value: [u8; 32] = sha3_256.finalize().into();

        let link_context = data_store.link_context();
        let mut scripts = self.scripts.write();
        let (main, parameters, return_) = match scripts.get(&hash_value) {
            Some(cached) => cached,
            None => {
                let ver_script = self.deserialize_and_verify_script(script_blob, data_store)?;
                let script = LoadedScript::new(
                    ver_script,
                    link_context,
                    &hash_value,
                    &self.module_cache.read(),
                )?;
                scripts
                    .insert(hash_value, script)
                    .map_err(|e| e.finish(Location::Script))?
            }
        };

        // verify type arguments
        self.verify_ty_args(main.type_parameters(), ty_args)
            .map_err(|e| e.finish(Location::Script))?;
        let instantiation = LoadedFunctionInstantiation {
            parameters,
            return_,
        };
        Ok((main, instantiation))
    }

    // The process of deserialization and verification is not and it must not be under lock.
    // So when publishing modules through the dependency DAG it may happen that a different
    // thread had loaded the module after this process fetched it from storage.
    // Caching will take care of that by asking for each dependency module again under lock.
    fn deserialize_and_verify_script(
        &self,
        script: &[u8],
        data_store: &impl DataStore,
    ) -> VMResult<CompiledScript> {
        let script = match CompiledScript::deserialize_with_max_version(
            script,
            self.vm_config.max_binary_format_version,
        ) {
            Ok(script) => script,
            Err(err) => {
                error!("[VM] deserializer for script returned error: {:?}", err,);
                let msg = format!("Deserialization error: {:?}", err);
                return Err(PartialVMError::new(StatusCode::CODE_DESERIALIZATION_ERROR)
                    .with_message(msg)
                    .finish(Location::Script));
            }
        };

        match self.verify_script(&script) {
            Ok(_) => {
                // verify and load dependencies, fetching the verified compiled module.
                let deps: VMResult<Vec<_>> = script
                    .immediate_dependencies()
                    .into_iter()
                    .map(|dep| Ok(self.load_module(&dep, data_store)?.0))
                    .collect();

                // verify script linkage
                dependencies::verify_script(&script, deps?.iter().map(Arc::as_ref))?;

                Ok(script)
            }
            Err(err) => {
                error!(
                    "[VM] bytecode verifier returned errors for script: {:?}",
                    err
                );
                Err(err)
            }
        }
    }

    // Script verification steps.
    // See `verify_module()` for module verification steps.
    fn verify_script(&self, script: &CompiledScript) -> VMResult<()> {
        fail::fail_point!("verifier-failpoint-3", |_| { Ok(()) });

        move_bytecode_verifier::verify_script_with_config_unmetered(
            &self.vm_config.verifier,
            script,
        )
    }

    //
    // Module verification and loading
    //

    // Entry point for function execution (`MoveVM::execute_function`).
    // Loading verifies the module if it was never loaded.
    // Type parameters are checked as well after every type is loaded.
    pub(crate) fn load_function(
        &self,
        runtime_id: &ModuleId,
        function_name: &IdentStr,
        ty_args: &[Type],
        data_store: &impl DataStore,
    ) -> VMResult<(
        Arc<CompiledModule>,
        Arc<LoadedModule>,
        Arc<Function>,
        LoadedFunctionInstantiation,
    )> {
        let link_context = data_store.link_context();
        let (compiled, loaded) = self.load_module(runtime_id, data_store)?;
        let compiled_view = BinaryIndexedView::Module(compiled.as_ref());
        let idx = self
            .module_cache
            .read()
            .resolve_function_by_name(function_name, runtime_id, link_context)
            .map_err(|err| err.finish(Location::Undefined))?;
        let func = self.module_cache.read().function_at(idx);

        let parameters = func
            .parameters
            .0
            .iter()
            .map(|tok| self.module_cache.read().make_type(compiled_view, tok))
            .collect::<PartialVMResult<Vec<_>>>()
            .map_err(|err| err.finish(Location::Undefined))?;

        let return_ = func
            .return_
            .0
            .iter()
            .map(|tok| self.module_cache.read().make_type(compiled_view, tok))
            .collect::<PartialVMResult<Vec<_>>>()
            .map_err(|err| err.finish(Location::Undefined))?;

        // verify type arguments
        self.verify_ty_args(func.type_parameters(), ty_args)
            .map_err(|e| e.finish(Location::Module(runtime_id.clone())))?;

        let inst = LoadedFunctionInstantiation {
            parameters,
            return_,
        };
        Ok((compiled, loaded, func, inst))
    }

    // Entry point for module publishing (`MoveVM::publish_module_bundle`).
    //
    // All modules in the bundle to be published must be loadable. This function performs all
    // verification steps to load these modules without actually loading them into the code cache.
    pub(crate) fn verify_module_bundle_for_publication(
        &self,
        modules: &[CompiledModule],
        data_store: &mut impl DataStore,
    ) -> VMResult<()> {
        fail::fail_point!("verifier-failpoint-1", |_| { Ok(()) });

        let mut bundle_verified = BTreeMap::new();
        for module in modules {
            let module_id = module.self_id();

            self.verify_module_for_publication(module, &bundle_verified, data_store)?;
            bundle_verified.insert(module_id.clone(), module.clone());
        }
        Ok(())
    }

    // A module to be published must be loadable.
    //
    // This step performs all verification steps to load the module without loading it.
    // The module is not added to the code cache. It is simply published to the data cache.
    // See `verify_script()` for script verification steps.
    //
    // If a module `M` is published together with a bundle of modules (i.e., a vector of modules),
    // the `bundle_verified` argument tracks the modules that have already been verified in the
    // bundle. Basically, this represents the modules appears before `M` in the bundle vector.
    fn verify_module_for_publication(
        &self,
        module: &CompiledModule,
        bundle_verified: &BTreeMap<ModuleId, CompiledModule>,
        data_store: &impl DataStore,
    ) -> VMResult<()> {
        // Performs all verification steps to load the module without loading it, i.e., the new
        // module will NOT show up in `module_cache`.
        move_bytecode_verifier::verify_module_with_config_unmetered(
            &self.vm_config.verifier,
            module,
        )?;
        self.check_natives(module)?;

        let mut visiting = BTreeSet::new();
        visiting.insert(module.self_id());

        // downward exploration of the module's dependency graph. Since we know nothing about this
        // target module, we don't know what the module may specify as its dependencies and hence,
        // we allow the loading of dependencies and the subsequent linking to fail.
        self.verify_dependencies(
            module,
            bundle_verified,
            data_store,
            &mut visiting,
            /* allow_dependency_loading_failure */ true,
            /* dependencies_depth */ 0,
        )?;

        // make sure there is no cyclic dependency
        self.verify_module_cyclic_relations(module, bundle_verified, data_store)
    }

    fn verify_module_cyclic_relations(
        &self,
        module: &CompiledModule,
        bundle_verified: &BTreeMap<ModuleId, CompiledModule>,
        data_store: &impl DataStore,
    ) -> VMResult<()> {
        let module_cache = self.module_cache.read();
        cyclic_dependencies::verify_module(module, |runtime_id| {
            let module = if let Some(bundled) = bundle_verified.get(runtime_id) {
                Some(bundled)
            } else {
                let storage_id = data_store.relocate(runtime_id)?;
                module_cache
                    .compiled_modules
                    .get(&storage_id)
                    .map(Arc::as_ref)
            };

            module
                .map(|m| m.immediate_dependencies())
                .ok_or_else(|| PartialVMError::new(StatusCode::MISSING_DEPENDENCY))
        })
    }

    // All native functions must be known to the loader, unless we are compiling with feature
    // `lazy_natives`.
    fn check_natives(&self, module: &CompiledModule) -> VMResult<()> {
        fn check_natives_impl(loader: &Loader, module: &CompiledModule) -> PartialVMResult<()> {
            if !cfg!(feature = "lazy_natives") {
                for (idx, native_function) in module
                    .function_defs()
                    .iter()
                    .filter(|fdv| fdv.is_native())
                    .enumerate()
                {
                    let fh = module.function_handle_at(native_function.function);
                    let mh = module.module_handle_at(fh.module);
                    loader
                        .natives
                        .resolve(
                            module.address_identifier_at(mh.address),
                            module.identifier_at(mh.name).as_str(),
                            module.identifier_at(fh.name).as_str(),
                        )
                        .ok_or_else(|| {
                            verification_error(
                                StatusCode::MISSING_DEPENDENCY,
                                IndexKind::FunctionHandle,
                                idx as TableIndex,
                            )
                        })?;
                }
            }
            // TODO: fix check and error code if we leave something around for native structs.
            // For now this generates the only error test cases care about...
            for (idx, struct_def) in module.struct_defs().iter().enumerate() {
                if struct_def.field_information == StructFieldInformation::Native {
                    return Err(verification_error(
                        StatusCode::MISSING_DEPENDENCY,
                        IndexKind::FunctionHandle,
                        idx as TableIndex,
                    ));
                }
            }
            Ok(())
        }
        check_natives_impl(self, module).map_err(|e| e.finish(Location::Module(module.self_id())))
    }

    //
    // Helpers for loading and verification
    //

    pub(crate) fn load_struct_by_name(
        &self,
        name: &IdentStr,
        runtime_id: &ModuleId,
        data_store: &impl DataStore,
    ) -> VMResult<(CachedStructIndex, Arc<StructType>)> {
        self.load_module(runtime_id, data_store)?;
        self.module_cache
            .read()
            // Should work if the type exists, because module was loaded above.
            .resolve_struct_by_name(name, runtime_id)
            .map_err(|e| e.finish(Location::Undefined))
    }

    pub(crate) fn load_type(
        &self,
        type_tag: &TypeTag,
        data_store: &impl DataStore,
    ) -> VMResult<Type> {
        Ok(match type_tag {
            TypeTag::Bool => Type::Bool,
            TypeTag::U8 => Type::U8,
            TypeTag::U16 => Type::U16,
            TypeTag::U32 => Type::U32,
            TypeTag::U64 => Type::U64,
            TypeTag::U128 => Type::U128,
            TypeTag::U256 => Type::U256,
            TypeTag::Address => Type::Address,
            TypeTag::Signer => Type::Signer,
            TypeTag::Vector(tt) => Type::Vector(Box::new(self.load_type(tt, data_store)?)),
            TypeTag::Struct(struct_tag) => {
                let runtime_id = ModuleId::new(struct_tag.address, struct_tag.module.clone());
                let (idx, struct_type) =
                    self.load_struct_by_name(&struct_tag.name, &runtime_id, data_store)?;
                if struct_type.type_parameters.is_empty() && struct_tag.type_params.is_empty() {
                    Type::Struct(idx)
                } else {
                    let mut type_params = vec![];
                    for ty_param in &struct_tag.type_params {
                        type_params.push(self.load_type(ty_param, data_store)?);
                    }
                    self.verify_ty_args(struct_type.type_param_constraints(), &type_params)
                        .map_err(|e| e.finish(Location::Undefined))?;
                    Type::StructInstantiation(Box::new((idx, type_params)))
                }
            }
        })
    }

    // The interface for module loading. Aligned with `load_type` and `load_function`, this function
    // verifies that the module is OK instead of expect it.
    pub(crate) fn load_module(
        &self,
        runtime_id: &ModuleId,
        data_store: &impl DataStore,
    ) -> VMResult<(Arc<CompiledModule>, Arc<LoadedModule>)> {
        self.load_module_internal(runtime_id, &BTreeMap::new(), data_store)
    }

    // Load the transitive closure of the target module first, and then verify that the modules in
    // the closure do not have cyclic dependencies.
    fn load_module_internal(
        &self,
        runtime_id: &ModuleId,
        bundle_verified: &BTreeMap<ModuleId, CompiledModule>,
        data_store: &impl DataStore,
    ) -> VMResult<(Arc<CompiledModule>, Arc<LoadedModule>)> {
        let link_context = data_store.link_context();

        {
            let locked_cache = self.module_cache.read();
            if let Some(loaded) = locked_cache.loaded_module_at(link_context, runtime_id) {
                let Some(compiled) = locked_cache.compiled_module_at(&loaded.id) else {
                    unreachable!(
                        "Loaded module without verified compiled module.\n\
                         Context:    {link_context}\n\
                         Runtime ID: {runtime_id}\n\
                         Loaded module: {loaded:#?}"
                    );
                };

                return Ok((compiled, loaded));
            }
        }

        // otherwise, load the transitive closure of the target module
        let mut visiting = BTreeSet::new();
        let allow_module_loading_failure = true;
        let dependencies_depth = 0;
        let (storage_id, compiled) = self.verify_module_and_dependencies(
            runtime_id,
            bundle_verified,
            data_store,
            &mut visiting,
            allow_module_loading_failure,
            dependencies_depth,
        )?;

        // verify that the transitive closure does not have cycles
        self.verify_module_cyclic_relations(compiled.as_ref(), bundle_verified, data_store)
            .map_err(expect_no_verification_errors)?;

        // load the compiled module
        let loaded = self.module_cache.write().insert(
            &self.natives,
            data_store,
            storage_id,
            compiled.as_ref(),
        )?;

        Ok((compiled, loaded))
    }

    /// Read the module that will be referred to at runtime as `runtime_id`, but is found in the
    /// store at `storage_id`.  Verify it without linking or interacting with caches, and return
    /// the deserialized module on success.
    fn read_module_from_store(
        &self,
        runtime_id: &ModuleId,
        storage_id: &ModuleId,
        data_store: &impl DataStore,
        allow_loading_failure: bool,
    ) -> VMResult<CompiledModule> {
        // bytes fetching, allow loading to fail if the flag is set
        let bytes = match data_store.load_module(storage_id) {
            Ok(bytes) => bytes,
            Err(err) if allow_loading_failure => return Err(err),
            Err(err) => {
                error!(
                    "[VM] Error fetching module with id {runtime_id:?} from storage at \
                     {storage_id:?}",
                );
                return Err(expect_no_verification_errors(err));
            }
        };

        // for bytes obtained from the data store, they should always deserialize and verify.
        // It is an invariant violation if they don't.
        let module = CompiledModule::deserialize_with_config(
            &bytes,
            &BinaryConfig::legacy(
                self.vm_config.max_binary_format_version,
                self.vm_config()
                    .check_no_extraneous_bytes_during_deserialization,
            ),
        )
        .map_err(|err| {
            let msg = format!("Deserialization error: {:?}", err);
            PartialVMError::new(StatusCode::CODE_DESERIALIZATION_ERROR)
                .with_message(msg)
                .finish(Location::Module(storage_id.clone()))
        })
        .map_err(expect_no_verification_errors)?;

        fail::fail_point!("verifier-failpoint-2", |_| { Ok(module.clone()) });

        // bytecode verifier checks that can be performed with the module itself
        move_bytecode_verifier::verify_module_with_config_unmetered(
            &self.vm_config.verifier,
            &module,
        )
        .map_err(expect_no_verification_errors)?;
        self.check_natives(&module)
            .map_err(expect_no_verification_errors)?;

        Ok(module)
    }

    /// Deserialize and check the module with the bytecode verifier, without linking.  Cache the
    /// `CompiledModule` on success, and return a reference to it.
    fn verify_module(
        &self,
        runtime_id: &ModuleId,
        data_store: &impl DataStore,
        allow_loading_failure: bool,
    ) -> VMResult<(ModuleId, Arc<CompiledModule>)> {
        let storage_id = data_store
            .relocate(runtime_id)
            .map_err(|e| e.finish(Location::Undefined))?;
        if let Some(cached) = self.module_cache.read().compiled_module_at(&storage_id) {
            return Ok((storage_id, cached));
        }

        let module = self.read_module_from_store(
            runtime_id,
            &storage_id,
            data_store,
            allow_loading_failure,
        )?;

        let cached = self
            .module_cache
            .write()
            .compiled_modules
            .insert(storage_id.clone(), module)
            .map_err(|e| e.finish(Location::Module(storage_id.clone())))?
            .clone();

        Ok((storage_id, cached))
    }

    /// Recursively read the module at ID and its transitive dependencies, verify them individually
    /// and verify that they link together.  Returns the `CompiledModule` for `runtime_id`, written
    /// to the module cache, on success, as well as the `ModuleId` it was read from, in storage.
    fn verify_module_and_dependencies(
        &self,
        runtime_id: &ModuleId,
        bundle_verified: &BTreeMap<ModuleId, CompiledModule>,
        data_store: &impl DataStore,
        visiting: &mut BTreeSet<ModuleId>,
        allow_module_loading_failure: bool,
        dependencies_depth: usize,
    ) -> VMResult<(ModuleId, Arc<CompiledModule>)> {
        // dependency loading does not permit cycles
        if !visiting.insert(runtime_id.clone()) {
            return Err(PartialVMError::new(StatusCode::CYCLIC_MODULE_DEPENDENCY)
                .finish(Location::Undefined));
        }

        // module self-check
        let (storage_id, module) =
            self.verify_module(runtime_id, data_store, allow_module_loading_failure)?;

        // If this module is already in the "verified dependencies" cache, then no need to check it
        // again -- it has already been verified against its dependencies in this link context.
        let cache_key = (data_store.link_context(), runtime_id.clone());
        if !self
            .module_cache
            .read()
            .verified_dependencies
            .contains(&cache_key)
        {
            // downward exploration of the module's dependency graph. For a module that is loaded from
            // the data_store, we should never allow its dependencies to fail to load.
            let allow_dependency_loading_failure = false;
            self.verify_dependencies(
                module.as_ref(),
                bundle_verified,
                data_store,
                visiting,
                allow_dependency_loading_failure,
                dependencies_depth,
            )?;

            self.module_cache
                .write()
                .verified_dependencies
                .insert(cache_key);
        }

        visiting.remove(runtime_id);
        Ok((storage_id, module))
    }

    // downward exploration of the module's dependency graph
    fn verify_dependencies(
        &self,
        module: &CompiledModule,
        bundle_verified: &BTreeMap<ModuleId, CompiledModule>,
        data_store: &impl DataStore,
        visiting: &mut BTreeSet<ModuleId>,
        allow_dependency_loading_failure: bool,
        dependencies_depth: usize,
    ) -> VMResult<()> {
        if let Some(max_dependency_depth) = self.vm_config.verifier.max_dependency_depth {
            if dependencies_depth > max_dependency_depth {
                return Err(
                    PartialVMError::new(StatusCode::MAX_DEPENDENCY_DEPTH_REACHED)
                        .finish(Location::Undefined),
                );
            }
        }

        // all immediate dependencies of the module being verified should be in one of the locations
        // - the verified portion of the bundle (e.g., verified before this module)
        // - the compiled module cache (i.e., module has been self-checked but not link checked)
        // - the data store (i.e., not self-checked yet)
        let mut bundle_deps = vec![];
        let mut cached_deps = vec![];
        for runtime_dep in module.immediate_dependencies() {
            if let Some(cached) = bundle_verified.get(&runtime_dep) {
                bundle_deps.push(cached);
                continue;
            }

            let (_, loaded) = self.verify_module_and_dependencies(
                &runtime_dep,
                bundle_verified,
                data_store,
                visiting,
                allow_dependency_loading_failure,
                dependencies_depth + 1,
            )?;

            cached_deps.push(loaded);
        }

        fail::fail_point!("verifier-failpoint-4", |_| { Ok(()) });

        // once all dependencies are loaded, do the linking check
        let deps = bundle_deps
            .into_iter()
            .chain(cached_deps.iter().map(Arc::as_ref));
        let result = dependencies::verify_module(module, deps);

        // if dependencies loading is not allowed to fail, the linking should not fail as well
        if allow_dependency_loading_failure {
            result
        } else {
            result.map_err(expect_no_verification_errors)
        }?;

        Ok(())
    }

    // Return an instantiated type given a generic and an instantiation.
    // Stopgap to avoid a recursion that is either taking too long or using too
    // much memory
    fn subst(&self, ty: &Type, ty_args: &[Type]) -> PartialVMResult<Type> {
        // Before instantiating the type, count the # of nodes of all type arguments plus
        // existing type instantiation.
        // If that number is larger than MAX_TYPE_INSTANTIATION_NODES, refuse to construct this type.
        // This prevents constructing larger and lager types via struct instantiation.
        if let Type::StructInstantiation(box_struct_inst) = ty {
            let (_, struct_inst) = &**box_struct_inst;
            let mut sum_nodes = 1u64;
            for ty in ty_args.iter().chain(struct_inst.iter()) {
                sum_nodes = sum_nodes.saturating_add(self.count_type_nodes(ty));
                if sum_nodes > MAX_TYPE_INSTANTIATION_NODES {
                    return Err(PartialVMError::new(StatusCode::TOO_MANY_TYPE_NODES));
                }
            }
        }
        ty.subst(ty_args)
    }

    // Verify the kind (constraints) of an instantiation.
    // Both function and script invocation use this function to verify correctness
    // of type arguments provided
    fn verify_ty_args<'a, I>(&self, constraints: I, ty_args: &[Type]) -> PartialVMResult<()>
    where
        I: IntoIterator<Item = &'a AbilitySet>,
        I::IntoIter: ExactSizeIterator,
    {
        let constraints = constraints.into_iter();
        if constraints.len() != ty_args.len() {
            return Err(PartialVMError::new(
                StatusCode::NUMBER_OF_TYPE_ARGUMENTS_MISMATCH,
            ));
        }
        for (ty, expected_k) in ty_args.iter().zip(constraints) {
            if !expected_k.is_subset(self.abilities(ty)?) {
                return Err(PartialVMError::new(StatusCode::CONSTRAINT_NOT_SATISFIED));
            }
        }
        Ok(())
    }

    //
    // Internal helpers
    //

    fn function_at(&self, idx: usize) -> Arc<Function> {
        self.module_cache.read().function_at(idx)
    }

    fn get_module(
        &self,
        link_context: AccountAddress,
        runtime_id: &ModuleId,
    ) -> (Arc<CompiledModule>, Arc<LoadedModule>) {
        let locked_cache = self.module_cache.read();
        let loaded = locked_cache
            .loaded_module_at(link_context, runtime_id)
            .expect("ModuleId on Function must exist");
        let compiled = locked_cache
            .compiled_module_at(&loaded.id)
            .expect("ModuleId on Function must exist");
        (compiled, loaded)
    }

    fn get_script(&self, hash: &ScriptHash) -> Arc<LoadedScript> {
        Arc::clone(
            self.scripts
                .read()
                .scripts
                .get(hash)
                .expect("Script hash on Function must exist"),
        )
    }

    pub(crate) fn get_struct_type(&self, idx: CachedStructIndex) -> Option<Arc<StructType>> {
        self.module_cache
            .read()
            .structs
            .binaries
            .get(idx.0)
            .map(Arc::clone)
    }

    pub(crate) fn abilities(&self, ty: &Type) -> PartialVMResult<AbilitySet> {
        match ty {
            Type::Bool
            | Type::U8
            | Type::U16
            | Type::U32
            | Type::U64
            | Type::U128
            | Type::U256
            | Type::Address => Ok(AbilitySet::PRIMITIVES),

            // Technically unreachable but, no point in erroring if we don't have to
            Type::Reference(_) | Type::MutableReference(_) => Ok(AbilitySet::REFERENCES),
            Type::Signer => Ok(AbilitySet::SIGNER),

            Type::TyParam(_) => Err(PartialVMError::new(StatusCode::UNREACHABLE).with_message(
                "Unexpected TyParam type after translating from TypeTag to Type".to_string(),
            )),

            Type::Vector(ty) => AbilitySet::polymorphic_abilities(
                AbilitySet::VECTOR,
                vec![false],
                vec![self.abilities(ty)?],
            ),
            Type::Struct(idx) => Ok(self.module_cache.read().struct_at(*idx).abilities),
            Type::StructInstantiation(struct_inst) => {
                let (idx, type_args) = &**struct_inst;
                let struct_type = self.module_cache.read().struct_at(*idx);
                let declared_phantom_parameters = struct_type
                    .type_parameters
                    .iter()
                    .map(|param| param.is_phantom);
                let type_argument_abilities = type_args
                    .iter()
                    .map(|arg| self.abilities(arg))
                    .collect::<PartialVMResult<Vec<_>>>()?;
                AbilitySet::polymorphic_abilities(
                    struct_type.abilities,
                    declared_phantom_parameters,
                    type_argument_abilities,
                )
            }
        }
    }
}

//
// Resolver
//

// A simple wrapper for a `Module` or a `Script` in the `Resolver`
enum BinaryType {
    Module {
        compiled: Arc<CompiledModule>,
        loaded: Arc<LoadedModule>,
    },
    Script(Arc<LoadedScript>),
}

// A Resolver is a simple and small structure allocated on the stack and used by the
// interpreter. It's the only API known to the interpreter and it's tailored to the interpreter
// needs.
pub(crate) struct Resolver<'a> {
    loader: &'a Loader,
    binary: BinaryType,
}

impl<'a> Resolver<'a> {
    fn for_module(
        loader: &'a Loader,
        compiled: Arc<CompiledModule>,
        loaded: Arc<LoadedModule>,
    ) -> Self {
        let binary = BinaryType::Module { compiled, loaded };
        Self { loader, binary }
    }

    fn for_script(loader: &'a Loader, script: Arc<LoadedScript>) -> Self {
        let binary = BinaryType::Script(script);
        Self { loader, binary }
    }

    //
    // Constant resolution
    //

    pub(crate) fn constant_at(&self, idx: ConstantPoolIndex) -> &Constant {
        match &self.binary {
            BinaryType::Module { compiled, .. } => compiled.constant_at(idx),
            BinaryType::Script(script) => script.script.constant_at(idx),
        }
    }

    //
    // Function resolution
    //

    pub(crate) fn function_from_handle(&self, idx: FunctionHandleIndex) -> Arc<Function> {
        let idx = match &self.binary {
            BinaryType::Module { loaded, .. } => loaded.function_at(idx.0),
            BinaryType::Script(script) => script.function_at(idx.0),
        };
        self.loader.function_at(idx)
    }

    pub(crate) fn function_from_instantiation(
        &self,
        idx: FunctionInstantiationIndex,
    ) -> Arc<Function> {
        let func_inst = match &self.binary {
            BinaryType::Module { loaded, .. } => loaded.function_instantiation_at(idx.0),
            BinaryType::Script(script) => script.function_instantiation_at(idx.0),
        };
        self.loader.function_at(func_inst.handle)
    }

    pub(crate) fn instantiate_generic_function(
        &self,
        idx: FunctionInstantiationIndex,
        type_params: &[Type],
    ) -> PartialVMResult<Vec<Type>> {
        let func_inst = match &self.binary {
            BinaryType::Module { loaded, .. } => loaded.function_instantiation_at(idx.0),
            BinaryType::Script(script) => script.function_instantiation_at(idx.0),
        };
        let mut instantiation = vec![];
        for ty in &func_inst.instantiation {
            instantiation.push(self.subst(ty, type_params)?);
        }
        // Check if the function instantiation over all generics is larger
        // than MAX_TYPE_INSTANTIATION_NODES.
        let mut sum_nodes = 1u64;
        for ty in type_params.iter().chain(instantiation.iter()) {
            sum_nodes = sum_nodes.saturating_add(self.loader.count_type_nodes(ty));
            if sum_nodes > MAX_TYPE_INSTANTIATION_NODES {
                return Err(PartialVMError::new(StatusCode::TOO_MANY_TYPE_NODES));
            }
        }
        Ok(instantiation)
    }

    #[allow(unused)]
    pub(crate) fn type_params_count(&self, idx: FunctionInstantiationIndex) -> usize {
        let func_inst = match &self.binary {
            BinaryType::Module { loaded, .. } => loaded.function_instantiation_at(idx.0),
            BinaryType::Script(script) => script.function_instantiation_at(idx.0),
        };
        func_inst.instantiation.len()
    }

    //
    // Type resolution
    //

    pub(crate) fn get_struct_type(&self, idx: StructDefinitionIndex) -> Type {
        let struct_def = match &self.binary {
            BinaryType::Module { loaded, .. } => loaded.struct_at(idx),
            BinaryType::Script(_) => unreachable!("Scripts cannot have type instructions"),
        };
        Type::Struct(struct_def)
    }

    pub(crate) fn instantiate_generic_type(
        &self,
        idx: StructDefInstantiationIndex,
        ty_args: &[Type],
    ) -> PartialVMResult<Type> {
        let struct_inst = match &self.binary {
            BinaryType::Module { loaded, .. } => loaded.struct_instantiation_at(idx.0),
            BinaryType::Script(_) => unreachable!("Scripts cannot have type instructions"),
        };

        // Before instantiating the type, count the # of nodes of all type arguments plus
        // existing type instantiation.
        // If that number is larger than MAX_TYPE_INSTANTIATION_NODES, refuse to construct this type.
        // This prevents constructing larger and larger types via struct instantiation.
        let mut sum_nodes = 1u64;
        for ty in ty_args.iter().chain(struct_inst.instantiation.iter()) {
            sum_nodes = sum_nodes.saturating_add(self.loader.count_type_nodes(ty));
            if sum_nodes > MAX_TYPE_INSTANTIATION_NODES {
                return Err(PartialVMError::new(StatusCode::TOO_MANY_TYPE_NODES));
            }
        }

        Ok(Type::StructInstantiation(Box::new((
            struct_inst.def,
            struct_inst
                .instantiation
                .iter()
                .map(|ty| self.subst(ty, ty_args))
                .collect::<PartialVMResult<_>>()?,
        ))))
    }

    fn single_type_at(&self, idx: SignatureIndex) -> &Type {
        match &self.binary {
            BinaryType::Module { loaded, .. } => loaded.single_type_at(idx),
            BinaryType::Script(script) => script.single_type_at(idx),
        }
    }

    pub(crate) fn instantiate_single_type(
        &self,
        idx: SignatureIndex,
        ty_args: &[Type],
    ) -> PartialVMResult<Type> {
        let ty = self.single_type_at(idx);
        if !ty_args.is_empty() {
            self.subst(ty, ty_args)
        } else {
            Ok(ty.clone())
        }
    }

    pub(crate) fn subst(&self, ty: &Type, ty_args: &[Type]) -> PartialVMResult<Type> {
        self.loader.subst(ty, ty_args)
    }

    //
    // Fields resolution
    //

    pub(crate) fn field_offset(&self, idx: FieldHandleIndex) -> usize {
        match &self.binary {
            BinaryType::Module { loaded, .. } => loaded.field_offset(idx),
            BinaryType::Script(_) => unreachable!("Scripts cannot have field instructions"),
        }
    }

    pub(crate) fn field_instantiation_offset(&self, idx: FieldInstantiationIndex) -> usize {
        match &self.binary {
            BinaryType::Module { loaded, .. } => loaded.field_instantiation_offset(idx),
            BinaryType::Script(_) => unreachable!("Scripts cannot have field instructions"),
        }
    }

    pub(crate) fn field_count(&self, idx: StructDefinitionIndex) -> u16 {
        match &self.binary {
            BinaryType::Module { loaded, .. } => loaded.field_count(idx.0),
            BinaryType::Script(_) => unreachable!("Scripts cannot have type instructions"),
        }
    }

    pub(crate) fn field_instantiation_count(&self, idx: StructDefInstantiationIndex) -> u16 {
        match &self.binary {
            BinaryType::Module { loaded, .. } => loaded.field_instantiation_count(idx.0),
            BinaryType::Script(_) => unreachable!("Scripts cannot have type instructions"),
        }
    }

    pub(crate) fn type_to_type_layout(&self, ty: &Type) -> PartialVMResult<R::MoveTypeLayout> {
        self.loader.type_to_type_layout(ty)
    }

    pub(crate) fn type_to_fully_annotated_layout(
        &self,
        ty: &Type,
    ) -> PartialVMResult<A::MoveTypeLayout> {
        self.loader.type_to_fully_annotated_layout(ty)
    }

    // get the loader
    pub(crate) fn loader(&self) -> &Loader {
        self.loader
    }
}

// A LoadedModule is very similar to a CompiledModule but data is "transformed" to a representation
// more appropriate to execution.
// When code executes indexes in instructions are resolved against those runtime structure
// so that any data needed for execution is immediately available
#[derive(Debug)]
pub(crate) struct LoadedModule {
    #[allow(dead_code)]
    id: ModuleId,

    //
    // types as indexes into the Loader type list
    //

    // struct references carry the index into the global vector of types.
    // That is effectively an indirection over the ref table:
    // the instruction carries an index into this table which contains the index into the
    // glabal table of types. No instantiation of generic types is saved into the global table.
    #[allow(dead_code)]
    struct_refs: Vec<CachedStructIndex>,
    structs: Vec<StructDef>,
    // materialized instantiations, whether partial or not
    struct_instantiations: Vec<StructInstantiation>,

    // functions as indexes into the Loader function list
    // That is effectively an indirection over the ref table:
    // the instruction carries an index into this table which contains the index into the
    // glabal table of functions. No instantiation of generic functions is saved into
    // the global table.
    function_refs: Vec<usize>,
    // materialized instantiations, whether partial or not
    function_instantiations: Vec<FunctionInstantiation>,

    // fields as a pair of index, first to the type, second to the field position in that type
    field_handles: Vec<FieldHandle>,
    // materialized instantiations, whether partial or not
    field_instantiations: Vec<FieldInstantiation>,

    // function name to index into the Loader function list.
    // This allows a direct access from function name to `Function`
    function_map: HashMap<Identifier, usize>,

    // a map of single-token signature indices to type.
    // Single-token signatures are usually indexed by the `SignatureIndex` in bytecode. For example,
    // `VecMutBorrow(SignatureIndex)`, the `SignatureIndex` maps to a single `SignatureToken`, and
    // hence, a single type.
    single_signature_token_map: BTreeMap<SignatureIndex, Type>,
}

impl LoadedModule {
    fn new(
        cursor: &CacheCursor,
        link_context: AccountAddress,
        storage_id: ModuleId,
        module: &CompiledModule,
        cache: &ModuleCache,
    ) -> Result<Self, PartialVMError> {
        let self_id = module.self_id();
        let module_view = BinaryIndexedView::Module(module);

        let mut struct_refs = vec![];
        let mut structs = vec![];
        let mut struct_instantiations = vec![];
        let mut function_refs = vec![];
        let mut function_instantiations = vec![];
        let mut field_handles = vec![];
        let mut field_instantiations: Vec<FieldInstantiation> = vec![];
        let mut function_map = HashMap::new();
        let mut single_signature_token_map = BTreeMap::new();

        for struct_handle in module.struct_handles() {
            let struct_name = module.identifier_at(struct_handle.name);
            let module_handle = module.module_handle_at(struct_handle.module);
            let runtime_id = module.module_id_for_handle(module_handle);
            struct_refs.push(cache.resolve_struct_by_name(struct_name, &runtime_id)?.0);
        }

        for struct_def in module.struct_defs() {
            let idx = struct_refs[struct_def.struct_handle.0 as usize];
            let field_count = cache.structs.binaries[idx.0].fields.len() as u16;
            structs.push(StructDef { field_count, idx });
        }

        for struct_inst in module.struct_instantiations() {
            let def = struct_inst.def.0 as usize;
            let struct_def = &structs[def];
            let field_count = struct_def.field_count;
            let mut instantiation = vec![];
            for ty in &module.signature_at(struct_inst.type_parameters).0 {
                instantiation.push(cache.make_type(module_view, ty)?);
            }
            struct_instantiations.push(StructInstantiation {
                field_count,
                def: struct_def.idx,
                instantiation,
            });
        }

        for func_handle in module.function_handles() {
            let func_name = module.identifier_at(func_handle.name);
            let module_handle = module.module_handle_at(func_handle.module);
            let runtime_id = module.module_id_for_handle(module_handle);
            if runtime_id == self_id {
                // module has not been published yet, loop through the functions
                for (idx, function) in cache.functions.iter().enumerate().rev() {
                    if idx < cursor.last_function {
                        return Err(PartialVMError::new(StatusCode::FUNCTION_RESOLUTION_FAILURE)
                            .with_message(format!(
                                "Cannot find {:?}::{:?} in publishing module",
                                runtime_id, func_name
                            )));
                    }
                    if function.name.as_ident_str() == func_name {
                        function_refs.push(idx);
                        break;
                    }
                }
            } else {
                function_refs.push(cache.resolve_function_by_name(
                    func_name,
                    &runtime_id,
                    link_context,
                )?);
            }
        }

        for func_def in module.function_defs() {
            let idx = function_refs[func_def.function.0 as usize];
            let name = module.identifier_at(module.function_handle_at(func_def.function).name);
            function_map.insert(name.to_owned(), idx);

            if let Some(code_unit) = &func_def.code {
                for bc in &code_unit.code {
                    match bc {
                        Bytecode::VecPack(si, _)
                        | Bytecode::VecLen(si)
                        | Bytecode::VecImmBorrow(si)
                        | Bytecode::VecMutBorrow(si)
                        | Bytecode::VecPushBack(si)
                        | Bytecode::VecPopBack(si)
                        | Bytecode::VecUnpack(si, _)
                        | Bytecode::VecSwap(si) => {
                            if !single_signature_token_map.contains_key(si) {
                                let ty = match module.signature_at(*si).0.get(0) {
                                    None => {
                                        return Err(PartialVMError::new(
                                            StatusCode::VERIFIER_INVARIANT_VIOLATION,
                                        )
                                        .with_message(
                                            "the type argument for vector-related bytecode \
                                                expects one and only one signature token"
                                                .to_owned(),
                                        ));
                                    }
                                    Some(sig_token) => sig_token,
                                };
                                single_signature_token_map
                                    .insert(*si, cache.make_type(module_view, ty)?);
                            }
                        }
                        _ => {}
                    }
                }
            }
        }

        for func_inst in module.function_instantiations() {
            let handle = function_refs[func_inst.handle.0 as usize];
            let mut instantiation = vec![];
            for ty in &module.signature_at(func_inst.type_parameters).0 {
                instantiation.push(cache.make_type(module_view, ty)?);
            }
            function_instantiations.push(FunctionInstantiation {
                handle,
                instantiation,
            });
        }

        for f_handle in module.field_handles() {
            let def_idx = f_handle.owner;
            let owner = structs[def_idx.0 as usize].idx;
            let offset = f_handle.field as usize;
            field_handles.push(FieldHandle { offset, owner });
        }

        for f_inst in module.field_instantiations() {
            let fh_idx = f_inst.handle;
            let owner = field_handles[fh_idx.0 as usize].owner;
            let offset = field_handles[fh_idx.0 as usize].offset;
            let mut instantiation = vec![];
            for ty in &module.signature_at(f_inst.type_parameters).0 {
                instantiation.push(cache.make_type(module_view, ty)?);
            }
            field_instantiations.push(FieldInstantiation {
                offset,
                owner,
            });
        }

        Ok(Self {
            id: storage_id,
            struct_refs,
            structs,
            struct_instantiations,
            function_refs,
            function_instantiations,
            field_handles,
            field_instantiations,
            function_map,
            single_signature_token_map,
        })
    }

    fn struct_at(&self, idx: StructDefinitionIndex) -> CachedStructIndex {
        self.structs[idx.0 as usize].idx
    }

    fn struct_instantiation_at(&self, idx: u16) -> &StructInstantiation {
        &self.struct_instantiations[idx as usize]
    }

    fn function_at(&self, idx: u16) -> usize {
        self.function_refs[idx as usize]
    }

    fn function_instantiation_at(&self, idx: u16) -> &FunctionInstantiation {
        &self.function_instantiations[idx as usize]
    }

    fn field_count(&self, idx: u16) -> u16 {
        self.structs[idx as usize].field_count
    }

    fn field_instantiation_count(&self, idx: u16) -> u16 {
        self.struct_instantiations[idx as usize].field_count
    }

    fn field_offset(&self, idx: FieldHandleIndex) -> usize {
        self.field_handles[idx.0 as usize].offset
    }

    fn field_instantiation_offset(&self, idx: FieldInstantiationIndex) -> usize {
        self.field_instantiations[idx.0 as usize].offset
    }

    fn single_type_at(&self, idx: SignatureIndex) -> &Type {
        self.single_signature_token_map.get(&idx).unwrap()
    }
}

/// A `LoadedScript` is very similar to a `CompiledScript` but data is "transformed" to a
/// representation more appropriate to execution.
/// When code executes, indexes in instructions are resolved against runtime structures
/// (rather then "compiled") to make available data needed for execution
/// #[derive(Debug)]
struct LoadedScript {
    // primitive pools
    script: CompiledScript,

    // types as indexes into the Loader type list
    // REVIEW: why is this unused?
    #[allow(dead_code)]
    struct_refs: Vec<CachedStructIndex>,

    // functions as indexes into the Loader function list
    function_refs: Vec<usize>,
    // materialized instantiations, whether partial or not
    function_instantiations: Vec<FunctionInstantiation>,

    // entry point
    main: Arc<Function>,

    // parameters of main
    parameter_tys: Vec<Type>,

    // return values
    return_tys: Vec<Type>,

    // a map of single-token signature indices to type
    single_signature_token_map: BTreeMap<SignatureIndex, Type>,
}

impl LoadedScript {
    fn new(
        script: CompiledScript,
        link_context: AccountAddress,
        script_hash: &ScriptHash,
        cache: &ModuleCache,
    ) -> VMResult<Self> {
        let script_view = BinaryIndexedView::Script(&script);
        let mut struct_refs = vec![];
        for struct_handle in script.struct_handles() {
            let struct_name = script.identifier_at(struct_handle.name);
            let module_handle = script.module_handle_at(struct_handle.module);
            let module_id = ModuleId::new(
                *script.address_identifier_at(module_handle.address),
                script.identifier_at(module_handle.name).to_owned(),
            );
            struct_refs.push(
                cache
                    .resolve_struct_by_name(struct_name, &module_id)
                    .map_err(|e| e.finish(Location::Script))?
                    .0,
            );
        }

        let mut function_refs = vec![];
        for func_handle in script.function_handles().iter() {
            let func_name = script.identifier_at(func_handle.name);
            let module_handle = script.module_handle_at(func_handle.module);
            let module_id = ModuleId::new(
                *script.address_identifier_at(module_handle.address),
                script.identifier_at(module_handle.name).to_owned(),
            );
            let ref_idx = cache
                .resolve_function_by_name(func_name, &module_id, link_context)
                .map_err(|err| err.finish(Location::Undefined))?;
            function_refs.push(ref_idx);
        }

        let mut function_instantiations = vec![];
        for func_inst in script.function_instantiations() {
            let handle = function_refs[func_inst.handle.0 as usize];
            let mut instantiation = vec![];
            for ty in &script.signature_at(func_inst.type_parameters).0 {
                instantiation.push(
                    cache
                        .make_type(script_view, ty)
                        .map_err(|e| e.finish(Location::Script))?,
                );
            }
            function_instantiations.push(FunctionInstantiation {
                handle,
                instantiation,
            });
        }

        let scope = Scope::Script(*script_hash);

        let code: Vec<Bytecode> = script.code.code.clone();
        let parameters = script.signature_at(script.parameters).clone();

        let parameter_tys = parameters
            .0
            .iter()
            .map(|tok| cache.make_type(script_view, tok))
            .collect::<PartialVMResult<Vec<_>>>()
            .map_err(|err| err.finish(Location::Undefined))?;
        let locals = Signature(
            parameters
                .0
                .iter()
                .chain(script.signature_at(script.code.locals).0.iter())
                .cloned()
                .collect(),
        );
        let local_tys = locals
            .0
            .iter()
            .map(|tok| cache.make_type(script_view, tok))
            .collect::<PartialVMResult<Vec<_>>>()
            .map_err(|err| err.finish(Location::Undefined))?;
        let return_ = Signature(vec![]);
        let return_tys = return_
            .0
            .iter()
            .map(|tok| cache.make_type(script_view, tok))
            .collect::<PartialVMResult<Vec<_>>>()
            .map_err(|err| err.finish(Location::Undefined))?;
        let type_parameters = script.type_parameters.clone();
        // TODO: main does not have a name. Revisit.
        let name = Identifier::new("main").unwrap();
        let (native, def_is_native) = (None, false); // Script entries cannot be native
        let main: Arc<Function> = Arc::new(Function {
            file_format_version: script.version(),
            index: FunctionDefinitionIndex(0),
            code,
            parameters,
            return_,
            locals,
            type_parameters,
            native,
            def_is_native,
            scope,
            name,
            return_types: return_tys.clone(),
            local_types: local_tys,
            parameter_types: parameter_tys.clone(),
        });

        let mut single_signature_token_map = BTreeMap::new();
        for bc in &script.code.code {
            match bc {
                Bytecode::VecPack(si, _)
                | Bytecode::VecLen(si)
                | Bytecode::VecImmBorrow(si)
                | Bytecode::VecMutBorrow(si)
                | Bytecode::VecPushBack(si)
                | Bytecode::VecPopBack(si)
                | Bytecode::VecUnpack(si, _)
                | Bytecode::VecSwap(si) => {
                    if !single_signature_token_map.contains_key(si) {
                        let ty = match script.signature_at(*si).0.get(0) {
                            None => {
                                return Err(PartialVMError::new(
                                    StatusCode::VERIFIER_INVARIANT_VIOLATION,
                                )
                                .with_message(
                                    "the type argument for vector-related bytecode \
                                                expects one and only one signature token"
                                        .to_owned(),
                                )
                                .finish(Location::Script));
                            }
                            Some(sig_token) => sig_token,
                        };
                        single_signature_token_map.insert(
                            *si,
                            cache
                                .make_type(script_view, ty)
                                .map_err(|e| e.finish(Location::Script))?,
                        );
                    }
                }
                _ => {}
            }
        }

        Ok(Self {
            script,
            struct_refs,
            function_refs,
            function_instantiations,
            main,
            parameter_tys,
            return_tys,
            single_signature_token_map,
        })
    }

    fn entry_point(&self) -> Arc<Function> {
        self.main.clone()
    }

    fn function_at(&self, idx: u16) -> usize {
        self.function_refs[idx as usize]
    }

    fn function_instantiation_at(&self, idx: u16) -> &FunctionInstantiation {
        &self.function_instantiations[idx as usize]
    }

    fn single_type_at(&self, idx: SignatureIndex) -> &Type {
        self.single_signature_token_map.get(&idx).unwrap()
    }
}

// A simple wrapper for the "owner" of the function (Module or Script)
#[derive(Debug)]
enum Scope {
    Module(ModuleId),
    Script(ScriptHash),
}

// A runtime function
// #[derive(Debug)]
// https://github.com/rust-lang/rust/issues/70263
pub(crate) struct Function {
    #[allow(unused)]
    file_format_version: u32,
    index: FunctionDefinitionIndex,
    code: Vec<Bytecode>,
    parameters: Signature,
    return_: Signature,
    locals: Signature,
    type_parameters: Vec<AbilitySet>,
    native: Option<NativeFunction>,
    def_is_native: bool,
    scope: Scope,
    name: Identifier,
    return_types: Vec<Type>,
    local_types: Vec<Type>,
    parameter_types: Vec<Type>,
}

impl Function {
    fn new(
        natives: &NativeFunctions,
        index: FunctionDefinitionIndex,
        def: &FunctionDefinition,
        module: &CompiledModule,
    ) -> Self {
        let handle = module.function_handle_at(def.function);
        let name = module.identifier_at(handle.name).to_owned();
        let module_id = module.self_id();
        let (native, def_is_native) = if def.is_native() {
            (
                natives.resolve(
                    module_id.address(),
                    module_id.name().as_str(),
                    name.as_str(),
                ),
                true,
            )
        } else {
            (None, false)
        };
        let scope = Scope::Module(module_id);
        let parameters = module.signature_at(handle.parameters).clone();
        // Native functions do not have a code unit
        let (code, locals) = match &def.code {
            Some(code) => (
                code.code.clone(),
                Signature(
                    parameters
                        .0
                        .iter()
                        .chain(module.signature_at(code.locals).0.iter())
                        .cloned()
                        .collect(),
                ),
            ),
            None => (vec![], Signature(vec![])),
        };
        let return_ = module.signature_at(handle.return_).clone();
        let type_parameters = handle.type_parameters.clone();
        Self {
            file_format_version: module.version(),
            index,
            code,
            parameters,
            return_,
            locals,
            type_parameters,
            native,
            def_is_native,
            scope,
            name,
            local_types: vec![],
            return_types: vec![],
            parameter_types: vec![],
        }
    }

    #[allow(unused)]
    pub(crate) fn file_format_version(&self) -> u32 {
        self.file_format_version
    }

    pub(crate) fn module_id(&self) -> Option<&ModuleId> {
        match &self.scope {
            Scope::Module(module_id) => Some(module_id),
            Scope::Script(_) => None,
        }
    }

    pub(crate) fn index(&self) -> FunctionDefinitionIndex {
        self.index
    }

    pub(crate) fn get_resolver<'a>(
        &self,
        link_context: AccountAddress,
        loader: &'a Loader,
    ) -> Resolver<'a> {
        match &self.scope {
            Scope::Module(module_id) => {
                let (compiled, loaded) = loader.get_module(link_context, module_id);
                Resolver::for_module(loader, compiled, loaded)
            }
            Scope::Script(script_hash) => {
                let script = loader.get_script(script_hash);
                Resolver::for_script(loader, script)
            }
        }
    }

    pub(crate) fn local_count(&self) -> usize {
        self.locals.len()
    }

    pub(crate) fn arg_count(&self) -> usize {
        self.parameters.len()
    }

    pub(crate) fn return_type_count(&self) -> usize {
        self.return_.len()
    }

    pub(crate) fn name(&self) -> &str {
        self.name.as_str()
    }

    pub(crate) fn code(&self) -> &[Bytecode] {
        &self.code
    }

    pub(crate) fn type_parameters(&self) -> &[AbilitySet] {
        &self.type_parameters
    }

    #[allow(unused)]
    pub(crate) fn local_types(&self) -> &[Type] {
        &self.local_types
    }

    #[allow(unused)]
    pub(crate) fn return_types(&self) -> &[Type] {
        &self.return_types
    }

    #[allow(unused)]
    pub(crate) fn parameter_types(&self) -> &[Type] {
        &self.parameter_types
    }

    pub(crate) fn pretty_string(&self) -> String {
        match &self.scope {
            Scope::Script(_) => "Script::main".into(),
            Scope::Module(id) => format!(
                "0x{}::{}::{}",
                id.address(),
                id.name().as_str(),
                self.name.as_str()
            ),
        }
    }

    pub(crate) fn is_native(&self) -> bool {
        self.def_is_native
    }

    pub(crate) fn get_native(&self) -> PartialVMResult<&UnboxedNativeFunction> {
        if cfg!(feature = "lazy_natives") {
            // If lazy_natives is configured, this is a MISSING_DEPENDENCY error, as we skip
            // checking those at module loading time.
            self.native.as_deref().ok_or_else(|| {
                PartialVMError::new(StatusCode::MISSING_DEPENDENCY)
                    .with_message(format!("Missing Native Function `{}`", self.name))
            })
        } else {
            // Otherwise this error should not happen, hence UNREACHABLE
            self.native.as_deref().ok_or_else(|| {
                PartialVMError::new(StatusCode::UNREACHABLE)
                    .with_message("Missing Native Function".to_string())
            })
        }
    }
}

//
// Internal structures that are saved at the proper index in the proper tables to access
// execution information (interpreter).
// The following structs are internal to the loader and never exposed out.
// The `Loader` will create those struct and the proper table when loading a module.
// The `Resolver` uses those structs to return information to the `Interpreter`.
//

// A function instantiation.
#[derive(Debug)]
struct FunctionInstantiation {
    // index to `ModuleCache::functions` global table
    handle: usize,
    instantiation: Vec<Type>,
}

#[derive(Debug)]
struct StructDef {
    // struct field count
    field_count: u16,
    // `ModuelCache::structs` global table index
    idx: CachedStructIndex,
}

#[derive(Debug)]
struct StructInstantiation {
    // struct field count
    field_count: u16,
    // `ModuelCache::structs` global table index. It is the generic type.
    def: CachedStructIndex,
    instantiation: Vec<Type>,
}

// A field handle. The offset is the only used information when operating on a field
#[derive(Debug)]
struct FieldHandle {
    offset: usize,
    // `ModuelCache::structs` global table index. It is the generic type.
    owner: CachedStructIndex,
}

// A field instantiation. The offset is the only used information when operating on a field
#[derive(Debug)]
struct FieldInstantiation {
    offset: usize,
    // `ModuelCache::structs` global table index. It is the generic type.
    #[allow(unused)]
    owner: CachedStructIndex,
}

//
// Cache for data associated to a Struct, used for de/serialization and more
//

struct StructInfo {
    runtime_struct_tag: Option<StructTag>,
    defining_struct_tag: Option<StructTag>,
    struct_layout: Option<R::MoveStructLayout>,
    annotated_struct_layout: Option<A::MoveStructLayout>,
    node_count: Option<u64>,
    annotated_node_count: Option<u64>,
}

#[derive(Copy, Clone, PartialEq, Eq)]
enum StructTagType {
    Runtime,
    Defining,
}

impl StructInfo {
    fn new() -> Self {
        Self {
            runtime_struct_tag: None,
            defining_struct_tag: None,
            struct_layout: None,
            annotated_struct_layout: None,
            node_count: None,
            annotated_node_count: None,
        }
    }
}

pub(crate) struct TypeCache {
    structs: HashMap<CachedStructIndex, HashMap<Vec<Type>, StructInfo>>,
}

impl TypeCache {
    fn new() -> Self {
        Self {
            structs: HashMap::new(),
        }
    }
}

/// Maximal depth of a value in terms of type depth.
pub const VALUE_DEPTH_MAX: u64 = 128;

/// Maximal nodes which are allowed when converting to layout. This includes the the types of
/// fields for struct types.
const MAX_TYPE_TO_LAYOUT_NODES: u64 = 256;

/// Maximal nodes which are all allowed when instantiating a generic type. This does not include
/// field types of structs.
const MAX_TYPE_INSTANTIATION_NODES: u64 = 128;

impl Loader {
    fn read_cached_struct_tag(
        &self,
        gidx: CachedStructIndex,
        ty_args: &[Type],
        tag_type: StructTagType,
    ) -> Option<StructTag> {
        let cache = self.type_cache.read();
        let map = cache.structs.get(&gidx)?;
        let info = map.get(ty_args)?;

        match tag_type {
            StructTagType::Runtime => info.runtime_struct_tag.clone(),
            StructTagType::Defining => info.defining_struct_tag.clone(),
        }
    }

    fn struct_gidx_to_type_tag(
        &self,
        gidx: CachedStructIndex,
        ty_args: &[Type],
        tag_type: StructTagType,
    ) -> PartialVMResult<StructTag> {
        if let Some(cached) = self.read_cached_struct_tag(gidx, ty_args, tag_type) {
            return Ok(cached);
        }

        let ty_arg_tags = ty_args
            .iter()
            .map(|ty| self.type_to_type_tag_impl(ty, tag_type))
            .collect::<PartialVMResult<Vec<_>>>()?;
        let struct_type = self.module_cache.read().struct_at(gidx);

        let mut cache = self.type_cache.write();
        let info = cache
            .structs
            .entry(gidx)
            .or_insert_with(HashMap::new)
            .entry(ty_args.to_vec())
            .or_insert_with(StructInfo::new);

        match tag_type {
            StructTagType::Runtime => {
                let tag = StructTag {
                    address: *struct_type.runtime_id.address(),
                    module: struct_type.runtime_id.name().to_owned(),
                    name: struct_type.name.clone(),
                    type_params: ty_arg_tags,
                };

                info.runtime_struct_tag = Some(tag.clone());
                Ok(tag)
            }

            StructTagType::Defining => {
                let tag = StructTag {
                    address: *struct_type.defining_id.address(),
                    module: struct_type.defining_id.name().to_owned(),
                    name: struct_type.name.clone(),
                    type_params: ty_arg_tags,
                };

                info.defining_struct_tag = Some(tag.clone());
                Ok(tag)
            }
        }
    }

    fn type_to_type_tag_impl(
        &self,
        ty: &Type,
        tag_type: StructTagType,
    ) -> PartialVMResult<TypeTag> {
        Ok(match ty {
            Type::Bool => TypeTag::Bool,
            Type::U8 => TypeTag::U8,
            Type::U16 => TypeTag::U16,
            Type::U32 => TypeTag::U32,
            Type::U64 => TypeTag::U64,
            Type::U128 => TypeTag::U128,
            Type::U256 => TypeTag::U256,
            Type::Address => TypeTag::Address,
            Type::Signer => TypeTag::Signer,
            Type::Vector(ty) => {
                TypeTag::Vector(Box::new(self.type_to_type_tag_impl(ty, tag_type)?))
            }
            Type::Struct(gidx) => TypeTag::Struct(Box::new(self.struct_gidx_to_type_tag(
                *gidx,
                &[],
                tag_type,
            )?)),
            Type::StructInstantiation(struct_inst) => {
                let (gidx, ty_args) = &**struct_inst;
                TypeTag::Struct(Box::new(self.struct_gidx_to_type_tag(*gidx, ty_args, tag_type)?))
            },
            Type::Reference(_) | Type::MutableReference(_) | Type::TyParam(_) => {
                return Err(
                    PartialVMError::new(StatusCode::UNKNOWN_INVARIANT_VIOLATION_ERROR)
                        .with_message(format!("no type tag for {:?}", ty)),
                );
            }
        })
    }

    fn count_type_nodes(&self, ty: &Type) -> u64 {
        let mut todo = vec![ty];
        let mut result = 0;
        while let Some(ty) = todo.pop() {
            match ty {
                Type::Vector(ty) | Type::Reference(ty) | Type::MutableReference(ty) => {
                    result += 1;
                    todo.push(ty);
                }
                Type::StructInstantiation(struct_inst) => {
                    let (_, ty_args) = &**struct_inst;
                    result += 1;
                    todo.extend(ty_args.iter())
                }
                _ => {
                    result += 1;
                }
            }
        }
        result
    }

    fn struct_gidx_to_type_layout(
        &self,
        gidx: CachedStructIndex,
        ty_args: &[Type],
        count: &mut u64,
        depth: u64,
    ) -> PartialVMResult<R::MoveStructLayout> {
        if let Some(struct_map) = self.type_cache.read().structs.get(&gidx) {
            if let Some(struct_info) = struct_map.get(ty_args) {
                if let Some(node_count) = &struct_info.node_count {
                    *count += *node_count
                }
                if let Some(layout) = &struct_info.struct_layout {
                    return Ok(layout.clone());
                }
            }
        }

        let count_before = *count;
        let struct_type = self.module_cache.read().struct_at(gidx);
        let field_tys = struct_type
            .fields
            .iter()
            .map(|ty| self.subst(ty, ty_args))
            .collect::<PartialVMResult<Vec<_>>>()?;
        let field_layouts = field_tys
            .iter()
            .map(|ty| self.type_to_type_layout_impl(ty, count, depth + 1))
            .collect::<PartialVMResult<Vec<_>>>()?;
        let field_node_count = *count - count_before;

        let struct_layout = R::MoveStructLayout::new(field_layouts);

        let mut cache = self.type_cache.write();
        let info = cache
            .structs
            .entry(gidx)
            .or_insert_with(HashMap::new)
            .entry(ty_args.to_vec())
            .or_insert_with(StructInfo::new);
        info.struct_layout = Some(struct_layout.clone());
        info.node_count = Some(field_node_count);

        Ok(struct_layout)
    }

    fn type_to_type_layout_impl(
        &self,
        ty: &Type,
        count: &mut u64,
        depth: u64,
    ) -> PartialVMResult<R::MoveTypeLayout> {
        if *count > MAX_TYPE_TO_LAYOUT_NODES {
            return Err(PartialVMError::new(StatusCode::TOO_MANY_TYPE_NODES));
        }
        if depth > VALUE_DEPTH_MAX {
            return Err(PartialVMError::new(StatusCode::VM_MAX_VALUE_DEPTH_REACHED));
        }
        *count += 1;
        Ok(match ty {
            Type::Bool => R::MoveTypeLayout::Bool,
            Type::U8 => R::MoveTypeLayout::U8,
            Type::U16 => R::MoveTypeLayout::U16,
            Type::U32 => R::MoveTypeLayout::U32,
            Type::U64 => R::MoveTypeLayout::U64,
            Type::U128 => R::MoveTypeLayout::U128,
            Type::U256 => R::MoveTypeLayout::U256,
            Type::Address => R::MoveTypeLayout::Address,
            Type::Signer => R::MoveTypeLayout::Signer,
            Type::Vector(ty) => R::MoveTypeLayout::Vector(Box::new(
                self.type_to_type_layout_impl(ty, count, depth + 1)?,
            )),
            Type::Struct(gidx) => R::MoveTypeLayout::Struct(self.struct_gidx_to_type_layout(
                *gidx,
                &[],
                count,
<<<<<<< HEAD
                depth,
            )?),
            Type::StructInstantiation(gidx, ty_args) => R::MoveTypeLayout::Struct(
                self.struct_gidx_to_type_layout(*gidx, ty_args, count, depth)?,
            ),
=======
                depth + 1,
            )?)),
            Type::Struct(gidx) => {
                R::MoveTypeLayout::Struct(self.struct_gidx_to_type_layout(*gidx, &[], count, depth)?)
            }
            Type::StructInstantiation(struct_inst) => {
                let (gidx, ty_args) = &**struct_inst;
                R::MoveTypeLayout::Struct(self.struct_gidx_to_type_layout(*gidx, ty_args, count, depth)?)
            },
>>>>>>> 10da1ccd
            Type::Reference(_) | Type::MutableReference(_) | Type::TyParam(_) => {
                return Err(
                    PartialVMError::new(StatusCode::UNKNOWN_INVARIANT_VIOLATION_ERROR)
                        .with_message(format!("no type layout for {:?}", ty)),
                );
            }
        })
    }

    fn struct_gidx_to_fully_annotated_layout(
        &self,
        gidx: CachedStructIndex,
        ty_args: &[Type],
        count: &mut u64,
        depth: u64,
    ) -> PartialVMResult<A::MoveStructLayout> {
        if let Some(struct_map) = self.type_cache.read().structs.get(&gidx) {
            if let Some(struct_info) = struct_map.get(ty_args) {
                if let Some(annotated_node_count) = &struct_info.annotated_node_count {
                    *count += *annotated_node_count
                }
                if let Some(layout) = &struct_info.annotated_struct_layout {
                    return Ok(layout.clone());
                }
            }
        }

        let struct_type = self.module_cache.read().struct_at(gidx);
        if struct_type.fields.len() != struct_type.field_names.len() {
            return Err(
                PartialVMError::new(StatusCode::UNKNOWN_INVARIANT_VIOLATION_ERROR).with_message(
                    "Field types did not match the length of field names in loaded struct"
                        .to_owned(),
                ),
            );
        }
        let count_before = *count;
        let struct_tag = self.struct_gidx_to_type_tag(gidx, ty_args, StructTagType::Defining)?;
        let field_layouts = struct_type
            .field_names
            .iter()
            .zip(&struct_type.fields)
            .map(|(n, ty)| {
                let ty = self.subst(ty, ty_args)?;
                let l = self.type_to_fully_annotated_layout_impl(&ty, count, depth + 1)?;
                Ok(A::MoveFieldLayout::new(n.clone(), l))
            })
            .collect::<PartialVMResult<Vec<_>>>()?;
        let struct_layout = A::MoveStructLayout::new(struct_tag, field_layouts);
        let field_node_count = *count - count_before;

        let mut cache = self.type_cache.write();
        let info = cache
            .structs
            .entry(gidx)
            .or_insert_with(HashMap::new)
            .entry(ty_args.to_vec())
            .or_insert_with(StructInfo::new);
        info.annotated_struct_layout = Some(struct_layout.clone());
        info.annotated_node_count = Some(field_node_count);

        Ok(struct_layout)
    }

    fn type_to_fully_annotated_layout_impl(
        &self,
        ty: &Type,
        count: &mut u64,
        depth: u64,
    ) -> PartialVMResult<A::MoveTypeLayout> {
        if *count > MAX_TYPE_TO_LAYOUT_NODES {
            return Err(PartialVMError::new(StatusCode::TOO_MANY_TYPE_NODES));
        }
        if depth > VALUE_DEPTH_MAX {
            return Err(PartialVMError::new(StatusCode::VM_MAX_VALUE_DEPTH_REACHED));
        }
        *count += 1;
        Ok(match ty {
            Type::Bool => A::MoveTypeLayout::Bool,
            Type::U8 => A::MoveTypeLayout::U8,
            Type::U16 => A::MoveTypeLayout::U16,
            Type::U32 => A::MoveTypeLayout::U32,
            Type::U64 => A::MoveTypeLayout::U64,
            Type::U128 => A::MoveTypeLayout::U128,
            Type::U256 => A::MoveTypeLayout::U256,
            Type::Address => A::MoveTypeLayout::Address,
            Type::Signer => A::MoveTypeLayout::Signer,
            Type::Vector(ty) => A::MoveTypeLayout::Vector(Box::new(
                self.type_to_fully_annotated_layout_impl(ty, count, depth + 1)?,
            )),
            Type::Struct(gidx) => A::MoveTypeLayout::Struct(
                self.struct_gidx_to_fully_annotated_layout(*gidx, &[], count, depth)?,
            ),
            Type::StructInstantiation(struct_inst) => {
                let (gidx, ty_args) = &**struct_inst;
                A::MoveTypeLayout::Struct(self.struct_gidx_to_fully_annotated_layout(*gidx, ty_args, count, depth)?)
            },
            Type::Reference(_) | Type::MutableReference(_) | Type::TyParam(_) => {
                return Err(
                    PartialVMError::new(StatusCode::UNKNOWN_INVARIANT_VIOLATION_ERROR)
                        .with_message(format!("no type layout for {:?}", ty)),
                );
            }
        })
    }

    pub(crate) fn type_to_type_tag(&self, ty: &Type) -> PartialVMResult<TypeTag> {
        self.type_to_type_tag_impl(ty, StructTagType::Defining)
    }

    pub(crate) fn type_to_runtime_type_tag(&self, ty: &Type) -> PartialVMResult<TypeTag> {
        self.type_to_type_tag_impl(ty, StructTagType::Runtime)
    }

    pub(crate) fn type_to_type_layout(&self, ty: &Type) -> PartialVMResult<R::MoveTypeLayout> {
        let mut count = 0;
        self.type_to_type_layout_impl(ty, &mut count, 1)
    }

    pub(crate) fn type_to_fully_annotated_layout(
        &self,
        ty: &Type,
    ) -> PartialVMResult<A::MoveTypeLayout> {
        let mut count = 0;
        self.type_to_fully_annotated_layout_impl(ty, &mut count, 1)
    }
}

// Public APIs for external uses.
impl Loader {
    pub(crate) fn get_type_layout(
        &self,
        type_tag: &TypeTag,
        move_storage: &impl DataStore,
    ) -> VMResult<R::MoveTypeLayout> {
        let ty = self.load_type(type_tag, move_storage)?;
        self.type_to_type_layout(&ty)
            .map_err(|e| e.finish(Location::Undefined))
    }

    pub(crate) fn get_fully_annotated_type_layout(
        &self,
        type_tag: &TypeTag,
        move_storage: &impl DataStore,
    ) -> VMResult<A::MoveTypeLayout> {
        let ty = self.load_type(type_tag, move_storage)?;
        self.type_to_fully_annotated_layout(&ty)
            .map_err(|e| e.finish(Location::Undefined))
    }
}<|MERGE_RESOLUTION|>--- conflicted
+++ resolved
@@ -2574,20 +2574,9 @@
             Type::U256 => R::MoveTypeLayout::U256,
             Type::Address => R::MoveTypeLayout::Address,
             Type::Signer => R::MoveTypeLayout::Signer,
-            Type::Vector(ty) => R::MoveTypeLayout::Vector(Box::new(
-                self.type_to_type_layout_impl(ty, count, depth + 1)?,
-            )),
-            Type::Struct(gidx) => R::MoveTypeLayout::Struct(self.struct_gidx_to_type_layout(
-                *gidx,
-                &[],
+            Type::Vector(ty) => R::MoveTypeLayout::Vector(Box::new(self.type_to_type_layout_impl(
+                ty,
                 count,
-<<<<<<< HEAD
-                depth,
-            )?),
-            Type::StructInstantiation(gidx, ty_args) => R::MoveTypeLayout::Struct(
-                self.struct_gidx_to_type_layout(*gidx, ty_args, count, depth)?,
-            ),
-=======
                 depth + 1,
             )?)),
             Type::Struct(gidx) => {
@@ -2597,7 +2586,6 @@
                 let (gidx, ty_args) = &**struct_inst;
                 R::MoveTypeLayout::Struct(self.struct_gidx_to_type_layout(*gidx, ty_args, count, depth)?)
             },
->>>>>>> 10da1ccd
             Type::Reference(_) | Type::MutableReference(_) | Type::TyParam(_) => {
                 return Err(
                     PartialVMError::new(StatusCode::UNKNOWN_INVARIANT_VIOLATION_ERROR)
