// Copyright (c) The Diem Core Contributors
// Copyright (c) The Move Contributors
// SPDX-License-Identifier: Apache-2.0

use crate::{
    compilation::compiled_package::CompiledPackage,
    resolution::resolution_graph::Package,
    resolution::resolution_graph::ResolvedGraph,
    source_package::{
        manifest_parser::{resolve_move_manifest_path, EDITION_NAME, PACKAGE_NAME},
        parsed_manifest::PackageName,
    },
};
use anyhow::Result;
use move_compiler::{
    compiled_unit::AnnotatedCompiledUnit,
    diagnostics::{
        report_diagnostics_to_buffer_with_env_color, report_warnings, FilesSourceText, Migration,
    },
    editions::Edition,
    Compiler,
};
use std::{
    collections::BTreeSet,
    io::Write,
    path::{Path, PathBuf},
};

use toml_edit::{value, Document};

use super::{
    compiled_package::{DependencyInfo, ModuleFormat},
    package_layout::CompiledPackageLayout,
};

#[derive(Debug, Clone)]
pub struct BuildPlan {
    root: PackageName,
    sorted_deps: Vec<PackageName>,
    resolution_graph: ResolvedGraph,
}

struct CompilationDependencies<'a> {
    root_package: Package,
    project_root: PathBuf,
    transitive_dependencies: Vec<DependencyInfo<'a>>,
}

impl BuildPlan {
    pub fn create(resolution_graph: ResolvedGraph) -> Result<Self> {
        let mut sorted_deps = resolution_graph.topological_order();
        sorted_deps.reverse();

        Ok(Self {
            root: resolution_graph.root_package(),
            sorted_deps,
            resolution_graph,
        })
    }

    pub fn root_crate_edition_defined(&self) -> bool {
        self.resolution_graph.package_table[&self.root]
            .source_package
            .package
            .edition
            .is_some()
    }

    /// Compilation results in the process exit upon warning/failure
    pub fn compile<W: Write>(&self, writer: &mut W) -> Result<CompiledPackage> {
        self.compile_with_driver(writer, |compiler| compiler.build_and_report())
    }

    /// Compilation results in the process exit upon warning/failure
    pub fn migrate<W: Write>(&self, writer: &mut W) -> Result<Option<Migration>> {
        let CompilationDependencies {
            root_package,
            project_root,
            transitive_dependencies,
        } = self.compute_dependencies();

        let (files, res) = CompiledPackage::build_for_result(
            writer,
            root_package,
            transitive_dependencies,
            &self.resolution_graph,
            |compiler| compiler.generate_migration_patch(&self.root),
        )?;
        let migration = match res {
            Ok(migration) => migration,
            Err(diags) => {
<<<<<<< HEAD
                let diags_buf = report_diagnostics_to_color_buffer(&files, diags);
                writeln!(
                    writer,
                    "Unable to generate migration patch due to compilation errors:"
=======
                let diags_buf = report_diagnostics_to_buffer_with_env_color(&files, diags);
                writeln!(
                    writer,
                    "Unable to generate migration patch due to compilation errors.\n\
                    Please fix the errors in your current edition before attempting to migrate."
>>>>>>> 8a1802d1
                )?;
                if let Err(err) = writer.write_all(&diags_buf) {
                    anyhow::bail!("Cannot output compiler diagnostics: {}", err);
                }
                anyhow::bail!("Compilation error");
            }
        };

        Self::clean(
            &project_root.join(CompiledPackageLayout::Root.path()),
            self.sorted_deps.iter().copied().collect(),
        )?;
        Ok(migration)
    }

    /// Compilation process does not exit even if warnings/failures are encountered
    pub fn compile_no_exit<W: Write>(&self, writer: &mut W) -> Result<CompiledPackage> {
        self.compile_with_driver(writer, |compiler| {
            let (files, units_res) = compiler.build()?;
            match units_res {
                Ok((units, warning_diags)) => {
                    report_warnings(&files, warning_diags);
                    Ok((files, units))
                }
                Err(error_diags) => {
                    assert!(!error_diags.is_empty());
                    let diags_buf =
                        report_diagnostics_to_buffer_with_env_color(&files, error_diags);
                    if let Err(err) = std::io::stdout().write_all(&diags_buf) {
                        anyhow::bail!("Cannot output compiler diagnostics: {}", err);
                    }
                    anyhow::bail!("Compilation error");
                }
            }
        })
    }

    fn compute_dependencies(&self) -> CompilationDependencies {
        let root_package = &self.resolution_graph.package_table[&self.root];
        let project_root = match &self.resolution_graph.build_options.install_dir {
            Some(under_path) => under_path.clone(),
            None => self.resolution_graph.graph.root_path.clone(),
        };
        let immediate_dependencies_names =
            root_package.immediate_dependencies(&self.resolution_graph);
        let transitive_dependencies = self
            .resolution_graph
            .topological_order()
            .into_iter()
            .filter(|package_name| *package_name != self.root)
            .map(|package_name| {
                let dep_package = self
                    .resolution_graph
                    .package_table
                    .get(&package_name)
                    .unwrap();
                let mut dep_source_paths = dep_package
                    .get_sources(&self.resolution_graph.build_options)
                    .unwrap();
                let mut source_available = true;
                // If source is empty, search bytecode(mv) files
                if dep_source_paths.is_empty() {
                    dep_source_paths = dep_package.get_bytecodes().unwrap();
                    source_available = false;
                }
                DependencyInfo {
                    name: package_name,
                    is_immediate: immediate_dependencies_names.contains(&package_name),
                    source_paths: dep_source_paths,
                    address_mapping: &dep_package.resolved_table,
                    compiler_config: dep_package.compiler_config(
                        /* is_dependency */ true,
                        &self.resolution_graph.build_options,
                    ),
                    module_format: if source_available {
                        ModuleFormat::Source
                    } else {
                        ModuleFormat::Bytecode
                    },
                }
            })
            .collect();

        CompilationDependencies {
            root_package: root_package.clone(),
            project_root,
            transitive_dependencies,
        }
    }

    pub fn compile_with_driver<W: Write>(
        &self,
        writer: &mut W,
        mut compiler_driver: impl FnMut(
            Compiler,
        )
            -> anyhow::Result<(FilesSourceText, Vec<AnnotatedCompiledUnit>)>,
    ) -> Result<CompiledPackage> {
        let CompilationDependencies {
            root_package,
            project_root,
            transitive_dependencies,
        } = self.compute_dependencies();

        let compiled = CompiledPackage::build_all(
            writer,
            &project_root,
            root_package,
            transitive_dependencies,
            &self.resolution_graph,
            &mut compiler_driver,
        )?;

        Self::clean(
            &project_root.join(CompiledPackageLayout::Root.path()),
            self.sorted_deps.iter().copied().collect(),
        )?;
        Ok(compiled)
    }

    // Clean out old packages that are no longer used, or no longer used under the current
    // compilation flags
    fn clean(build_root: &Path, keep_paths: BTreeSet<PackageName>) -> Result<()> {
        for dir in std::fs::read_dir(build_root)? {
            let path = dir?.path();
            if !keep_paths.iter().any(|name| path.ends_with(name.as_str())) {
                if path.is_file() {
                    std::fs::remove_file(&path)?;
                } else {
                    std::fs::remove_dir_all(&path)?;
                }
            }
        }
        Ok(())
    }

    pub fn root_package_path(&self) -> PathBuf {
        self.resolution_graph.package_table[&self.root]
            .package_path
            .clone()
    }

    pub fn record_package_edition(&self, edition: Edition) -> anyhow::Result<()> {
        let move_toml_path = resolve_move_manifest_path(&self.root_package_path());
        let mut toml = std::fs::read_to_string(move_toml_path.clone())?
            .parse::<Document>()
            .expect("Failed to read TOML file to update edition");
        toml[PACKAGE_NAME][EDITION_NAME] = value(edition.to_string());
        std::fs::write(move_toml_path, toml.to_string())?;
        Ok(())
    }
}<|MERGE_RESOLUTION|>--- conflicted
+++ resolved
@@ -89,18 +89,11 @@
         let migration = match res {
             Ok(migration) => migration,
             Err(diags) => {
-<<<<<<< HEAD
-                let diags_buf = report_diagnostics_to_color_buffer(&files, diags);
-                writeln!(
-                    writer,
-                    "Unable to generate migration patch due to compilation errors:"
-=======
                 let diags_buf = report_diagnostics_to_buffer_with_env_color(&files, diags);
                 writeln!(
                     writer,
                     "Unable to generate migration patch due to compilation errors.\n\
                     Please fix the errors in your current edition before attempting to migrate."
->>>>>>> 8a1802d1
                 )?;
                 if let Err(err) = writer.write_all(&diags_buf) {
                     anyhow::bail!("Cannot output compiler diagnostics: {}", err);
