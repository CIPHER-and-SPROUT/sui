--- conflicted
+++ resolved
@@ -16,17 +16,13 @@
 9 │         Foo {}
   │         ^^^ Unbound type 'Foo' in current scope
 
-<<<<<<< HEAD
-error[E03009]: unbound variable
-=======
 warning[W00001]: DEPRECATED. will be removed
    ┌─ tests/move_check/verification/single_module_invalid.move:12:7
    │
 12 │     #[verify_only]
    │       ^^^^^^^^^^^ The 'verify_only' attribute has been deprecated along with specification blocks
 
-error[E03005]: unbound unscoped name
->>>>>>> 0186d01e
+error[E03009]: unbound variable
    ┌─ tests/move_check/verification/single_module_invalid.move:17:24
    │
 17 │     public fun baz() { bar() }
