// Copyright (c) The Diem Core Contributors
// Copyright (c) The Move Contributors
// SPDX-License-Identifier: Apache-2.0

//! A global, uniqued cache of strings that is never purged. Inspired by
//! [servo/string-cache].
//!
//! This module provides storage for strings that are meant to remain in use for
//! the entire running duration of a program. Strings that are stored in this
//! global, static cache are never evicted, and so the memory consumed by them
//! can only ever grow.
//!
//! The strings can be accessed via the [`Symbol`] type, which acts as a pointer
//! to the underlying string data.
//!
//! NOTE: If you're looking for a `#[forbid(unsafe_code)]` attribute here, you
//! won't find one: symbol-pool (and its inspiration, servo/string-cache) uses
//! `unsafe` Rust in order to store and dereference `Symbol` pointers to
//! strings.
//!
//! [servo/string-cache]: https://github.com/servo/string-cache
//! [`Symbol`]: crate::Symbol

mod pool;
pub mod symbol;

use once_cell::sync::Lazy;
use pool::Pool;
use std::sync::Mutex;

pub use symbol::Symbol;

static_symbols!(
    "std",
    "vector",
    "u8",
    "u16",
    "u32",
    "u64",
    "u128",
    "bool",
    "address",
    "$spec_domain",
    "Self",
    "friend",
    "dummy_field",
    "_",
    "init",
    "unit_test",
    "legacy",
    "2024",
    "alpha",
    "sui",
    "object",
    "new",
    "new_uid_from_hash",
    "test_scenario",
    "new_object",
    "UID",
    "sui_system",
    "create",
    "clock",
    "option",
    "Option",
    "string",
    "ascii",
    "String",
    "Clock",
    "tx_context",
    "TxContext",
    "ID",
    "SUI",
    "authenticator_state",
    "AuthenticatorState",
    "random",
    "Random",
    "id",
    "transfer",
    "freeze_object",
    "share_object",
    "event",
    "emit",
    "Receiving",
    "receive",
    "loop",
    "deny_list",
    "DenyList",
<<<<<<< HEAD
    "%implicit",
    "%macro",
=======
    "lint",
>>>>>>> 0186d01e
);

/// The global, unique cache of strings.
pub(crate) static SYMBOL_POOL: Lazy<Mutex<Pool>> = Lazy::new(|| Mutex::new(Pool::new()));

#[cfg(test)]
mod tests {
    use crate::{Pool, Symbol, SYMBOL_POOL};
    use std::mem::replace;

    #[test]
    fn test_serialization() {
        // Internally, a Symbol behaves like a pointer. Naively serializing it
        // as an address in the pool is incorrect, as it may be serialized by
        // one process with its own pool, and deserialized by another process
        // with a different pool.
        let s = Symbol::from("serialize me!");
        let serialized = serde_json::to_string(&s).unwrap();

        // Artificially reset the pool for testing purposes. The address pointed
        // to by the Symbol is now no longer valid.
        let _ = replace(&mut SYMBOL_POOL.lock().unwrap().0, Pool::new().0);

        // Below, test that deserialization still succeeds.
        let deserialized: Symbol = serde_json::from_str(&serialized).unwrap();
        assert_eq!(deserialized.as_str(), "serialize me!");
    }
}<|MERGE_RESOLUTION|>--- conflicted
+++ resolved
@@ -85,12 +85,9 @@
     "loop",
     "deny_list",
     "DenyList",
-<<<<<<< HEAD
     "%implicit",
     "%macro",
-=======
     "lint",
->>>>>>> 0186d01e
 );
 
 /// The global, unique cache of strings.
