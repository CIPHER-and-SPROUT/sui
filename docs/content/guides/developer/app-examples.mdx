--- conflicted
+++ resolved
@@ -10,12 +10,7 @@
 ## Examples
 
 Sui is dedicated to providing a wide range of examples to guide you in proper programming techniques for the Sui blockchain. This list will continue to grow, so check back often.
-<<<<<<< HEAD
- 
-=======
 
-- [Trading](./app-examples/trading.mdx): This example demonstrates trading objects on the Sui blockchain using a shared object as an escrow account. 
->>>>>>> 2348e3f9
 - [Blackjack](./app-examples/blackjack.mdx): This example demonstrates the logic behind an on-chain version of the popular casino card game, Blackjack.
 - [Coin Flip](./app-examples/coin-flip.mdx): The Coin Flip app demonstrates on-chain randomness.
 - [Distributed Counter](./app-examples/e2e-counter.mdx): An end-to-end example that creates a basic decentralized counter that anyone can increment, but only the object owner can reset it. The example includes Move code to create the package and leverages the Sui TypeScript SDK to provide a basic frontend.
