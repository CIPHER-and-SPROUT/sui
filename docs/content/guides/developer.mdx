--- conflicted
+++ resolved
@@ -23,19 +23,17 @@
 
 Go to [Sui 101](./developer/sui-101.mdx).
 
-<<<<<<< HEAD
 ## Cryptography
 
 The Cryptography section demonstrates how to secure your smart contracts with cryptography to ensure authentication for access to sensitive data.
 
 Go to [Cryptography](./developer/cryptography.mdx).
-=======
+
 ## Advanced Topics
 
 The Advanced Topics section includes guides for advanced solutions rather than advanced users (like migrating to GraphQL or asset tokenization). These topics assume you are familiar with Move and the Sui blockchain.
 
 Go to [Advanced Topics](./developer/advanced.mdx).
->>>>>>> 40370bcd
 
 ## App Examples
 
