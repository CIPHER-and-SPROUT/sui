// Copyright (c) 2022, Mysten Labs, Inc.
// SPDX-License-Identifier: Apache-2.0

<<<<<<< HEAD
import React, { useState, useCallback, useContext } from 'react';
import { useNavigate } from 'react-router-dom';

import { NetworkContext } from '../../context';
import { navigateWithUnknown } from '../../utils/searchUtil';
=======
import { isValidTransactionDigest, isValidSuiAddress } from '@mysten/sui.js';
import React, { useState, useCallback } from 'react';
import { useNavigate } from 'react-router-dom';

import { isGenesisLibAddress } from '../../utils/api/searchUtil';
import {
    navigateWithUnknown,
    overrideTypeChecks,
} from '../../utils/searchUtil';
>>>>>>> 3d8ace15

import styles from './Search.module.css';

type SearchCategory = 'all' | 'transactions' | 'addresses' | 'objects';
function getPlaceholderText(category: SearchCategory) {
    switch (category) {
        case 'addresses':
            return 'Search by address';
        case 'transactions':
            return 'Search by tx ID';
        case 'objects':
        case 'all':
            return 'Search by ID';
    }
}

function isInputValid(category: SearchCategory, input: string): boolean {
    if (overrideTypeChecks) return true;

    switch (category) {
        case 'objects':
        case 'addresses':
            return isValidSuiAddress(input) || isGenesisLibAddress(input);
        case 'transactions':
            return isValidTransactionDigest(input);
        case 'all':
            return (
                isValidSuiAddress(input) ||
                isValidTransactionDigest(input) ||
                isGenesisLibAddress(input)
            );
    }
}

function Search() {
    const [input, setInput] = useState('');
    const [category, setCategory] = useState('all' as SearchCategory);
    const [network] = useContext(NetworkContext);
    const navigate = useNavigate();

    const [pleaseWaitMode, setPleaseWaitMode] = useState(false);

    const handleSubmit = useCallback(
        (e: React.FormEvent<HTMLFormElement>) => {
            e.preventDefault();
            // Prevent empty search
            if (!input.length) return;
            setPleaseWaitMode(true);

            // remove empty char from input
            let query = input.trim();
            if (!isInputValid(category, query)) {
                navigate(`../error/${category}/${query}`);
                setInput('');
                setPleaseWaitMode(false);
                return;
            }

            if (category === 'all') {
<<<<<<< HEAD
                // remove empty char from input
                navigateWithUnknown(input.trim(), navigate, network).then(
                    () => {
                        setInput('');
                        setPleaseWaitMode(false);
                    }
                );
=======
                navigateWithUnknown(query, navigate).then(() => {
                    setInput('');
                    setPleaseWaitMode(false);
                });
>>>>>>> 3d8ace15
            } else {
                navigate(`../${category}/${query}`);
                setInput('');
                setPleaseWaitMode(false);
                setCategory('all');
            }
        },
        [input, navigate, category, setInput, network]
    );

    const handleTextChange = useCallback(
        (e: React.ChangeEvent<HTMLInputElement>) =>
            setInput(e.currentTarget.value),
        [setInput]
    );
    const handleCategoryChange = useCallback(
        (e: React.ChangeEvent<HTMLSelectElement>) =>
            setCategory(e.currentTarget.value as SearchCategory),
        [setCategory]
    );

    return (
        <form
            className={styles.form}
            onSubmit={handleSubmit}
            aria-label="search form"
        >
            <input
                className={styles.searchtext}
                id="searchText"
                placeholder={getPlaceholderText(category)}
                value={input}
                onChange={handleTextChange}
                type="text"
            />
            <select
                className={styles.categorydropdown}
                onChange={handleCategoryChange}
                value={category}
            >
                <option value="all">All</option>
                <option value="transactions">Transactions</option>
                <option value="objects">Objects</option>
                <option value="addresses">Addresses</option>
            </select>
            <input
                type="submit"
                id="searchBtn"
                value={pleaseWaitMode ? 'Please Wait' : 'Search'}
                disabled={pleaseWaitMode}
                className={`${styles.searchbtn} ${
                    pleaseWaitMode && styles.disabled
                }`}
            />
        </form>
    );
}

export default Search;<|MERGE_RESOLUTION|>--- conflicted
+++ resolved
@@ -1,23 +1,16 @@
 // Copyright (c) 2022, Mysten Labs, Inc.
 // SPDX-License-Identifier: Apache-2.0
 
-<<<<<<< HEAD
+import { isValidTransactionDigest, isValidSuiAddress } from '@mysten/sui.js';
 import React, { useState, useCallback, useContext } from 'react';
 import { useNavigate } from 'react-router-dom';
-
+        
 import { NetworkContext } from '../../context';
-import { navigateWithUnknown } from '../../utils/searchUtil';
-=======
-import { isValidTransactionDigest, isValidSuiAddress } from '@mysten/sui.js';
-import React, { useState, useCallback } from 'react';
-import { useNavigate } from 'react-router-dom';
-
 import { isGenesisLibAddress } from '../../utils/api/searchUtil';
 import {
     navigateWithUnknown,
     overrideTypeChecks,
 } from '../../utils/searchUtil';
->>>>>>> 3d8ace15
 
 import styles from './Search.module.css';
 
@@ -77,20 +70,13 @@
             }
 
             if (category === 'all') {
-<<<<<<< HEAD
                 // remove empty char from input
-                navigateWithUnknown(input.trim(), navigate, network).then(
+                navigateWithUnknown(query, navigate, network).then(
                     () => {
                         setInput('');
                         setPleaseWaitMode(false);
                     }
                 );
-=======
-                navigateWithUnknown(query, navigate).then(() => {
-                    setInput('');
-                    setPleaseWaitMode(false);
-                });
->>>>>>> 3d8ace15
             } else {
                 navigate(`../${category}/${query}`);
                 setInput('');
