--- conflicted
+++ resolved
@@ -173,15 +173,7 @@
     client: &mut ClientState<LocalAuthorityClient>,
     object_ids: Vec<ObjectID>,
 ) -> HashMap<AccountAddress, Object> {
-<<<<<<< HEAD
     let objs: Vec<_> = (0..authorities.len()).map(|_| object_ids.clone()).collect();
-=======
-    let mut objs = Vec::new();
-    for _ in 0..authorities.len() {
-        objs.push(object_ids.clone());
-    }
->>>>>>> a2a671ef
-
     fund_account(authorities, client, objs).await
 }
 
@@ -1502,7 +1494,6 @@
     let pub_resp = client1.publish(hero_path, gas_object_ref).await;
     // Has to fail
     assert!(pub_resp.is_err());
-<<<<<<< HEAD
 }
 
 #[tokio::test]
@@ -1537,6 +1528,4 @@
         // Has to fail
         assert!(pub_resp.is_err());
     }
-=======
->>>>>>> a2a671ef
 }