// Copyright (c) Facebook, Inc. and its affiliates.
// SPDX-License-Identifier: Apache-2.0
#![allow(clippy::same_item_push)] // get_key_pair returns random elements

use super::*;
use crate::authority::{AuthorityState, AuthorityStore};
use fastx_types::{
    object::{Object, GAS_VALUE_FOR_TESTING},
    FASTX_FRAMEWORK_ADDRESS,
};
use futures::lock::Mutex;
use move_core_types::ident_str;
use std::{
    collections::{BTreeMap, HashMap},
    convert::TryInto,
    sync::Arc,
};
use tokio::runtime::Runtime;

<<<<<<< HEAD
use move_core_types::account_address::AccountAddress;
=======
use fastx_types::error::FastPayError::ObjectNotFound;
>>>>>>> 9b414699
use std::env;
use std::fs;

pub fn system_maxfiles() -> usize {
    fdlimit::raise_fd_limit().unwrap_or(256u64) as usize
}

fn max_files_client_tests() -> i32 {
    (system_maxfiles() / 8).try_into().unwrap()
}

#[derive(Clone)]
struct LocalAuthorityClient(Arc<Mutex<AuthorityState>>);

impl AuthorityClient for LocalAuthorityClient {
    fn handle_order(&mut self, order: Order) -> AsyncResult<'_, OrderInfoResponse, FastPayError> {
        let state = self.0.clone();
        Box::pin(async move { state.lock().await.handle_order(order).await })
    }

    fn handle_confirmation_order(
        &mut self,
        order: ConfirmationOrder,
    ) -> AsyncResult<'_, OrderInfoResponse, FastPayError> {
        let state = self.0.clone();
        Box::pin(async move { state.lock().await.handle_confirmation_order(order).await })
    }

    fn handle_account_info_request(
        &self,
        request: AccountInfoRequest,
    ) -> AsyncResult<'_, AccountInfoResponse, FastPayError> {
        let state = self.0.clone();
        Box::pin(async move {
            state
                .lock()
                .await
                .handle_account_info_request(request)
                .await
        })
    }

    fn handle_object_info_request(
        &self,
        request: ObjectInfoRequest,
    ) -> AsyncResult<'_, ObjectInfoResponse, FastPayError> {
        let state = self.0.clone();
        Box::pin(async move { state.lock().await.handle_object_info_request(request).await })
    }
}

impl LocalAuthorityClient {
    fn new(state: AuthorityState) -> Self {
        Self(Arc::new(Mutex::new(state)))
    }
}

#[cfg(test)]
async fn init_local_authorities(
    count: usize,
) -> (HashMap<AuthorityName, LocalAuthorityClient>, Committee) {
    let mut key_pairs = Vec::new();
    let mut voting_rights = BTreeMap::new();
    for _ in 0..count {
        let key_pair = get_key_pair();
        voting_rights.insert(key_pair.0, 1);
        key_pairs.push(key_pair);
    }
    let committee = Committee::new(voting_rights);

    let mut clients = HashMap::new();
    for (address, secret) in key_pairs {
        // Random directory for the DB
        let dir = env::temp_dir();
        let path = dir.join(format!("DB_{:?}", ObjectID::random()));
        fs::create_dir(&path).unwrap();

        let mut opts = rocksdb::Options::default();
        opts.set_max_open_files(max_files_client_tests());
        let store = Arc::new(AuthorityStore::open(path, Some(opts)));

        let state =
            AuthorityState::new_with_genesis_modules(committee.clone(), address, secret, store)
                .await;
        clients.insert(address, LocalAuthorityClient::new(state));
    }
    (clients, committee)
}

#[cfg(test)]
fn init_local_authorities_bad_1(
    count: usize,
) -> (HashMap<AuthorityName, LocalAuthorityClient>, Committee) {
    let mut key_pairs = Vec::new();
    let mut voting_rights = BTreeMap::new();
    for i in 0..count {
        let key_pair = get_key_pair();
        voting_rights.insert(key_pair.0, 1);
        if i + 1 < (count + 2) / 3 {
            // init 1 authority with a bad keypair
            key_pairs.push(get_key_pair());
        } else {
            key_pairs.push(key_pair);
        }
    }
    let committee = Committee::new(voting_rights);

    let mut clients = HashMap::new();
    for (address, secret) in key_pairs {
        // Random directory
        let dir = env::temp_dir();
        let path = dir.join(format!("DB_{:?}", ObjectID::random()));
        fs::create_dir(&path).unwrap();

        let mut opts = rocksdb::Options::default();
        opts.set_max_open_files(max_files_client_tests());
        let store = Arc::new(AuthorityStore::open(path, Some(opts)));
        let state = AuthorityState::new_without_genesis_for_testing(
            committee.clone(),
            address,
            secret,
            store,
        );
        clients.insert(address, LocalAuthorityClient::new(state));
    }
    (clients, committee)
}

#[cfg(test)]
fn make_client(
    authority_clients: HashMap<AuthorityName, LocalAuthorityClient>,
    committee: Committee,
) -> ClientState<LocalAuthorityClient> {
    let (address, secret) = get_key_pair();
    ClientState::new(
        address,
        secret,
        committee,
        authority_clients,
        BTreeMap::new(),
        BTreeMap::new(),
    )
}

#[cfg(test)]
async fn fund_account<I: IntoIterator<Item = Vec<ObjectID>>>(
    authorities: Vec<&LocalAuthorityClient>,
    client: &mut ClientState<LocalAuthorityClient>,
    object_ids: I,
) -> HashMap<AccountAddress, Object> {
    let mut created_objects = HashMap::new();
    for (authority, object_ids) in authorities.into_iter().zip(object_ids.into_iter()) {
        for object_id in object_ids {
            let object = Object::with_id_owner_for_testing(object_id, client.address);
            let client_ref = authority.0.as_ref().try_lock().unwrap();
            created_objects.insert(object_id, object.clone());

            client_ref
                .init_order_lock((object_id, 0.into(), object.digest()))
                .await;
            client_ref.insert_object(object).await;
            client.object_ids.insert(object_id, SequenceNumber::new());
        }
    }
    created_objects
}

#[cfg(test)]
async fn init_local_client_state(
    object_ids: Vec<Vec<ObjectID>>,
) -> ClientState<LocalAuthorityClient> {
    let (authority_clients, committee) = init_local_authorities(object_ids.len()).await;
    let mut client = make_client(authority_clients.clone(), committee);
    fund_account(
        authority_clients.values().collect(),
        &mut client,
        object_ids,
    )
    .await;
    client
}

#[cfg(test)]
async fn init_local_client_state_with_bad_authority(
    object_ids: Vec<Vec<ObjectID>>,
) -> ClientState<LocalAuthorityClient> {
    let (authority_clients, committee) = init_local_authorities_bad_1(object_ids.len());
    let mut client = make_client(authority_clients.clone(), committee);
    fund_account(
        authority_clients.values().collect(),
        &mut client,
        object_ids,
    )
    .await;
    client
}

#[test]
fn test_get_strong_majority_owner() {
    let rt = Runtime::new().unwrap();
    rt.block_on(async {
        let object_id_1 = ObjectID::random();
        let object_id_2 = ObjectID::random();
        let authority_objects = vec![
            vec![object_id_1],
            vec![object_id_1, object_id_2],
            vec![object_id_1, object_id_2],
            vec![object_id_1, object_id_2],
        ];
        let client = init_local_client_state(authority_objects).await;
        assert_eq!(
            client.get_strong_majority_owner(object_id_1).await,
            Some((client.address, SequenceNumber::from(0)))
        );
        assert_eq!(
            client.get_strong_majority_owner(object_id_2).await,
            Some((client.address, SequenceNumber::from(0)))
        );

        let object_id_1 = ObjectID::random();
        let object_id_2 = ObjectID::random();
        let object_id_3 = ObjectID::random();
        let authority_objects = vec![
            vec![object_id_1],
            vec![object_id_2, object_id_3],
            vec![object_id_3, object_id_2],
            vec![object_id_3],
        ];
        let client = init_local_client_state(authority_objects).await;
        assert_eq!(client.get_strong_majority_owner(object_id_1).await, None);
        assert_eq!(client.get_strong_majority_owner(object_id_2).await, None);
        assert_eq!(
            client.get_strong_majority_owner(object_id_3).await,
            Some((client.address, SequenceNumber::from(0)))
        );
    });
}

#[test]
fn test_initiating_valid_transfer() {
    let rt = Runtime::new().unwrap();
    let (recipient, _) = get_key_pair();
    let object_id_1 = ObjectID::random();
    let object_id_2 = ObjectID::random();
    let gas_object = ObjectID::random();
    let authority_objects = vec![
        vec![object_id_1, gas_object],
        vec![object_id_1, object_id_2, gas_object],
        vec![object_id_1, object_id_2, gas_object],
        vec![object_id_1, object_id_2, gas_object],
    ];

    let mut sender = rt.block_on(init_local_client_state(authority_objects));
    assert_eq!(
        rt.block_on(sender.get_strong_majority_owner(object_id_1)),
        Some((sender.address, SequenceNumber::from(0)))
    );
    assert_eq!(
        rt.block_on(sender.get_strong_majority_owner(object_id_2)),
        Some((sender.address, SequenceNumber::from(0)))
    );
    let certificate = rt
        .block_on(sender.transfer_object(object_id_1, gas_object, recipient))
        .unwrap();
    assert_eq!(
        sender.next_sequence_number(&object_id_1),
        Err(ObjectNotFound)
    );
    assert_eq!(sender.pending_transfer, None);
    assert_eq!(
        rt.block_on(sender.get_strong_majority_owner(object_id_1)),
        Some((recipient, SequenceNumber::from(1)))
    );
    assert_eq!(
        rt.block_on(sender.get_strong_majority_owner(object_id_2)),
        Some((sender.address, SequenceNumber::from(0)))
    );
    assert_eq!(
        rt.block_on(sender.request_certificate(
            sender.address,
            object_id_1,
            SequenceNumber::from(0),
        ))
        .unwrap(),
        certificate
    );
}

#[test]
fn test_initiating_valid_transfer_despite_bad_authority() {
    let rt = Runtime::new().unwrap();
    let (recipient, _) = get_key_pair();
    let object_id = ObjectID::random();
    let gas_object = ObjectID::random();
    let authority_objects = vec![
        vec![object_id, gas_object],
        vec![object_id, gas_object],
        vec![object_id, gas_object],
        vec![object_id, gas_object],
    ];
    let mut sender = rt.block_on(init_local_client_state_with_bad_authority(
        authority_objects,
    ));
    let certificate = rt
        .block_on(sender.transfer_object(object_id, gas_object, recipient))
        .unwrap();
    assert_eq!(sender.next_sequence_number(&object_id), Err(ObjectNotFound));
    assert_eq!(sender.pending_transfer, None);
    assert_eq!(
        rt.block_on(sender.get_strong_majority_owner(object_id)),
        Some((recipient, SequenceNumber::from(1)))
    );
    assert_eq!(
        rt.block_on(sender.request_certificate(sender.address, object_id, SequenceNumber::from(0)))
            .unwrap(),
        certificate
    );
}

#[test]
fn test_initiating_transfer_low_funds() {
    let rt = Runtime::new().unwrap();
    let (recipient, _) = get_key_pair();
    let object_id_1 = ObjectID::random();
    let object_id_2 = ObjectID::random();
    let gas_object = ObjectID::random();
    let authority_objects = vec![
        vec![object_id_1, gas_object],
        vec![object_id_1, gas_object],
        vec![object_id_1, object_id_2, gas_object],
        vec![object_id_1, object_id_2, gas_object],
    ];
    let mut sender = rt.block_on(init_local_client_state(authority_objects));
    assert!(rt
        .block_on(sender.transfer_object(object_id_2, gas_object, recipient))
        .is_err());
    // Trying to overspend does not block an account.
    assert_eq!(
        sender.next_sequence_number(&object_id_2),
        Ok(SequenceNumber::from(0))
    );
    // assert_eq!(sender.pending_transfer, None);
    assert_eq!(
        rt.block_on(sender.get_strong_majority_owner(object_id_1)),
        Some((sender.address, SequenceNumber::from(0))),
    );
    assert_eq!(
        rt.block_on(sender.get_strong_majority_owner(object_id_2)),
        None,
    );
}

#[test]
fn test_bidirectional_transfer() {
    let rt = Runtime::new().unwrap();
    let (authority_clients, committee) = rt.block_on(init_local_authorities(4));
    let mut client1 = make_client(authority_clients.clone(), committee.clone());
    let mut client2 = make_client(authority_clients.clone(), committee);

    let object_id = ObjectID::random();
    let gas_object1 = ObjectID::random();
    let gas_object2 = ObjectID::random();
    let authority1_objects = vec![
        vec![object_id, gas_object1],
        vec![object_id, gas_object1],
        vec![object_id, gas_object1],
        vec![object_id, gas_object1],
    ];
    let authority2_objects = vec![
        vec![gas_object2],
        vec![gas_object2],
        vec![gas_object2],
        vec![gas_object2],
    ];
    rt.block_on(fund_account(
        authority_clients.values().collect(),
        &mut client1,
        authority1_objects,
    ));
    rt.block_on(fund_account(
        authority_clients.values().collect(),
        &mut client2,
        authority2_objects,
    ));

    // Confirm client1 have ownership of the object.
    assert_eq!(
        rt.block_on(client1.get_strong_majority_owner(object_id)),
        Some((client1.address, SequenceNumber::from(0)))
    );
    // Confirm client2 doesn't have ownership of the object.
    assert_eq!(
        rt.block_on(client2.get_strong_majority_owner(object_id)),
        Some((client1.address, SequenceNumber::from(0)))
    );
    // Transfer object to client2.
    let certificate = rt
        .block_on(client1.transfer_object(object_id, gas_object1, client2.address))
        .unwrap();

    assert_eq!(client1.pending_transfer, None);

    // Confirm client1 lose ownership of the object.
    assert_eq!(
        rt.block_on(client1.get_strong_majority_owner(object_id)),
        Some((client2.address, SequenceNumber::from(1)))
    );
    // Confirm client2 acquired ownership of the object.
    assert_eq!(
        rt.block_on(client2.get_strong_majority_owner(object_id)),
        Some((client2.address, SequenceNumber::from(1)))
    );

    // Confirm certificate is consistent between authorities and client.
    assert_eq!(
        rt.block_on(client1.request_certificate(
            client1.address,
            object_id,
            SequenceNumber::from(0),
        ))
        .unwrap(),
        certificate
    );

    // Update client2's local object data.
    rt.block_on(client2.receive_object(certificate)).unwrap();

    // Confirm sequence number are consistent between clients.
    assert_eq!(
        rt.block_on(client2.get_strong_majority_owner(object_id)),
        Some((client2.address, SequenceNumber::from(1)))
    );

    // Transfer the object back to Client1
    rt.block_on(client2.transfer_object(object_id, gas_object2, client1.address))
        .unwrap();

    assert_eq!(client2.pending_transfer, None);

    // Confirm client2 lose ownership of the object.
    assert_eq!(
        rt.block_on(client2.get_strong_majority_owner(object_id)),
        Some((client1.address, SequenceNumber::from(2)))
    );
    assert_eq!(
        rt.block_on(client2.get_strong_majority_sequence_number(object_id)),
        SequenceNumber::from(2)
    );
    // Confirm client1 acquired ownership of the object.
    assert_eq!(
        rt.block_on(client1.get_strong_majority_owner(object_id)),
        Some((client1.address, SequenceNumber::from(2)))
    );

    // Should fail if Client 2 double spend the object
    assert!(rt
        .block_on(client2.transfer_object(object_id, gas_object2, client1.address,))
        .is_err());
}

#[test]
fn test_receiving_unconfirmed_transfer() {
    let rt = Runtime::new().unwrap();
    let (authority_clients, committee) = rt.block_on(init_local_authorities(4));
    let mut client1 = make_client(authority_clients.clone(), committee.clone());
    let mut client2 = make_client(authority_clients.clone(), committee);

    let object_id = ObjectID::random();
    let gas_object_id = ObjectID::random();
    let authority_objects = vec![
        vec![object_id, gas_object_id],
        vec![object_id, gas_object_id],
        vec![object_id, gas_object_id],
        vec![object_id, gas_object_id],
    ];

    rt.block_on(fund_account(
        authority_clients.values().collect(),
        &mut client1,
        authority_objects,
    ));
    // not updating client1.balance

    let certificate = rt
        .block_on(client1.transfer_to_fastx_unsafe_unconfirmed(
            client2.address,
            object_id,
            gas_object_id,
        ))
        .unwrap();
    assert_eq!(
        client1.next_sequence_number(&object_id),
        Ok(SequenceNumber::from(1))
    );
    assert_eq!(client1.pending_transfer, None);
    // ..but not confirmed remotely, hence an unchanged balance and sequence number.
    assert_eq!(
        rt.block_on(client1.get_strong_majority_owner(object_id)),
        Some((client1.address, SequenceNumber::from(0)))
    );
    assert_eq!(
        rt.block_on(client1.get_strong_majority_sequence_number(object_id)),
        SequenceNumber::from(0)
    );
    // Let the receiver confirm in last resort.
    rt.block_on(client2.receive_object(certificate)).unwrap();
    assert_eq!(
        rt.block_on(client2.get_strong_majority_owner(object_id)),
        Some((client2.address, SequenceNumber::from(1)))
    );
}

#[test]
fn test_client_state_sync() {
    let rt = Runtime::new().unwrap();

    let object_ids = (0..20)
        .map(|_| ObjectID::random())
        .collect::<Vec<ObjectID>>();
    let authority_objects = (0..10).map(|_| object_ids.clone()).collect();

    let mut sender = rt.block_on(init_local_client_state(authority_objects));

    let old_object_ids = sender.object_ids.clone();
    let old_certificate = sender.certificates.clone();

    // Remove all client-side data
    sender.object_ids.clear();
    sender.certificates.clear();
    assert!(rt.block_on(sender.get_owned_objects()).unwrap().is_empty());
    assert!(sender.object_ids.is_empty());
    assert!(sender.certificates.is_empty());

    // Sync client state
    rt.block_on(sender.sync_client_state_with_random_authority())
        .unwrap();

    // Confirm data are the same after sync
    assert!(!rt.block_on(sender.get_owned_objects()).unwrap().is_empty());
    assert_eq!(old_object_ids, sender.object_ids);
    assert_eq!(old_certificate, sender.certificates);
}

#[test]
fn test_client_state_sync_with_transferred_object() {
    let rt = Runtime::new().unwrap();
<<<<<<< HEAD
    let (authority_clients, committee) = rt.block_on(init_local_authorities(4));
=======
    let (authority_clients, committee) = init_local_authorities(1);
>>>>>>> 9b414699
    let mut client1 = make_client(authority_clients.clone(), committee.clone());
    let mut client2 = make_client(authority_clients.clone(), committee);

    let object_id = ObjectID::random();
    let gas_object_id = ObjectID::random();

    let authority_objects = vec![vec![object_id, gas_object_id]];

    rt.block_on(fund_account(
        authority_clients.values().collect(),
        &mut client1,
        authority_objects,
    ));

    // Transfer object to client2.
    rt.block_on(client1.transfer_object(object_id, gas_object_id, client2.address))
        .unwrap();

    // Confirm client2 acquired ownership of the object.
    assert_eq!(
        rt.block_on(client2.get_strong_majority_owner(object_id)),
        Some((client2.address, SequenceNumber::from(1)))
    );

    // Client 2's local object_id and cert should be empty before sync
    assert!(rt.block_on(client2.get_owned_objects()).unwrap().is_empty());
    assert!(client2.object_ids.is_empty());
    assert!(client2.certificates.is_empty());

    // Sync client state
    rt.block_on(client2.sync_client_state_with_random_authority())
        .unwrap();

    // Confirm client 2 received the new object id and cert
    assert_eq!(1, rt.block_on(client2.get_owned_objects()).unwrap().len());
    assert_eq!(1, client2.object_ids.len());
<<<<<<< HEAD
    assert_eq!(1, client2.received_certificates.len());
    assert_eq!(0, client2.sent_certificates.len());
}

#[tokio::test]
async fn test_move_calls_object_create() {
    let (authority_clients, committee) = init_local_authorities(4).await;
    let mut client1 = make_client(authority_clients.clone(), committee);

    let object_value: u64 = 100;
    let gas_object_id = ObjectID::random();

    // TODO: authority should not require seq# or digets for package in Move calls. Use dummy values
    let framework_obj_ref = (
        FASTX_FRAMEWORK_ADDRESS,
        SequenceNumber::new(),
        ObjectDigest::new([0; 32]),
    );

    // Populate authorities with obj data
    let authority_objects = vec![
        vec![gas_object_id],
        vec![gas_object_id],
        vec![gas_object_id],
        vec![gas_object_id],
    ];
    let gas_object_ref = fund_account(
        authority_clients.values().collect(),
        &mut client1,
        authority_objects,
    )
    .await
    .iter()
    .next()
    .unwrap()
    .1
    .to_object_reference();

    // When creating an ObjectBasics object, we provide the value (u64) and address which will own the object
    let pure_args = vec![
        object_value.to_le_bytes().to_vec(),
        bcs::to_bytes(&client1.address.to_vec()).unwrap(),
    ];
    let call_response = client1
        .move_call(
            framework_obj_ref,
            ident_str!("ObjectBasics").to_owned(),
            ident_str!("create").to_owned(),
            Vec::new(),
            gas_object_ref,
            Vec::new(),
            pure_args,
            GAS_VALUE_FOR_TESTING - 1, // Make sure budget is less than gas value
        )
        .await;

    // Check all went well
    assert!(call_response.is_ok());
    // Check effects are good
    let (_, order_effects) = call_response.unwrap();
    // Status flag should be success
    assert_eq!(order_effects.status, ExecutionStatus::Success);
    // Nothing should be deleted during a creation
    assert!(order_effects.deleted.is_empty());
    // Two items should be mutated during a creation (gas and new object)
    assert_eq!(order_effects.mutated.len(), 2);
    // Confirm the items
    let gas_obj_idx = order_effects
        .mutated
        .iter()
        .position(|e| e.0 == gas_object_ref.0);

    assert!(gas_obj_idx.is_some());
    let new_obj_ref = order_effects.mutated.get(gas_obj_idx.unwrap() ^ 1).unwrap();
    assert_ne!(gas_object_ref, *new_obj_ref);
}

#[tokio::test]
async fn test_move_calls_object_transfer() {
    let (authority_clients, committee) = init_local_authorities(4).await;
    let mut client1 = make_client(authority_clients.clone(), committee.clone());
    let client2 = make_client(authority_clients.clone(), committee);

    let object_value: u64 = 100;
    let gas_object_id = ObjectID::random();

    // TODO: authority should not require seq# or digets for package in Move calls. Use dummy values
    let framework_obj_ref = (
        FASTX_FRAMEWORK_ADDRESS,
        SequenceNumber::new(),
        ObjectDigest::new([0; 32]),
    );

    // Populate authorities with obj data
    let authority_objects = vec![
        vec![gas_object_id],
        vec![gas_object_id],
        vec![gas_object_id],
        vec![gas_object_id],
    ];
    let mut gas_object_ref = fund_account(
        authority_clients.values().collect(),
        &mut client1,
        authority_objects,
    )
    .await
    .iter()
    .next()
    .unwrap()
    .1
    .to_object_reference();

    // When creating an ObjectBasics object, we provide the value (u64) and address which will own the object
    let pure_args = vec![
        object_value.to_le_bytes().to_vec(),
        bcs::to_bytes(&client1.address.to_vec()).unwrap(),
    ];
    let call_response = client1
        .move_call(
            framework_obj_ref,
            ident_str!("ObjectBasics").to_owned(),
            ident_str!("create").to_owned(),
            Vec::new(),
            gas_object_ref,
            Vec::new(),
            pure_args,
            GAS_VALUE_FOR_TESTING - 1, // Make sure budget is less than gas value
        )
        .await;

    let (_, order_effects) = call_response.unwrap();
    let gas_obj_idx = order_effects
        .mutated
        .iter()
        .position(|e| e.0 == gas_object_ref.0);
    // Get the object created from the call
    let new_obj_ref = order_effects.mutated.get(gas_obj_idx.unwrap() ^ 1).unwrap();
    // Fetch the full object
    let new_obj = client1
        .get_object_info(ObjectInfoRequest {
            object_id: new_obj_ref.0,
            request_sequence_number: None,
            request_received_transfers_excluding_first_nth: None,
        })
        .await
        .unwrap();

    gas_object_ref = client1
        .get_object_info(ObjectInfoRequest {
            object_id: gas_object_ref.0,
            request_sequence_number: None,
            request_received_transfers_excluding_first_nth: None,
        })
        .await
        .unwrap()
        .object
        .to_object_reference();

    let pure_args = vec![bcs::to_bytes(&client2.address.to_vec()).unwrap()];
    let call_response = client1
        .move_call(
            framework_obj_ref,
            ident_str!("ObjectBasics").to_owned(),
            ident_str!("transfer").to_owned(),
            Vec::new(),
            gas_object_ref,
            vec![new_obj.object.to_object_reference()],
            pure_args,
            GAS_VALUE_FOR_TESTING / 2,
        )
        .await;

    // Check all went well
    assert!(call_response.is_ok());
    // Check effects are good
    let (_, order_effects) = call_response.unwrap();
    // Status flag should be success
    assert_eq!(order_effects.status, ExecutionStatus::Success);
    // Nothing should be deleted during a transfer
    assert!(order_effects.deleted.is_empty());
    // Two items should be mutated during a transfer (gas and object being transferred)
    assert_eq!(order_effects.mutated.len(), 2);
    // Confirm the items
    let gas_obj_idx = order_effects
        .mutated
        .iter()
        .position(|e| e.0 == gas_object_ref.0);

    assert!(gas_obj_idx.is_some());
    let transferred_obj_ref = order_effects.mutated.get(gas_obj_idx.unwrap() ^ 1).unwrap();
    assert_ne!(gas_object_ref, *transferred_obj_ref);

    assert_eq!(transferred_obj_ref.0, new_obj_ref.0);

    let transferred_obj_info = client1
        .get_object_info(ObjectInfoRequest {
            object_id: new_obj_ref.0,
            request_sequence_number: None,
            request_received_transfers_excluding_first_nth: None,
        })
        .await
        .unwrap();

    // Confirm new owner
    assert_eq!(transferred_obj_info.object.owner, client2.address);
}

#[tokio::test]
async fn test_move_calls_object_transfer_and_freeze() {
    let (authority_clients, committee) = init_local_authorities(4).await;
    let mut client1 = make_client(authority_clients.clone(), committee.clone());
    let client2 = make_client(authority_clients.clone(), committee);

    let object_value: u64 = 100;
    let gas_object_id = ObjectID::random();

    // TODO: authority should not require seq# or digets for package in Move calls. Use dummy values
    let framework_obj_ref = (
        FASTX_FRAMEWORK_ADDRESS,
        SequenceNumber::new(),
        ObjectDigest::new([0; 32]),
    );

    // Populate authorities with obj data
    let authority_objects = vec![
        vec![gas_object_id],
        vec![gas_object_id],
        vec![gas_object_id],
        vec![gas_object_id],
    ];
    let mut gas_object_ref = fund_account(
        authority_clients.values().collect(),
        &mut client1,
        authority_objects,
    )
    .await
    .iter()
    .next()
    .unwrap()
    .1
    .to_object_reference();

    // When creating an ObjectBasics object, we provide the value (u64) and address which will own the object
    let pure_args = vec![
        object_value.to_le_bytes().to_vec(),
        bcs::to_bytes(&client1.address.to_vec()).unwrap(),
    ];
    let call_response = client1
        .move_call(
            framework_obj_ref,
            ident_str!("ObjectBasics").to_owned(),
            ident_str!("create").to_owned(),
            Vec::new(),
            gas_object_ref,
            Vec::new(),
            pure_args,
            GAS_VALUE_FOR_TESTING - 1, // Make sure budget is less than gas value
        )
        .await;

    let (_, order_effects) = call_response.unwrap();
    let gas_obj_idx = order_effects
        .mutated
        .iter()
        .position(|e| e.0 == gas_object_ref.0);
    // Get the object created from the call
    let new_obj_ref = order_effects.mutated.get(gas_obj_idx.unwrap() ^ 1).unwrap();
    // Fetch the full object
    let new_obj = client1
        .get_object_info(ObjectInfoRequest {
            object_id: new_obj_ref.0,
            request_sequence_number: None,
            request_received_transfers_excluding_first_nth: None,
        })
        .await
        .unwrap();

    gas_object_ref = client1
        .get_object_info(ObjectInfoRequest {
            object_id: gas_object_ref.0,
            request_sequence_number: None,
            request_received_transfers_excluding_first_nth: None,
        })
        .await
        .unwrap()
        .object
        .to_object_reference();

    let pure_args = vec![bcs::to_bytes(&client2.address.to_vec()).unwrap()];
    let call_response = client1
        .move_call(
            framework_obj_ref,
            ident_str!("ObjectBasics").to_owned(),
            ident_str!("transfer_and_freeze").to_owned(),
            Vec::new(),
            gas_object_ref,
            vec![new_obj.object.to_object_reference()],
            pure_args,
            GAS_VALUE_FOR_TESTING / 2,
        )
        .await;

    // Check all went well
    assert!(call_response.is_ok());
    // Check effects are good
    let (_, order_effects) = call_response.unwrap();
    // Status flag should be success
    assert_eq!(order_effects.status, ExecutionStatus::Success);
    // Nothing should be deleted during a transfer
    assert!(order_effects.deleted.is_empty());
    // Two items should be mutated during a transfer (gas and object being transferred)
    assert_eq!(order_effects.mutated.len(), 2);
    // Confirm the items
    let gas_obj_idx = order_effects
        .mutated
        .iter()
        .position(|e| e.0 == gas_object_ref.0);

    assert!(gas_obj_idx.is_some());
    let transferred_obj_ref = order_effects
        .mutated
        .get((gas_obj_idx.unwrap() + 1) % 2)
        .unwrap();
    assert_ne!(gas_object_ref, *transferred_obj_ref);

    assert_eq!(transferred_obj_ref.0, new_obj_ref.0);

    let transferred_obj_info = client1
        .get_object_info(ObjectInfoRequest {
            object_id: new_obj_ref.0,
            request_sequence_number: None,
            request_received_transfers_excluding_first_nth: None,
        })
        .await
        .unwrap();

    // Confirm new owner
    assert_eq!(transferred_obj_info.object.owner, client2.address);

    // Confirm read only
    assert!(transferred_obj_info.object.is_read_only());
}

#[tokio::test]
async fn test_move_calls_object_delete() {
    let (authority_clients, committee) = init_local_authorities(4).await;
    let mut client1 = make_client(authority_clients.clone(), committee);

    let object_value: u64 = 100;
    let gas_object_id = ObjectID::random();

    // TODO: authority should not require seq# or digets for package in Move calls. Use dummy values
    let framework_obj_ref = (
        FASTX_FRAMEWORK_ADDRESS,
        SequenceNumber::new(),
        ObjectDigest::new([0; 32]),
    );

    // Populate authorities with obj data
    let authority_objects = vec![
        vec![gas_object_id],
        vec![gas_object_id],
        vec![gas_object_id],
        vec![gas_object_id],
    ];
    let mut gas_object_ref = fund_account(
        authority_clients.values().collect(),
        &mut client1,
        authority_objects,
    )
    .await
    .iter()
    .next()
    .unwrap()
    .1
    .to_object_reference();

    // When creating an ObjectBasics object, we provide the value (u64) and address which will own the object
    let pure_args = vec![
        object_value.to_le_bytes().to_vec(),
        bcs::to_bytes(&client1.address.to_vec()).unwrap(),
    ];
    let call_response = client1
        .move_call(
            framework_obj_ref,
            ident_str!("ObjectBasics").to_owned(),
            ident_str!("create").to_owned(),
            Vec::new(),
            gas_object_ref,
            Vec::new(),
            pure_args,
            GAS_VALUE_FOR_TESTING - 1, // Make sure budget is less than gas value
        )
        .await;

    let (_, order_effects) = call_response.unwrap();
    let gas_obj_idx = order_effects
        .mutated
        .iter()
        .position(|e| e.0 == gas_object_ref.0);
    // Get the object created from the call
    let new_obj_ref = order_effects
        .mutated
        .get((gas_obj_idx.unwrap() + 1) % 2)
        .unwrap();
    // Fetch the full object
    let new_obj = client1
        .get_object_info(ObjectInfoRequest {
            object_id: new_obj_ref.0,
            request_sequence_number: None,
            request_received_transfers_excluding_first_nth: None,
        })
        .await
        .unwrap();

    gas_object_ref = client1
        .get_object_info(ObjectInfoRequest {
            object_id: gas_object_ref.0,
            request_sequence_number: None,
            request_received_transfers_excluding_first_nth: None,
        })
        .await
        .unwrap()
        .object
        .to_object_reference();

    let call_response = client1
        .move_call(
            framework_obj_ref,
            ident_str!("ObjectBasics").to_owned(),
            ident_str!("delete").to_owned(),
            Vec::new(),
            gas_object_ref,
            vec![new_obj.object.to_object_reference()],
            Vec::new(),
            GAS_VALUE_FOR_TESTING / 2,
        )
        .await;

    // Check all went well
    assert!(call_response.is_ok());
    // Check effects are good
    let (_, order_effects) = call_response.unwrap();
    // Status flag should be success
    assert_eq!(order_effects.status, ExecutionStatus::Success);
    // Object be deleted during a delete
    assert_eq!(order_effects.deleted.len(), 1);
    // One item should be mutated during a delete (gas)
    assert_eq!(order_effects.mutated.len(), 1);
    // Confirm the items
    let gas_obj_idx = order_effects
        .mutated
        .iter()
        .position(|e| e.0 == gas_object_ref.0);

    assert_eq!(gas_obj_idx.unwrap(), 0);
    // Try to fetch the deleted object
    let deleted_object_resp = client1
        .get_object_info(ObjectInfoRequest {
            object_id: new_obj_ref.0,
            request_sequence_number: None,
            request_received_transfers_excluding_first_nth: None,
        })
        .await;

    assert!(deleted_object_resp.is_err());
=======
    assert_eq!(1, client2.certificates.len());
}

#[test]
fn test_client_certificate_state() {
    let rt = Runtime::new().unwrap();
    let number_of_authorities = 1;
    let (authority_clients, committee) = init_local_authorities(number_of_authorities);
    let mut client1 = make_client(authority_clients.clone(), committee.clone());
    let mut client2 = make_client(authority_clients.clone(), committee);

    let object_id_1 = ObjectID::random();
    let object_id_2 = ObjectID::random();
    let gas_object_id_1 = ObjectID::random();
    let gas_object_id_2 = ObjectID::random();

    let client1_objects = vec![object_id_1, object_id_2, gas_object_id_1];
    let client2_objects = vec![gas_object_id_2];

    let client1_objects: Vec<Vec<ObjectID>> = (0..number_of_authorities)
        .map(|_| client1_objects.clone())
        .collect();

    let client2_objects: Vec<Vec<ObjectID>> = (0..number_of_authorities)
        .map(|_| client2_objects.clone())
        .collect();

    rt.block_on(fund_account(
        authority_clients.values().collect(),
        &mut client1,
        client1_objects,
    ));

    rt.block_on(fund_account(
        authority_clients.values().collect(),
        &mut client2,
        client2_objects,
    ));

    // Transfer object to client2.
    rt.block_on(client1.transfer_object(object_id_1, gas_object_id_1, client2.address))
        .unwrap();
    rt.block_on(client1.transfer_object(object_id_2, gas_object_id_1, client2.address))
        .unwrap();
    // Should have 2 certs after 2 transfer
    assert_eq!(2, client1.certificates.len());
    // Only gas_object left in account, so object_certs link should only have 1 entry
    assert_eq!(1, client1.object_certs.len());
    // it should have 2 certificates associated with the gas object
    assert!(client1.object_certs.contains_key(&gas_object_id_1));
    assert_eq!(2, client1.object_certs.get(&gas_object_id_1).unwrap().len());
    // Sequence number should be 2 for gas object after 2 mutation.
    assert_eq!(
        Ok(SequenceNumber::from(2)),
        client1.next_sequence_number(&gas_object_id_1)
    );

    rt.block_on(client2.sync_client_state_with_random_authority())
        .unwrap();

    // Client 2 should retrieve 2 certificates for the 2 transactions after sync
    assert_eq!(2, client2.certificates.len());
    assert!(client2.object_certs.contains_key(&object_id_1));
    assert!(client2.object_certs.contains_key(&object_id_2));
    assert_eq!(1, client2.object_certs.get(&object_id_1).unwrap().len());
    assert_eq!(1, client2.object_certs.get(&object_id_2).unwrap().len());
    // Sequence number for object 1 and 2 should be 1 after 1 mutation.
    assert_eq!(
        Ok(SequenceNumber::from(1)),
        client2.next_sequence_number(&object_id_1)
    );
    assert_eq!(
        Ok(SequenceNumber::from(1)),
        client2.next_sequence_number(&object_id_2)
    );
    // Transfer object 2 back to client 1.
    rt.block_on(client2.transfer_object(object_id_2, gas_object_id_2, client1.address))
        .unwrap();

    assert_eq!(3, client2.certificates.len());
    assert!(client2.object_certs.contains_key(&object_id_1));
    assert!(!client2.object_certs.contains_key(&object_id_2));
    assert!(client2.object_certs.contains_key(&gas_object_id_2));
    assert_eq!(1, client2.object_certs.get(&object_id_1).unwrap().len());
    assert_eq!(1, client2.object_certs.get(&gas_object_id_2).unwrap().len());

    rt.block_on(client1.sync_client_state_with_random_authority())
        .unwrap();

    assert_eq!(3, client1.certificates.len());
    assert!(client1.object_certs.contains_key(&object_id_2));
    assert_eq!(2, client1.object_certs.get(&object_id_2).unwrap().len());
>>>>>>> 9b414699
}<|MERGE_RESOLUTION|>--- conflicted
+++ resolved
@@ -17,11 +17,8 @@
 };
 use tokio::runtime::Runtime;
 
-<<<<<<< HEAD
+use fastx_types::error::FastPayError::ObjectNotFound;
 use move_core_types::account_address::AccountAddress;
-=======
-use fastx_types::error::FastPayError::ObjectNotFound;
->>>>>>> 9b414699
 use std::env;
 use std::fs;
 
@@ -565,14 +562,9 @@
     assert_eq!(old_certificate, sender.certificates);
 }
 
-#[test]
-fn test_client_state_sync_with_transferred_object() {
-    let rt = Runtime::new().unwrap();
-<<<<<<< HEAD
-    let (authority_clients, committee) = rt.block_on(init_local_authorities(4));
-=======
-    let (authority_clients, committee) = init_local_authorities(1);
->>>>>>> 9b414699
+#[tokio::test]
+async fn test_client_state_sync_with_transferred_object() {
+    let (authority_clients, committee) = init_local_authorities(1).await;
     let mut client1 = make_client(authority_clients.clone(), committee.clone());
     let mut client2 = make_client(authority_clients.clone(), committee);
 
@@ -581,37 +573,142 @@
 
     let authority_objects = vec![vec![object_id, gas_object_id]];
 
-    rt.block_on(fund_account(
+    fund_account(
         authority_clients.values().collect(),
         &mut client1,
         authority_objects,
-    ));
+    )
+    .await;
 
     // Transfer object to client2.
-    rt.block_on(client1.transfer_object(object_id, gas_object_id, client2.address))
+    client1
+        .transfer_object(object_id, gas_object_id, client2.address)
+        .await
         .unwrap();
 
     // Confirm client2 acquired ownership of the object.
     assert_eq!(
-        rt.block_on(client2.get_strong_majority_owner(object_id)),
+        client2.get_strong_majority_owner(object_id).await,
         Some((client2.address, SequenceNumber::from(1)))
     );
 
     // Client 2's local object_id and cert should be empty before sync
-    assert!(rt.block_on(client2.get_owned_objects()).unwrap().is_empty());
+    assert!(client2.get_owned_objects().await.unwrap().is_empty());
     assert!(client2.object_ids.is_empty());
     assert!(client2.certificates.is_empty());
 
     // Sync client state
-    rt.block_on(client2.sync_client_state_with_random_authority())
+    client2
+        .sync_client_state_with_random_authority()
+        .await
         .unwrap();
 
     // Confirm client 2 received the new object id and cert
-    assert_eq!(1, rt.block_on(client2.get_owned_objects()).unwrap().len());
+    assert_eq!(1, client2.get_owned_objects().await.unwrap().len());
     assert_eq!(1, client2.object_ids.len());
-<<<<<<< HEAD
-    assert_eq!(1, client2.received_certificates.len());
-    assert_eq!(0, client2.sent_certificates.len());
+    assert_eq!(1, client2.certificates.len());
+}
+
+#[tokio::test]
+async fn test_client_certificate_state() {
+    let number_of_authorities = 1;
+    let (authority_clients, committee) = init_local_authorities(number_of_authorities).await;
+    let mut client1 = make_client(authority_clients.clone(), committee.clone());
+    let mut client2 = make_client(authority_clients.clone(), committee);
+
+    let object_id_1 = ObjectID::random();
+    let object_id_2 = ObjectID::random();
+    let gas_object_id_1 = ObjectID::random();
+    let gas_object_id_2 = ObjectID::random();
+
+    let client1_objects = vec![object_id_1, object_id_2, gas_object_id_1];
+    let client2_objects = vec![gas_object_id_2];
+
+    let client1_objects: Vec<Vec<ObjectID>> = (0..number_of_authorities)
+        .map(|_| client1_objects.clone())
+        .collect();
+
+    let client2_objects: Vec<Vec<ObjectID>> = (0..number_of_authorities)
+        .map(|_| client2_objects.clone())
+        .collect();
+
+    fund_account(
+        authority_clients.values().collect(),
+        &mut client1,
+        client1_objects,
+    )
+    .await;
+
+    fund_account(
+        authority_clients.values().collect(),
+        &mut client2,
+        client2_objects,
+    )
+    .await;
+
+    // Transfer object to client2.
+    client1
+        .transfer_object(object_id_1, gas_object_id_1, client2.address)
+        .await
+        .unwrap();
+    client1
+        .transfer_object(object_id_2, gas_object_id_1, client2.address)
+        .await
+        .unwrap();
+    // Should have 2 certs after 2 transfer
+    assert_eq!(2, client1.certificates.len());
+    // Only gas_object left in account, so object_certs link should only have 1 entry
+    assert_eq!(1, client1.object_certs.len());
+    // it should have 2 certificates associated with the gas object
+    assert!(client1.object_certs.contains_key(&gas_object_id_1));
+    assert_eq!(2, client1.object_certs.get(&gas_object_id_1).unwrap().len());
+    // Sequence number should be 2 for gas object after 2 mutation.
+    assert_eq!(
+        Ok(SequenceNumber::from(2)),
+        client1.next_sequence_number(&gas_object_id_1)
+    );
+
+    client2
+        .sync_client_state_with_random_authority()
+        .await
+        .unwrap();
+
+    // Client 2 should retrieve 2 certificates for the 2 transactions after sync
+    assert_eq!(2, client2.certificates.len());
+    assert!(client2.object_certs.contains_key(&object_id_1));
+    assert!(client2.object_certs.contains_key(&object_id_2));
+    assert_eq!(1, client2.object_certs.get(&object_id_1).unwrap().len());
+    assert_eq!(1, client2.object_certs.get(&object_id_2).unwrap().len());
+    // Sequence number for object 1 and 2 should be 1 after 1 mutation.
+    assert_eq!(
+        Ok(SequenceNumber::from(1)),
+        client2.next_sequence_number(&object_id_1)
+    );
+    assert_eq!(
+        Ok(SequenceNumber::from(1)),
+        client2.next_sequence_number(&object_id_2)
+    );
+    // Transfer object 2 back to client 1.
+    client2
+        .transfer_object(object_id_2, gas_object_id_2, client1.address)
+        .await
+        .unwrap();
+
+    assert_eq!(3, client2.certificates.len());
+    assert!(client2.object_certs.contains_key(&object_id_1));
+    assert!(!client2.object_certs.contains_key(&object_id_2));
+    assert!(client2.object_certs.contains_key(&gas_object_id_2));
+    assert_eq!(1, client2.object_certs.get(&object_id_1).unwrap().len());
+    assert_eq!(1, client2.object_certs.get(&gas_object_id_2).unwrap().len());
+
+    client1
+        .sync_client_state_with_random_authority()
+        .await
+        .unwrap();
+
+    assert_eq!(3, client1.certificates.len());
+    assert!(client1.object_certs.contains_key(&object_id_2));
+    assert_eq!(2, client1.object_certs.get(&object_id_2).unwrap().len());
 }
 
 #[tokio::test]
@@ -1076,98 +1173,4 @@
         .await;
 
     assert!(deleted_object_resp.is_err());
-=======
-    assert_eq!(1, client2.certificates.len());
-}
-
-#[test]
-fn test_client_certificate_state() {
-    let rt = Runtime::new().unwrap();
-    let number_of_authorities = 1;
-    let (authority_clients, committee) = init_local_authorities(number_of_authorities);
-    let mut client1 = make_client(authority_clients.clone(), committee.clone());
-    let mut client2 = make_client(authority_clients.clone(), committee);
-
-    let object_id_1 = ObjectID::random();
-    let object_id_2 = ObjectID::random();
-    let gas_object_id_1 = ObjectID::random();
-    let gas_object_id_2 = ObjectID::random();
-
-    let client1_objects = vec![object_id_1, object_id_2, gas_object_id_1];
-    let client2_objects = vec![gas_object_id_2];
-
-    let client1_objects: Vec<Vec<ObjectID>> = (0..number_of_authorities)
-        .map(|_| client1_objects.clone())
-        .collect();
-
-    let client2_objects: Vec<Vec<ObjectID>> = (0..number_of_authorities)
-        .map(|_| client2_objects.clone())
-        .collect();
-
-    rt.block_on(fund_account(
-        authority_clients.values().collect(),
-        &mut client1,
-        client1_objects,
-    ));
-
-    rt.block_on(fund_account(
-        authority_clients.values().collect(),
-        &mut client2,
-        client2_objects,
-    ));
-
-    // Transfer object to client2.
-    rt.block_on(client1.transfer_object(object_id_1, gas_object_id_1, client2.address))
-        .unwrap();
-    rt.block_on(client1.transfer_object(object_id_2, gas_object_id_1, client2.address))
-        .unwrap();
-    // Should have 2 certs after 2 transfer
-    assert_eq!(2, client1.certificates.len());
-    // Only gas_object left in account, so object_certs link should only have 1 entry
-    assert_eq!(1, client1.object_certs.len());
-    // it should have 2 certificates associated with the gas object
-    assert!(client1.object_certs.contains_key(&gas_object_id_1));
-    assert_eq!(2, client1.object_certs.get(&gas_object_id_1).unwrap().len());
-    // Sequence number should be 2 for gas object after 2 mutation.
-    assert_eq!(
-        Ok(SequenceNumber::from(2)),
-        client1.next_sequence_number(&gas_object_id_1)
-    );
-
-    rt.block_on(client2.sync_client_state_with_random_authority())
-        .unwrap();
-
-    // Client 2 should retrieve 2 certificates for the 2 transactions after sync
-    assert_eq!(2, client2.certificates.len());
-    assert!(client2.object_certs.contains_key(&object_id_1));
-    assert!(client2.object_certs.contains_key(&object_id_2));
-    assert_eq!(1, client2.object_certs.get(&object_id_1).unwrap().len());
-    assert_eq!(1, client2.object_certs.get(&object_id_2).unwrap().len());
-    // Sequence number for object 1 and 2 should be 1 after 1 mutation.
-    assert_eq!(
-        Ok(SequenceNumber::from(1)),
-        client2.next_sequence_number(&object_id_1)
-    );
-    assert_eq!(
-        Ok(SequenceNumber::from(1)),
-        client2.next_sequence_number(&object_id_2)
-    );
-    // Transfer object 2 back to client 1.
-    rt.block_on(client2.transfer_object(object_id_2, gas_object_id_2, client1.address))
-        .unwrap();
-
-    assert_eq!(3, client2.certificates.len());
-    assert!(client2.object_certs.contains_key(&object_id_1));
-    assert!(!client2.object_certs.contains_key(&object_id_2));
-    assert!(client2.object_certs.contains_key(&gas_object_id_2));
-    assert_eq!(1, client2.object_certs.get(&object_id_1).unwrap().len());
-    assert_eq!(1, client2.object_certs.get(&gas_object_id_2).unwrap().len());
-
-    rt.block_on(client1.sync_client_state_with_random_authority())
-        .unwrap();
-
-    assert_eq!(3, client1.certificates.len());
-    assert!(client1.object_certs.contains_key(&object_id_2));
-    assert_eq!(2, client1.object_certs.get(&object_id_2).unwrap().len());
->>>>>>> 9b414699
 }