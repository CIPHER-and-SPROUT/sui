--- conflicted
+++ resolved
@@ -2,58 +2,9 @@
 
 Welcome to Sui, a next generation smart contract platform with high throughput, low latency, and an asset-oriented programming model powered by the [Move](https://github.com/MystenLabs/awesome-move) programming language! Find everything you need within the [Sui Developer Guides](doc/src/index.md) and supporting materials.
 
-<<<<<<< HEAD
 * To jump right into building smart contract applications on top of Sui, start at the [Move Smart Contract Quick Start](doc/src/move.md).
 * To experiment with a sample Sui wallet, check out [Wallet Quick Start](doc/src/build/wallet.md).
 * To understand what's possible by browsing Move code built on top of Sui, review the [examples](sui_programmability/examples).
 * To start coding against Sui's REST APIs, start at the [API reference](https://app.swaggerhub.com/apis/arun-koshy/sui-api).
 * To learn what distinguishes Sui from other blockchain systems, see [What Makes Sui Different?](doc/src/learn/what-makes-sui-different.md).
-* To go deep on how Sui works, read the [Sui Smart Contract Platform](doc/paper/sui.pdf) white paper.
-=======
-* To jump right into building smart contract applications on top of Sui, go to [Move Quick Start](https://github.com/MystenLabs/sui/tree/main/doc/src/move.md).
-* To experiment with a sample Sui wallet, check out [Wallet Quick Start](https://github.com/MystenLabs/sui/tree/main/doc/src/wallet.md).
-* To go deep on how Sui works, read the Sui [white paper](https://github.com/MystenLabs/sui/tree/main/doc/paper/sui.pdf) and check out [Key Concepts](https://github.com/MystenLabs/sui/tree/main/doc/src/key-concepts.md).
-<!---* To understand what's possible by browsing examples of full-fledged applications and games built on top of Sui, review the [Demos](TODO).--->
-* To understand what's possible by browsing Move code built on top of Sui, review the [examples](https://github.com/MystenLabs/sui/tree/main/sui_programmability/examples/sources)
-* To start coding against Sui's REST API's, start [here](https://app.swaggerhub.com/apis/MystenLabs/sui-api/0.1)
-* To learn what distinguishes Sui from other blockchain systems, see [What Makes Sui Different?](https://github.com/MystenLabs/sui/tree/main/doc/src/what-makes-sui-different.md).
-<!---* To experience Sui's speed and scalability for yourself, try [Benchmarking](TODO).--->
-<!---* To see the current status of the Sui software/network and preview what's coming next, read through our [Roadmap](TODO).--->
-
-<!---TODO: Populate and link to the missing pages above or strike the links and references.--->
-
-## Architecture
-
-Sui is a distributed ledger that stores a collection of programmable *[objects](https://github.com/MystenLabs/sui/tree/main/doc/src/objects.md)*, each with a globally unique ID. Every object is owned by a single *address*, and each address can own an arbitrary number of objects.
-
-The ledger is updated via a *[transaction](https://github.com/MystenLabs/sui/tree/main/doc/src/transactions.md)* sent by a particular address. A transaction can create, destroy, and write objects, as well as transfer them to other addresses.
-
-Structurally, a transaction contains a set of input object references and a pointer to a Move code object that already exists in the ledger. Executing a transaction produces updates to the input objects and (if applicable) a set of freshly created objects along with their owners. A transaction whose sender is address *A* can accept objects owned by *A*, shared objects, and objects owned by other objects in the first two groups as input.
-
-```mermaid
-flowchart LR
-    CC(CLI Client) --> ClientService
-    RC(Rest Client) --> ClientService
-    RPCC(RPC Client) --> ClientService
-    ClientService --> AuthorityAggregator
-    AuthorityAggregator --> AC1[AuthorityClient] & AC2[AuthorityClient]
-    subgraph Authority1
-      AS[AuthorityState]
-    end
-    subgraph Authority2
-      AS2[AuthorityState]
-    end
-    AC1 <==>|Network TCP| Authority1
-    AC2 <==>|Network TCP| Authority2
-```
-
-Sui authorities agree on and execute transactions in parallel with high throughput using [Byzantine Consistent Broadcast](https://en.wikipedia.org/wiki/Byzantine_fault).
-
-## Move quick start
-See the [Move Quick Start](https://github.com/MystenLabs/sui/tree/main/doc/src/move.md) for installation, defining custom objects, object operations (create/destroy/update/transfer/freeze), publishing, and invoking your published code.
-<!--- Then deeper: Sui standard library, design patterns, examples. --->
-
-## Wallet quick start
-See the [Wallet Quick Start](https://github.com/MystenLabs/sui/tree/main/doc/src/wallet.md) for installation, querying the chain, client setup, sending transfer transactions, and viewing the effects.
-<!--- Then deeper: wallet CLI vs client service vs forwarder architecture, how to integrate your code (wallet, indexer, ...) with the client service or forwarder components. --->
->>>>>>> d8b7a779
+* To go deep on how Sui works, read the [Sui Smart Contract Platform](doc/paper/sui.pdf) white paper.