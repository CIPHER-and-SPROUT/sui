--- conflicted
+++ resolved
@@ -135,17 +135,13 @@
                 let db_folder_path = sui_config_dir.join("client_db");
                 let gateway_db_folder_path = sui_config_dir.join("gateway_client_db");
 
-<<<<<<< HEAD
-                let genesis_conf = GenesisConfig::default_genesis(sui_config_dir)?;
-                let (network_config, accounts, mut keystore) = genesis(genesis_conf).await?;
-=======
                 let genesis_conf = match from_config {
                     Some(q) => PersistedConfig::read(q)?,
                     None => GenesisConfig::default_genesis(sui_config_dir)?,
                 };
 
-                let (network_config, accounts, keystore) = genesis(genesis_conf).await?;
->>>>>>> 6043b963
+                let (network_config, accounts, mut keystore) = genesis(genesis_conf).await?;
+
                 info!("Network genesis completed.");
                 let network_config = network_config.persisted(&network_path);
                 network_config.save()?;
