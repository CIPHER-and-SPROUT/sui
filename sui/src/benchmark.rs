// Copyright (c) 2022, Mysten Labs, Inc.
// SPDX-License-Identifier: Apache-2.0

use self::bench_types::{BenchmarkResult, MicroBenchmarkResult, MicroBenchmarkType};
use crate::benchmark::{
    bench_types::{Benchmark, BenchmarkType},
    load_generator::{
        calculate_throughput, check_transaction_response, send_tx_chunks, FixedRateLoadGenerator,
    },
    transaction_creator::TransactionCreator,
    validator_preparer::ValidatorPreparer,
};
use futures::{join, StreamExt};
<<<<<<< HEAD
use rayon::iter::{IntoParallelRefIterator, ParallelIterator};
use std::{thread::sleep, time::Duration};
use sui_core::authority_client::{AuthorityAPI, AuthorityClient};
use sui_network::network::{NetworkClient, NetworkServer};
use sui_types::batch::UpdateItem;
use sui_types::messages::{BatchInfoRequest, BatchInfoResponseItem};
use sui_types::serialize::*;
=======
use multiaddr::Multiaddr;
use rayon::{iter::ParallelIterator, prelude::*};
use std::{panic, thread, thread::sleep, time::Duration};
use sui_core::authority_client::{AuthorityAPI, NetworkAuthorityClient};
use sui_types::{
    batch::UpdateItem,
    messages::{BatchInfoRequest, BatchInfoResponseItem},
};
use tokio::runtime::{Builder, Runtime};
>>>>>>> 73414742
use tracing::{error, info};

pub mod bench_types;
pub mod load_generator;
pub mod transaction_creator;
pub mod validator_preparer;

const FOLLOWER_BATCH_SIZE: u64 = 10_000;

<<<<<<< HEAD
pub async fn run_benchmark(benchmark: Benchmark) -> BenchmarkResult {
    // Only microbenchmark support is supported
    BenchmarkResult::MicroBenchmark(run_microbenchmark(benchmark).await)
=======
pub fn run_benchmark(benchmark: Benchmark) -> BenchmarkResult {
    // Only microbenchmark is supported
    info!("benchmark : {:?}", benchmark);
    BenchmarkResult::MicroBenchmark(run_microbenchmark(benchmark))
>>>>>>> 73414742
}

async fn run_microbenchmark(benchmark: Benchmark) -> MicroBenchmarkResult {
    let (host, port, type_) = match benchmark.bench_type {
        BenchmarkType::MicroBenchmark { host, port, type_ } => (host, port, type_),
    };

    let address: Multiaddr = format!("/dns/{host}/tcp/{port}/http").parse().unwrap();
    let connections = if benchmark.tcp_connections > 0 {
        benchmark.tcp_connections
    } else {
        num_cpus::get()
    };
    let validator_preparer = ValidatorPreparer::new_for_local(
        benchmark.running_mode,
        benchmark.working_dir,
        benchmark.committee_size,
        address.clone(),
        benchmark.db_cpus,
    );
    match type_ {
<<<<<<< HEAD
        MicroBenchmarkType::Throughput { num_transactions } => {
            run_throughout_microbench(
                network_client,
                network_server,
                connections,
                benchmark.batch_size,
                benchmark.use_move,
                num_transactions,
                benchmark.committee_size,
                benchmark.db_cpus,
            )
            .await
        }
=======
        MicroBenchmarkType::Throughput { num_transactions } => run_throughout_microbench(
            address,
            connections,
            benchmark.batch_size,
            !benchmark.use_native,
            num_transactions,
            validator_preparer,
        ),
>>>>>>> 73414742
        MicroBenchmarkType::Latency {
            num_chunks,
            chunk_size,
            period_us,
<<<<<<< HEAD
        } => {
            run_latency_microbench(
                network_client,
                network_server,
                connections,
                benchmark.use_move,
                benchmark.committee_size,
                benchmark.db_cpus,
                num_chunks,
                chunk_size,
                period_us,
            )
            .await
        }
    }
}

async fn run_throughout_microbench(
    network_client: NetworkClient,
    network_server: NetworkServer,
=======
        } => run_latency_microbench(
            address,
            connections,
            !benchmark.use_native,
            num_chunks,
            chunk_size,
            period_us,
            validator_preparer,
        ),
    }
}

fn run_throughout_microbench(
    address: Multiaddr,
>>>>>>> 73414742
    connections: usize,
    batch_size: usize,
    use_move: bool,
    num_transactions: usize,
    mut validator_preparer: ValidatorPreparer,
) -> MicroBenchmarkResult {
    assert_eq!(
        num_transactions % batch_size,
        0,
        "num_transactions must integer divide batch_size",
    );
    // In order to simplify things, we send chunks on each connection and try to ensure all connections have equal load
    assert!(
        (num_transactions % connections) == 0,
        "num_transactions must be a multiple of number of TCP connections {}, got {}",
        connections,
        num_transactions,
    );
<<<<<<< HEAD
    let mut tx_cr = TransactionCreator::new(committee_size, db_cpus).await;

    let chunk_size = batch_size * connections;
    let txes = tx_cr
        .generate_transactions(
            connections,
            use_move,
            batch_size * connections,
            num_transactions / chunk_size,
        )
        .await;

    // Make multi-threaded runtime for the authority
    tokio::spawn(async move {
        let server = spawn_authority_server(network_server, tx_cr.authority_state).await;
        if let Err(e) = server.join().await {
            error!("Server ended with an error: {e}");
        }
    });
=======
    let mut tx_cr = TransactionCreator::new();

    let chunk_size = batch_size * connections;
    let txes = tx_cr.generate_transactions(
        connections,
        use_move,
        batch_size * connections,
        num_transactions / chunk_size,
        None,
        &mut validator_preparer,
    );

    validator_preparer.deploy_validator(address.clone());

    let result = panic::catch_unwind(|| {
        // Follower to observe batches
        let addr = address.clone();
        thread::spawn(move || {
            get_multithread_runtime().block_on(async move { run_follower(addr).await });
        });
>>>>>>> 73414742

        sleep(Duration::from_secs(3));

<<<<<<< HEAD
    // Follower to observe batches
    let follower_network_client = network_client.clone();
    tokio::spawn(async move { run_follower(follower_network_client).await });
=======
        // Run load
        let (elapsed, resp) = get_multithread_runtime()
            .block_on(async move { send_tx_chunks(txes, address, connections).await });
>>>>>>> 73414742

        let _: Vec<_> = resp
            .into_par_iter()
            .map(check_transaction_response)
            .collect();

<<<<<<< HEAD
    // Run load
    let (elapsed, resp) = send_tx_chunks(txes, network_client, connections).await;
=======
        elapsed
    });
    validator_preparer.clean_up();
>>>>>>> 73414742

    match result {
        Ok(elapsed) => MicroBenchmarkResult::Throughput {
            chunk_throughput: calculate_throughput(num_transactions, elapsed),
        },
        Err(err) => {
            panic::resume_unwind(err);
        }
    }
}

<<<<<<< HEAD
async fn run_latency_microbench(
    network_client: NetworkClient,
    network_server: NetworkServer,
=======
fn run_latency_microbench(
    address: Multiaddr,
>>>>>>> 73414742
    connections: usize,
    use_move: bool,
    num_chunks: usize,
    chunk_size: usize,
    period_us: u64,
    mut validator_preparer: ValidatorPreparer,
) -> MicroBenchmarkResult {
    // In order to simplify things, we send chunks on each connection and try to ensure all connections have equal load
    assert!(
        (num_chunks * chunk_size % connections) == 0,
        "num_transactions must {} be multiple of number of TCP connections {}",
        num_chunks * chunk_size,
        connections
    );
<<<<<<< HEAD
    let mut tx_cr = TransactionCreator::new(committee_size, db_cpus).await;

    // These TXes are to load the network
    let load_gen_txes = tx_cr
        .generate_transactions(connections, use_move, chunk_size, num_chunks)
        .await;

    // These are tracer TXes used for measuring latency
    let tracer_txes = tx_cr
        .generate_transactions(1, use_move, 1, num_chunks)
        .await;

    // Make multi-threaded runtime for the authority
    tokio::spawn(async move {
        let server = spawn_authority_server(network_server, tx_cr.authority_state).await;
        if let Err(e) = server.join().await {
            error!("Server ended with an error: {e}");
        }
    });

    // Wait for server start
    sleep(Duration::from_secs(3));
    // Prep the generators
    let (mut load_gen, mut tracer_gen) = join!(
        FixedRateLoadGenerator::new(
            load_gen_txes,
            period_us,
            network_client.clone(),
            connections,
        ),
        FixedRateLoadGenerator::new(tracer_txes, period_us, network_client, 1),
    );

    // Run the load gen and tracers
    let (load_latencies, tracer_latencies) = join!(load_gen.start(), tracer_gen.start());
=======

    let mut tx_cr = TransactionCreator::new();

    // These TXes are to load the network
    let load_gen_txes = tx_cr.generate_transactions(
        connections,
        use_move,
        chunk_size,
        num_chunks,
        None,
        &mut validator_preparer,
    );

    // These are tracer TXes used for measuring latency
    let tracer_txes =
        tx_cr.generate_transactions(1, use_move, 1, num_chunks, None, &mut validator_preparer);

    validator_preparer.deploy_validator(address.clone());

    let result = panic::catch_unwind(|| {
        let runtime = get_multithread_runtime();
        // Prep the generators
        let (mut load_gen, mut tracer_gen) =
            runtime.block_on(async move {
                join!(
                    FixedRateLoadGenerator::new(
                        load_gen_txes,
                        period_us,
                        address.clone(),
                        connections,
                    ),
                    FixedRateLoadGenerator::new(tracer_txes, period_us, address.clone(), 1),
                )
            });

        // Run the load gen and tracers
        let (load_latencies, tracer_latencies) =
            runtime.block_on(async move { join!(load_gen.start(), tracer_gen.start()) });
>>>>>>> 73414742

        (load_latencies, tracer_latencies)
    });
    validator_preparer.clean_up();

    match result {
        Ok((load_latencies, tracer_latencies)) => MicroBenchmarkResult::CombinedLatency {
            load_chunk_size: chunk_size,
            load_latencies,
            tick_period_us: period_us as usize,
            chunk_latencies: tracer_latencies,
        },
        Err(err) => {
            panic::resume_unwind(err);
        }
    }
}

async fn run_follower(address: Multiaddr) {
    // We spawn a second client that listens to the batch interface
    let _batch_client_handle = tokio::task::spawn(async move {
        let authority_client = NetworkAuthorityClient::connect(&address).await.unwrap();

        let mut start = 0;

        loop {
            let receiver = authority_client
                .handle_batch_stream(BatchInfoRequest {
                    start: Some(start),
                    length: FOLLOWER_BATCH_SIZE,
                })
                .await;

            if let Err(e) = &receiver {
                error!("Listener error: {:?}", e);
                break;
            }
            let mut receiver = receiver.unwrap();

            info!("Start batch listener at sequence: {}.", start);
            while let Some(item) = receiver.next().await {
                match item {
                    Ok(BatchInfoResponseItem(UpdateItem::Transaction((_tx_seq, _tx_digest)))) => {
                        start = _tx_seq + 1;
                    }
                    Ok(BatchInfoResponseItem(UpdateItem::Batch(_signed_batch))) => {
                        info!(
                            "Client received batch up to sequence {}",
                            _signed_batch.batch.next_sequence_number
                        );
                    }
                    Err(err) => {
                        error!("{:?}", err);
                        break;
                    }
                }
            }
        }
    });
}<|MERGE_RESOLUTION|>--- conflicted
+++ resolved
@@ -11,15 +11,6 @@
     validator_preparer::ValidatorPreparer,
 };
 use futures::{join, StreamExt};
-<<<<<<< HEAD
-use rayon::iter::{IntoParallelRefIterator, ParallelIterator};
-use std::{thread::sleep, time::Duration};
-use sui_core::authority_client::{AuthorityAPI, AuthorityClient};
-use sui_network::network::{NetworkClient, NetworkServer};
-use sui_types::batch::UpdateItem;
-use sui_types::messages::{BatchInfoRequest, BatchInfoResponseItem};
-use sui_types::serialize::*;
-=======
 use multiaddr::Multiaddr;
 use rayon::{iter::ParallelIterator, prelude::*};
 use std::{panic, thread, thread::sleep, time::Duration};
@@ -29,7 +20,6 @@
     messages::{BatchInfoRequest, BatchInfoResponseItem},
 };
 use tokio::runtime::{Builder, Runtime};
->>>>>>> 73414742
 use tracing::{error, info};
 
 pub mod bench_types;
@@ -39,16 +29,10 @@
 
 const FOLLOWER_BATCH_SIZE: u64 = 10_000;
 
-<<<<<<< HEAD
-pub async fn run_benchmark(benchmark: Benchmark) -> BenchmarkResult {
-    // Only microbenchmark support is supported
-    BenchmarkResult::MicroBenchmark(run_microbenchmark(benchmark).await)
-=======
 pub fn run_benchmark(benchmark: Benchmark) -> BenchmarkResult {
     // Only microbenchmark is supported
-    info!("benchmark : {:?}", benchmark);
-    BenchmarkResult::MicroBenchmark(run_microbenchmark(benchmark))
->>>>>>> 73414742
+    info!(?benchmark, "benchmark");
+    BenchmarkResult::MicroBenchmark(run_microbenchmark(benchmark).await)
 }
 
 async fn run_microbenchmark(benchmark: Benchmark) -> MicroBenchmarkResult {
@@ -70,21 +54,6 @@
         benchmark.db_cpus,
     );
     match type_ {
-<<<<<<< HEAD
-        MicroBenchmarkType::Throughput { num_transactions } => {
-            run_throughout_microbench(
-                network_client,
-                network_server,
-                connections,
-                benchmark.batch_size,
-                benchmark.use_move,
-                num_transactions,
-                benchmark.committee_size,
-                benchmark.db_cpus,
-            )
-            .await
-        }
-=======
         MicroBenchmarkType::Throughput { num_transactions } => run_throughout_microbench(
             address,
             connections,
@@ -92,34 +61,11 @@
             !benchmark.use_native,
             num_transactions,
             validator_preparer,
-        ),
->>>>>>> 73414742
+        ).await,
         MicroBenchmarkType::Latency {
             num_chunks,
             chunk_size,
             period_us,
-<<<<<<< HEAD
-        } => {
-            run_latency_microbench(
-                network_client,
-                network_server,
-                connections,
-                benchmark.use_move,
-                benchmark.committee_size,
-                benchmark.db_cpus,
-                num_chunks,
-                chunk_size,
-                period_us,
-            )
-            .await
-        }
-    }
-}
-
-async fn run_throughout_microbench(
-    network_client: NetworkClient,
-    network_server: NetworkServer,
-=======
         } => run_latency_microbench(
             address,
             connections,
@@ -128,13 +74,12 @@
             chunk_size,
             period_us,
             validator_preparer,
-        ),
+        ).await,
     }
 }
 
 fn run_throughout_microbench(
     address: Multiaddr,
->>>>>>> 73414742
     connections: usize,
     batch_size: usize,
     use_move: bool,
@@ -153,27 +98,6 @@
         connections,
         num_transactions,
     );
-<<<<<<< HEAD
-    let mut tx_cr = TransactionCreator::new(committee_size, db_cpus).await;
-
-    let chunk_size = batch_size * connections;
-    let txes = tx_cr
-        .generate_transactions(
-            connections,
-            use_move,
-            batch_size * connections,
-            num_transactions / chunk_size,
-        )
-        .await;
-
-    // Make multi-threaded runtime for the authority
-    tokio::spawn(async move {
-        let server = spawn_authority_server(network_server, tx_cr.authority_state).await;
-        if let Err(e) = server.join().await {
-            error!("Server ended with an error: {e}");
-        }
-    });
-=======
     let mut tx_cr = TransactionCreator::new();
 
     let chunk_size = batch_size * connections;
@@ -194,33 +118,21 @@
         thread::spawn(move || {
             get_multithread_runtime().block_on(async move { run_follower(addr).await });
         });
->>>>>>> 73414742
 
         sleep(Duration::from_secs(3));
 
-<<<<<<< HEAD
-    // Follower to observe batches
-    let follower_network_client = network_client.clone();
-    tokio::spawn(async move { run_follower(follower_network_client).await });
-=======
         // Run load
         let (elapsed, resp) = get_multithread_runtime()
             .block_on(async move { send_tx_chunks(txes, address, connections).await });
->>>>>>> 73414742
 
         let _: Vec<_> = resp
             .into_par_iter()
             .map(check_transaction_response)
             .collect();
 
-<<<<<<< HEAD
-    // Run load
-    let (elapsed, resp) = send_tx_chunks(txes, network_client, connections).await;
-=======
         elapsed
     });
     validator_preparer.clean_up();
->>>>>>> 73414742
 
     match result {
         Ok(elapsed) => MicroBenchmarkResult::Throughput {
@@ -232,14 +144,8 @@
     }
 }
 
-<<<<<<< HEAD
 async fn run_latency_microbench(
-    network_client: NetworkClient,
-    network_server: NetworkServer,
-=======
-fn run_latency_microbench(
     address: Multiaddr,
->>>>>>> 73414742
     connections: usize,
     use_move: bool,
     num_chunks: usize,
@@ -254,43 +160,6 @@
         num_chunks * chunk_size,
         connections
     );
-<<<<<<< HEAD
-    let mut tx_cr = TransactionCreator::new(committee_size, db_cpus).await;
-
-    // These TXes are to load the network
-    let load_gen_txes = tx_cr
-        .generate_transactions(connections, use_move, chunk_size, num_chunks)
-        .await;
-
-    // These are tracer TXes used for measuring latency
-    let tracer_txes = tx_cr
-        .generate_transactions(1, use_move, 1, num_chunks)
-        .await;
-
-    // Make multi-threaded runtime for the authority
-    tokio::spawn(async move {
-        let server = spawn_authority_server(network_server, tx_cr.authority_state).await;
-        if let Err(e) = server.join().await {
-            error!("Server ended with an error: {e}");
-        }
-    });
-
-    // Wait for server start
-    sleep(Duration::from_secs(3));
-    // Prep the generators
-    let (mut load_gen, mut tracer_gen) = join!(
-        FixedRateLoadGenerator::new(
-            load_gen_txes,
-            period_us,
-            network_client.clone(),
-            connections,
-        ),
-        FixedRateLoadGenerator::new(tracer_txes, period_us, network_client, 1),
-    );
-
-    // Run the load gen and tracers
-    let (load_latencies, tracer_latencies) = join!(load_gen.start(), tracer_gen.start());
-=======
 
     let mut tx_cr = TransactionCreator::new();
 
@@ -329,7 +198,6 @@
         // Run the load gen and tracers
         let (load_latencies, tracer_latencies) =
             runtime.block_on(async move { join!(load_gen.start(), tracer_gen.start()) });
->>>>>>> 73414742
 
         (load_latencies, tracer_latencies)
     });
