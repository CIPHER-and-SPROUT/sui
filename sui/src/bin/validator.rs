// Copyright (c) 2022, Mysten Labs, Inc.
// SPDX-License-Identifier: Apache-2.0

use anyhow::anyhow;
use clap::*;
use multiaddr::Multiaddr;
use narwhal_config::Parameters as ConsensusParameters;
use std::path::PathBuf;
use sui::{
    config::{
        sui_config_dir, GenesisConfig, NetworkConfig, PersistedConfig, CONSENSUS_DB_NAME,
        SUI_NETWORK_CONFIG,
    },
    sui_commands::{genesis, make_server},
};
use sui_types::{
    base_types::{encode_bytes_hex, SuiAddress},
    committee::Committee,
};
use tracing::{error, info};

const PROM_PORT_ADDR: &str = "127.0.0.1:9184";

#[derive(Parser)]
#[clap(
    name = "Sui Validator",
    about = "Validator for Sui Network",
    rename_all = "kebab-case"
)]
struct ValidatorOpt {
    /// The genesis config file location
    #[clap(long)]
    pub genesis_config_path: PathBuf,
    #[clap(long, help = "If set, run genesis even if network.conf already exists")]
    pub force_genesis: bool,

    #[clap(long)]
    pub network_config_path: Option<PathBuf>,

    #[clap(long, help = "Specify host:port to listen on")]
    listen_address: Option<Multiaddr>,
}

#[tokio::main]
async fn main() -> Result<(), anyhow::Error> {
    let config = telemetry_subscribers::TelemetryConfig {
        service_name: "sui".into(),
        enable_tracing: std::env::var("SUI_TRACING_ENABLE").is_ok(),
        json_log_output: std::env::var("SUI_JSON_SPAN_LOGS").is_ok(),
        ..Default::default()
    };

    #[allow(unused)]
    let guard = telemetry_subscribers::init(config);

    let cfg = ValidatorOpt::parse();

    let network_config_path = sui_config_dir()?.join(SUI_NETWORK_CONFIG);

    let network_config = match (network_config_path.exists(), cfg.force_genesis) {
        (true, false) => PersistedConfig::<NetworkConfig>::read(&network_config_path)?,

        // If network.conf is missing, or if --force-genesis is true, we run genesis.
        _ => {
            let genesis_conf: GenesisConfig = PersistedConfig::read(&cfg.genesis_config_path)?;
            let adddress = SuiAddress::from(genesis_conf.key_pair.public_key_bytes());
            let (network_config, _, _) = genesis(genesis_conf, Some(adddress)).await?;
            network_config
        }
    };
    let public_key_bytes = network_config.key_pair.public_key_bytes();
    let address = SuiAddress::from(public_key_bytes);
    // Find the network config for this validator
    let authority = network_config
        .authorities
        .iter()
        .find(|x| SuiAddress::from(&x.public_key) == address)
        .ok_or_else(|| {
            anyhow!(
                "Keypair (pub key: {:?}) in network config is not in the validator committee",
                public_key_bytes,
            )
        })?;

    let listen_address = cfg
        .listen_address
        .unwrap_or_else(|| authority.network_address.clone());

    let consensus_committee = network_config.make_narwhal_committee();

    let consensus_parameters = ConsensusParameters {
        max_header_delay: std::time::Duration::from_millis(5_000),
        max_batch_delay: std::time::Duration::from_millis(5_000),
        ..ConsensusParameters::default()
    };
    let consensus_store_path = sui_config_dir()?
        .join(CONSENSUS_DB_NAME)
        .join(encode_bytes_hex(&authority.public_key));

<<<<<<< HEAD
    info!(authority =? authority.public_key, host =? authority.host, port = authority.port,
        "Initializing authority listening on {}", listen_address
=======
    info!(
        "Initializing authority {:?} listening on {} (public addr: {})",
        authority.public_key, listen_address, authority.network_address
>>>>>>> 0a315ed1
    );

    let prom_binding = PROM_PORT_ADDR.parse().unwrap();
    info!("Starting Prometheus HTTP endpoint at {}", PROM_PORT_ADDR);
    prometheus_exporter::start(prom_binding).expect("Failed to start Prometheus exporter");

    // Pass in the newtwork parameters of all authorities
    let net = network_config.get_authority_infos();
    if let Err(e) = make_server(
        authority,
        &network_config.key_pair,
        &Committee::from(&network_config),
        &consensus_committee,
        &consensus_store_path,
        &consensus_parameters,
        Some(net),
    )
    .await?
    .spawn_with_bind_address(listen_address)
    .await
    .unwrap()
    .join()
    .await
    {
        error!("Validator server ended with an error: {e}");
    }

    Ok(())
}<|MERGE_RESOLUTION|>--- conflicted
+++ resolved
@@ -97,14 +97,8 @@
         .join(CONSENSUS_DB_NAME)
         .join(encode_bytes_hex(&authority.public_key));
 
-<<<<<<< HEAD
-    info!(authority =? authority.public_key, host =? authority.host, port = authority.port,
+    info!(authority =? authority.public_key, public_addr =? authority.network_address,
         "Initializing authority listening on {}", listen_address
-=======
-    info!(
-        "Initializing authority {:?} listening on {} (public addr: {})",
-        authority.public_key, listen_address, authority.network_address
->>>>>>> 0a315ed1
     );
 
     let prom_binding = PROM_PORT_ADDR.parse().unwrap();
