--- conflicted
+++ resolved
@@ -48,7 +48,6 @@
     }
 
     pub fn to_bcs_bytes(&self, typ: &NormalizedMoveType) -> Result<Vec<u8>, anyhow::Error> {
-<<<<<<< HEAD
         let serde_val = Self::to_serde_value(&self.0, typ)?;
 
         fn inner_serialize(
@@ -78,16 +77,14 @@
                         }
                         _ => return Err(anyhow!("Unable to serialize {:?} as vector", ser_val)),
                     };
-                    // This is a hack which allows the elements to be variable length types/VLAs
-                    // BCS serializes vectors by using ULEB128 to store the length of the vectors
-                    // Rather than calculate the encoded, length ourself, we can let BCS do it, then we fill in the data bytes
-
+                    // The data is already serialized, so ideally we just append
                     // First serialize the types like they u8s
                     // We use this to create the ULEB128 length prefix
                     let u8vec = vec![0u8; arr_len];
                     let mut ser_container = bcs::to_bytes::<Vec<u8>>(&u8vec)?;
+                    // Delete the zeroes
                     ser_container.truncate(ser_container.len() - arr_len);
-                    // Append the data
+                    // Append the actual data data
                     ser_container.append(&mut inner_ser);
                     ser_container
                 }
@@ -98,11 +95,6 @@
         }
 
         inner_serialize(serde_val, typ)
-=======
-        let v = Self::to_serde_value(&self.0, typ)?;
-        println!("{:?}  {:?}", v, typ);
-        Ok(bcs::to_bytes(&v)?)
->>>>>>> 4d52d3a8
     }
 
     pub fn to_json_value(&self) -> JsonValue {
@@ -157,13 +149,10 @@
             }
 
             (JsonValue::String(s), NormalizedMoveType::Address) => {
-<<<<<<< HEAD
                 let s = s.trim().to_lowercase();
                 if !s.starts_with(HEX_PREFIX) {
                     return Err(anyhow!("Address hex string must start with 0x.",));
                 }
-=======
->>>>>>> 4d52d3a8
                 let r: SuiAddress = decode_bytes_hex(s.trim_start_matches(HEX_PREFIX))?;
                 SerdeValue::Bytes(r.to_vec())
             }
