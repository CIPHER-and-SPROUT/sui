--- conflicted
+++ resolved
@@ -11,12 +11,6 @@
 use crate::cli_tests::sui_network::start_test_network;
 use move_core_types::identifier::Identifier;
 use serde_json::{json, Value};
-<<<<<<< HEAD
-use tracing_test::traced_test;
-
-use crate::cli_tests::sui_network::start_test_network;
-=======
->>>>>>> 2e10bbc2
 use std::fmt::Write;
 use sui::config::{
     AccountConfig, Config, GenesisConfig, NetworkConfig, ObjectConfig, PersistedConfig,
@@ -28,19 +22,13 @@
 use sui::sui_json::SuiJsonValue;
 use sui::wallet_commands::{WalletCommandResult, WalletCommands, WalletContext};
 use sui::{SUI_GATEWAY_CONFIG, SUI_NETWORK_CONFIG, SUI_WALLET_CONFIG};
-<<<<<<< HEAD
-=======
 use sui_core::gateway_state::gateway_responses::SwitchResponse;
->>>>>>> 2e10bbc2
 use sui_types::base_types::{ObjectID, SequenceNumber, SuiAddress};
 use sui_types::crypto::get_key_pair;
 use sui_types::gas_coin::GasCoin;
 use sui_types::messages::TransactionEffects;
 use sui_types::object::{Object, ObjectRead, GAS_VALUE_FOR_TESTING};
-<<<<<<< HEAD
-=======
 use tracing_test::traced_test;
->>>>>>> 2e10bbc2
 
 const TEST_DATA_DIR: &str = "src/unit_tests/data/";
 const AIRDROP_SOURCE_CONTRACT_ADDRESS: &str = "bc4ca0eda7647a8ab7c2061c2e118a18a936f13d";
@@ -512,11 +500,7 @@
     WalletCommands::Transfer {
         to: recipient,
         object_id: object_to_send,
-<<<<<<< HEAD
-        gas: object_id,
-=======
         gas: Some(object_id),
->>>>>>> 2e10bbc2
         gas_budget: 50000,
     }
     .execute(&mut context)
@@ -1102,7 +1086,7 @@
     .execute(&mut context)
     .await?;
 
-    // Run a command with address ommited
+    // Run a command with address omitted
     let os = WalletCommands::Objects { address: None }
         .execute(&mut context)
         .await?;
@@ -1185,7 +1169,7 @@
     .execute(&mut context)
     .await?;
 
-    // Run a command with address ommited
+    // Run a command with address omitted
     let os = WalletCommands::ActiveAddress {}
         .execute(&mut context)
         .await?;
