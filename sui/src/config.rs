--- conflicted
+++ resolved
@@ -56,21 +56,6 @@
     pub consensus_address: SocketAddr,
 }
 
-<<<<<<< HEAD
-impl Clone for AuthorityPrivateInfo {
-    fn clone(&self) -> Self {
-        Self {
-            address: self.address,
-            key_pair: self.key_pair.copy(),
-            host: self.host.clone(),
-            port: self.port,
-            db_path: self.db_path.clone(),
-            stake: self.stake,
-            consensus_address: self.consensus_address,
-        }
-    }
-}
-
 // Warning: to_socket_addrs() is blocking and can fail.  Be careful where you use it.
 fn socket_addr_from_hostport(host: &str, port: u16) -> SocketAddr {
     let mut addresses = format!("{host}:{port}")
@@ -81,8 +66,6 @@
         .expect("Hostname/IP resolution failed for {host}")
 }
 
-=======
->>>>>>> e8df6167
 // Custom deserializer with optional default fields
 impl<'de> Deserialize<'de> for AuthorityPrivateInfo {
     fn deserialize<D>(deserializer: D) -> Result<Self, D::Error>
