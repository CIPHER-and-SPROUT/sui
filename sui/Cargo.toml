--- conflicted
+++ resolved
@@ -31,16 +31,11 @@
 serde-value = "0.7.0"
 serde-name = "0.2.0"
 dirs = "4.0.0"
-<<<<<<< HEAD
-clap = { version = "3.1.14", features = ["derive"] }
-telemetry_subscribers = { git = "https://github.com/MystenLabs/mysten-infra", rev = "a45af6dc28aa12c8cc13521d118c24aadd4c6adf" }
-prometheus_exporter = "0.8.4"
-=======
 clap = { version = "3.1.17", features = ["derive"] }
 telemetry-subscribers = { git = "https://github.com/MystenLabs/mysten-infra", rev = "3b7daedf91fd8937dde26e905b8114cac459b866" }
+prometheus_exporter = "0.8.4"
 multiaddr = "0.14.0"
 mysten-network = { git = "https://github.com/MystenLabs/mysten-infra", rev = "3b7daedf91fd8937dde26e905b8114cac459b866" }
->>>>>>> 0a315ed1
 
 bcs = "0.1.3"
 sui_core = { path = "../sui_core" }
@@ -70,14 +65,9 @@
 
 once_cell = "1.10.0"
 
-<<<<<<< HEAD
-jsonrpsee = { version = "0.11.0", features = ["full"] }
-jsonrpsee-proc-macros = "0.11.0"
-jsonrpsee-core = "0.11.0"
-=======
 jsonrpsee = { version = "0.12.0", features = ["full"] }
 jsonrpsee-proc-macros = "0.12.0"
->>>>>>> 0a315ed1
+jsonrpsee-core = "0.12.0"
 schemars = "0.8.8"
 shell-words = "1.1.0"
 
