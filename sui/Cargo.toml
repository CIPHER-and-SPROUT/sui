--- conflicted
+++ resolved
@@ -64,13 +64,8 @@
 
 once_cell = "1.10.0"
 
-<<<<<<< HEAD
-jsonrpsee = { git = "https://github.com/paritytech/jsonrpsee.git", rev = "661870a0ab4159b2bb104ace25a2cb817a097e03", features = ["full"] }
-jsonrpsee-proc-macros = "0.11.0"
-=======
 jsonrpsee = { version = "0.12.0", features = ["full"] }
 jsonrpsee-proc-macros = "0.12.0"
->>>>>>> f0d3ad72
 schemars = "0.8.8"
 shell-words = "1.1.0"
 
