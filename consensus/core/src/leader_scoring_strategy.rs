--- conflicted
+++ resolved
@@ -356,16 +356,11 @@
         let mut last_committed_rounds = vec![0; 4];
         for (idx, leader) in leaders.into_iter().enumerate() {
             let commit_index = idx as u32 + 1;
-<<<<<<< HEAD
-            let subdag =
-                dag_builder.get_subdag(leader, last_committed_rounds.clone(), commit_index);
-=======
             let (subdag, _commit) = dag_builder.get_sub_dag_and_commit(
                 leader,
                 last_committed_rounds.clone(),
                 commit_index,
             );
->>>>>>> d709c305
             for block in subdag.blocks.iter() {
                 last_committed_rounds[block.author().value()] =
                     max(block.round(), last_committed_rounds[block.author().value()]);
