// Copyright (c) Mysten Labs, Inc.
// SPDX-License-Identifier: Apache-2.0

<<<<<<< HEAD
import {
	JsonRpcProvider,
	localnetConnection,
	normalizeSuiObjectId,
	TransactionArgument,
	TransactionBlock,
} from '@mysten/sui.js';
import {CLOCK, CREATION_FEE, getPoolInfoByRecords, MODULE_CLOB, MODULE_CUSTODIAN, PACKAGE_ID} from './utils';
=======
import { TransactionArgument, TransactionBlock } from '@mysten/sui.js/transactions';
import { normalizeSuiObjectId } from '@mysten/sui.js/utils';
import { getPoolInfoByRecords } from './utils';
>>>>>>> 177e95e7
import { PoolInfo, Records } from './utils';
import { defaultGasBudget } from './utils';
import { SuiClient, getFullnodeUrl } from '@mysten/sui.js/client';

export type smartRouteResult = {
	maxSwapTokens: number;
	smartRoute: string[];
};

export type smartRouteResultWithExactPath = {
	txb: TransactionBlock;
	amount: number;
};

export class DeepBook_sdk {
<<<<<<< HEAD
	public provider: JsonRpcProvider;
	public gasBudget: number;
	public records: Records;

	constructor(provider: JsonRpcProvider = new JsonRpcProvider(localnetConnection), gasBudget: number, records: Records) {
=======
	public provider: SuiClient;
	public currentAddress: string;
	public gasBudget: number;
	public records: Records;

	constructor(
		provider: SuiClient = new SuiClient({ url: getFullnodeUrl('localnet') }),
		currentAddress: string,
		gasBudget: number,
		records: Records,
	) {
>>>>>>> 177e95e7
		this.provider = provider;
		this.gasBudget = gasBudget;
		this.records = records;
	}

	/**
	 * @description: Create pool for trading pair
	 * @param token1 Full coin type of the base asset, eg: "0x3d0d0ce17dcd3b40c2d839d96ce66871ffb40e1154a8dd99af72292b3d10d7fc::wbtc::WBTC"
	 * @param token2 Full coin type of quote asset, eg: "0x3d0d0ce17dcd3b40c2d839d96ce66871ffb40e1154a8dd99af72292b3d10d7fc::usdt::USDT"
	 * @param tickSize Minimal Price Change Accuracy of this pool, eg: 10000000
	 * @param lotSize Minimal Lot Change Accuracy of this pool, eg: 10000
	 */
	public createPool(
		token1: string,
		token2: string,
		tickSize: number,
		lotSize: number
	): TransactionBlock {
		const txb = new TransactionBlock();
		// create a pool with CREATION_FEE
		const [coin] = txb.splitCoins(txb.gas, [txb.pure(CREATION_FEE)]);
		txb.moveCall({
			typeArguments: [token1, token2],
			target: `${PACKAGE_ID}::${MODULE_CLOB}::create_pool`,
			arguments: [
				txb.pure(tickSize),
				txb.pure(lotSize),
				coin
			],
		});
		txb.setGasBudget(this.gasBudget);
		return txb;
	}

	/**
	 * @description: Create pool for trading pair
	 * @param token1 Full coin type of the base asset, eg: "0x3d0d0ce17dcd3b40c2d839d96ce66871ffb40e1154a8dd99af72292b3d10d7fc::wbtc::WBTC"
	 * @param token2 Full coin type of quote asset, eg: "0x3d0d0ce17dcd3b40c2d839d96ce66871ffb40e1154a8dd99af72292b3d10d7fc::usdt::USDT"
	 * @param tickSize Minimal Price Change Accuracy of this pool, eg: 10000000
	 * @param lotSize Minimal Lot Change Accuracy of this pool, eg: 10000
	 * @param takerFeeRate Customized taker fee rate, 10^9 scaling, Taker_fee_rate of 0.25% should be 2_500_000 for example
	 * @param makerRebateRate Customized maker rebate rate, 10^9 scaling,  should be less than or equal to the taker_rebate_rate
	 */
	public createCustomizedPool(
		token1: string,
		token2: string,
		tickSize: number,
		lotSize: number,
		takerFeeRate: number,
		makerRebateRate: number
	): TransactionBlock {
		const txb = new TransactionBlock();
		// create a pool with CREATION_FEE
		const [coin] = txb.splitCoins(txb.gas, [txb.pure(CREATION_FEE)]);
		txb.moveCall({
			typeArguments: [token1, token2],
			target: `${PACKAGE_ID}::${MODULE_CLOB}::create_customized_pool`,
			arguments: [
				txb.pure(tickSize),
				txb.pure(lotSize),
				txb.pure(takerFeeRate),
				txb.pure(makerRebateRate),
				coin
			],
		});
		txb.setGasBudget(this.gasBudget);
		return txb;
	}

	/**
	 * @description: Create and Transfer custodian account to user
	 * @param currentAddress: current user address, eg: "0xbddc9d4961b46a130c2e1f38585bbc6fa8077ce54bcb206b26874ac08d607966"
	 */
	public createAccount(
		currentAddress: string
	): TransactionBlock {
		const txb = new TransactionBlock();
		let [cap] = txb.moveCall({
			typeArguments: [],
			target: `${PACKAGE_ID}::${MODULE_CLOB}::create_account`,
			arguments: [],
		});
		txb.transferObjects([cap], txb.pure(currentAddress));
		txb.setSenderIfNotSet(currentAddress);
		txb.setGasBudget(this.gasBudget);
		return txb;
	}

	/**
	 * @description: Create and Transfer custodian account to user
	 * @param currentAddress: current user address, eg: "0xbddc9d4961b46a130c2e1f38585bbc6fa8077ce54bcb206b26874ac08d607966"
	 * @param accountCap: Object id of Account Capacity under user address, created after invoking createAccount, eg: "0x6f699fef193723277559c8f499ca3706121a65ac96d273151b8e52deb29135d3"
	 */
	public createChildAccountCap(
		currentAddress: string,
		accountCap: string
	): TransactionBlock {
		const txb = new TransactionBlock();
		let [child_cap] = txb.moveCall({
			typeArguments: [],
			target: `${PACKAGE_ID}::${MODULE_CUSTODIAN}::create_child_account_cap`,
			arguments: [txb.object(accountCap)],
		});
		txb.transferObjects([child_cap], txb.pure(currentAddress));
		txb.setSenderIfNotSet(currentAddress);
		txb.setGasBudget(this.gasBudget);
		return txb;
	}

	/**
	 * @description: Deposit base asset into custodian account
	 * @param token1 Full coin type of the base asset, eg: "0x3d0d0ce17dcd3b40c2d839d96ce66871ffb40e1154a8dd99af72292b3d10d7fc::wbtc::WBTC"
	 * @param token2 Full coin type of quote asset, eg: "0x3d0d0ce17dcd3b40c2d839d96ce66871ffb40e1154a8dd99af72292b3d10d7fc::usdt::USDT"
	 * @param poolId Object id of pool, created after invoking createPool, eg: "0xcaee8e1c046b58e55196105f1436a2337dcaa0c340a7a8c8baf65e4afb8823a4"
	 * @param coin Object id of coin to deposit, eg: "0x316467544c7e719384579ac5745c75be5984ca9f004d6c09fd7ca24e4d8a3d14"
	 * @param accountCap Object id of Account Capacity under user address, created after invoking createAccount, eg: "0x6f699fef193723277559c8f499ca3706121a65ac96d273151b8e52deb29135d3"
	 */
	public depositBase(
		token1: string,
		token2: string,
		poolId: string,
		coin: string,
		accountCap: string
	): TransactionBlock {
		const txb = new TransactionBlock();
		txb.moveCall({
			typeArguments: [token1, token2],
			target: `${PACKAGE_ID}::${MODULE_CLOB}::deposit_base`,
			arguments: [
				txb.object(poolId),
				txb.object(coin),
				txb.object(accountCap)
			],
		});
		txb.setGasBudget(this.gasBudget);
		return txb;
	}

	/**
	 * @description: Deposit quote asset into custodian account
	 * @param token1 Full coin type of the base asset, eg: "0x3d0d0ce17dcd3b40c2d839d96ce66871ffb40e1154a8dd99af72292b3d10d7fc::wbtc::WBTC"
	 * @param token2 Full coin type of quote asset, eg: "0x3d0d0ce17dcd3b40c2d839d96ce66871ffb40e1154a8dd99af72292b3d10d7fc::usdt::USDT"
	 * @param poolId Object id of pool, created after invoking createPool, eg: "0xcaee8e1c046b58e55196105f1436a2337dcaa0c340a7a8c8baf65e4afb8823a4"
	 * @param coin: Object id of coin to deposit, eg: "0x6e566fec4c388eeb78a7dab832c9f0212eb2ac7e8699500e203def5b41b9c70d"
	 * @param accountCap Object id of Account Capacity under user address, created after invoking createAccount, eg: "0x6f699fef193723277559c8f499ca3706121a65ac96d273151b8e52deb29135d3"
	 */
	public depositQuote(
		token1: string,
		token2: string,
		poolId: string,
		coin: string,
		accountCap: string,
	): TransactionBlock {
		const txb = new TransactionBlock();
		txb.moveCall({
			typeArguments: [token1, token2],
			target: `${PACKAGE_ID}::${MODULE_CLOB}::deposit_quote`,
			arguments: [
				txb.object(poolId),
				txb.object(coin),
				txb.object(accountCap)
			],
		});
		txb.setGasBudget(this.gasBudget);
		return txb;
	}

	/**
	 * @description: Withdraw base asset from custodian account
	 * @param token1 Full coin type of the base asset, eg: "0x3d0d0ce17dcd3b40c2d839d96ce66871ffb40e1154a8dd99af72292b3d10d7fc::wbtc::WBTC"
	 * @param token2 Full coin type of quote asset, eg: "0x3d0d0ce17dcd3b40c2d839d96ce66871ffb40e1154a8dd99af72292b3d10d7fc::usdt::USDT"
	 * @param poolId Object id of pool, created after invoking createPool, eg: "0xcaee8e1c046b58e55196105f1436a2337dcaa0c340a7a8c8baf65e4afb8823a4"
	 * @param quantity Amount of base asset to withdraw, eg: 10000000
	 * @param currentAddress: current user address, eg: "0xbddc9d4961b46a130c2e1f38585bbc6fa8077ce54bcb206b26874ac08d607966"
	 * @param accountCap Object id of Account Capacity under user address, created after invoking createAccount, eg: "0x6f699fef193723277559c8f499ca3706121a65ac96d273151b8e52deb29135d3"
	 */
	public async withdrawBase(
		token1: string,
		token2: string,
		poolId: string,
		quantity: number,
		currentAddress: string,
		accountCap: string,
	): Promise<TransactionBlock> {
		const txb = new TransactionBlock();
		const withdraw = txb.moveCall({
			typeArguments: [token1, token2],
			target: `${PACKAGE_ID}::${MODULE_CLOB}::withdraw_base`,
			arguments: [
				txb.object(poolId),
				txb.pure(quantity),
				txb.object(accountCap)
			],
		});
		txb.transferObjects([withdraw], txb.pure(currentAddress));
		txb.setGasBudget(this.gasBudget);
		return txb;
	}

	/**
	 * @description: Withdraw quote asset from custodian account
	 * @param token1 Full coin type of the base asset, eg: "0x3d0d0ce17dcd3b40c2d839d96ce66871ffb40e1154a8dd99af72292b3d10d7fc::wbtc::WBTC"
	 * @param token2 Full coin type of quote asset, eg: "0x3d0d0ce17dcd3b40c2d839d96ce66871ffb40e1154a8dd99af72292b3d10d7fc::usdt::USDT"
	 * @param poolId Object id of pool, created after invoking createPool, eg: "0xcaee8e1c046b58e55196105f1436a2337dcaa0c340a7a8c8baf65e4afb8823a4"
	 * @param quantity Amount of base asset to withdraw, eg: 10000000
	 * @param currentAddress: current user address, eg: "0xbddc9d4961b46a130c2e1f38585bbc6fa8077ce54bcb206b26874ac08d607966"
	 * @param accountCap Object id of Account Capacity under user address, created after invoking createAccount, eg: "0x6f699fef193723277559c8f499ca3706121a65ac96d273151b8e52deb29135d3"
	 */
	public withdrawQuote(
		token1: string,
		token2: string,
		poolId: string,
		quantity: number,
		currentAddress: string,
		accountCap: string,
	): TransactionBlock {
		const txb = new TransactionBlock();
		const withdraw = txb.moveCall({
			typeArguments: [token1, token2],
			target: `${PACKAGE_ID}::${MODULE_CLOB}::withdraw_quote`,
			arguments: [txb.object(poolId), txb.pure(quantity), txb.object(accountCap)],
		});
		txb.transferObjects([withdraw], txb.pure(currentAddress));
		txb.setGasBudget(this.gasBudget);
		return txb;
	}

	/**
	 * @description: swap exact quote for base
	 * @param token1 Full coin type of the base asset, eg: "0x3d0d0ce17dcd3b40c2d839d96ce66871ffb40e1154a8dd99af72292b3d10d7fc::wbtc::WBTC"
	 * @param token2 Full coin type of quote asset, eg: "0x3d0d0ce17dcd3b40c2d839d96ce66871ffb40e1154a8dd99af72292b3d10d7fc::usdt::USDT"
	 * @param client_order_id an id which identify who make the order, you can define it by yourself, eg: "1" , "2", ...
	 * @param poolId Object id of pool, created after invoking createPool, eg: "0xcaee8e1c046b58e55196105f1436a2337dcaa0c340a7a8c8baf65e4afb8823a4"
	 * @param quantity Amount of quote asset to swap in base asset
	 * @param is_bid true if the order is bid, false if the order is ask
	 * @param baseCoin the objectId of the base coin
	 * @param quoteCoin the objectId of the quote coin
	 * @param currentAddress: current user address, eg: "0xbddc9d4961b46a130c2e1f38585bbc6fa8077ce54bcb206b26874ac08d607966"
	 * @param accountCap Object id of Account Capacity under user address, created after invoking createAccount, eg: "0x6f699fef193723277559c8f499ca3706121a65ac96d273151b8e52deb29135d3"
	 */
	public place_market_order(
		token1: string,
		token2: string,
		client_order_id: string,
		poolId: string,
		quantity: number,
		is_bid: boolean,
		baseCoin: string,
		quoteCoin: string,
		currentAddress: string,
		accountCap: string,
	): TransactionBlock {
		const txb = new TransactionBlock();
		const [base_coin_ret, quote_coin_ret] = txb.moveCall({
			typeArguments: [token1, token2],
			target: `${PACKAGE_ID}::${MODULE_CLOB}::place_market_order`,
			arguments: [
				txb.object(poolId),
				txb.object(accountCap),
				txb.pure(client_order_id),
				txb.pure(quantity),
				txb.pure(is_bid),
				txb.object(baseCoin),
				txb.object(quoteCoin),
				txb.object(normalizeSuiObjectId(CLOCK)),
			],
		});
		txb.transferObjects([base_coin_ret], txb.pure(currentAddress));
		txb.transferObjects([quote_coin_ret], txb.pure(currentAddress));
		txb.setSenderIfNotSet(currentAddress);
		txb.setGasBudget(this.gasBudget);
		return txb;
	}

	/**
	 * @description: swap exact quote for base
	 * @param token1 Full coin type of the base asset, eg: "0x3d0d0ce17dcd3b40c2d839d96ce66871ffb40e1154a8dd99af72292b3d10d7fc::wbtc::WBTC"
	 * @param token2 Full coin type of quote asset, eg: "0x3d0d0ce17dcd3b40c2d839d96ce66871ffb40e1154a8dd99af72292b3d10d7fc::usdt::USDT"
	 * @param client_order_id an id which identify who make the order, you can define it by yourself, eg: "1" , "2", ...
	 * @param poolId Object id of pool, created after invoking createPool, eg: "0xcaee8e1c046b58e55196105f1436a2337dcaa0c340a7a8c8baf65e4afb8823a4"
	 * @param tokenObjectIn: Object id of the token to swap: eg: "0x6e566fec4c388eeb78a7dab832c9f0212eb2ac7e8699500e203def5b41b9c70d"
	 * @param amountIn: amount of token to buy or sell, eg: 10000000
	 * @param currentAddress: current user address, eg: "0xbddc9d4961b46a130c2e1f38585bbc6fa8077ce54bcb206b26874ac08d607966"
	 * @param accountCap Object id of Account Capacity under user address, created after invoking createAccount, eg: "0x6f699fef193723277559c8f499ca3706121a65ac96d273151b8e52deb29135d3"
	 */
	public swap_exact_quote_for_base(
		token1: string,
		token2: string,
		client_order_id: string,
		poolId: string,
		tokenObjectIn: string,
		amountIn: number,
		currentAddress: string,
		accountCap: string,
	): TransactionBlock {
		const txb = new TransactionBlock();
		// in this case, we assume that the tokenIn--tokenOut always exists.
		const [base_coin_ret, quote_coin_ret, amount] = txb.moveCall({
			typeArguments: [token1, token2],
			target: `${PACKAGE_ID}::${MODULE_CLOB}::swap_exact_quote_for_base`,
			arguments: [
				txb.object(poolId),
				txb.pure(client_order_id),
				txb.object(accountCap),
				txb.object(String(amountIn)),
				txb.object(normalizeSuiObjectId(CLOCK)),
				txb.object(tokenObjectIn),
			],
		});
		txb.transferObjects([base_coin_ret], txb.pure(currentAddress));
		txb.transferObjects([quote_coin_ret], txb.pure(currentAddress));
		txb.setSenderIfNotSet(currentAddress);
		txb.setGasBudget(this.gasBudget);
		return txb;
	}

	/**
	 * @description swap exact base for quote
	 * @param token1 Full coin type of the base asset, eg: "0x3d0d0ce17dcd3b40c2d839d96ce66871ffb40e1154a8dd99af72292b3d10d7fc::wbtc::WBTC"
	 * @param token2 Full coin type of quote asset, eg: "0x3d0d0ce17dcd3b40c2d839d96ce66871ffb40e1154a8dd99af72292b3d10d7fc::usdt::USDT"
	 * @param client_order_id an id which identify who make the order, you can define it by yourself, eg: "1" , "2", ...
	 * @param poolId Object id of pool, created after invoking createPool, eg: "0xcaee8e1c046b58e55196105f1436a2337dcaa0c340a7a8c8baf65e4afb8823a4"
	 * @param tokenObjectIn Object id of the token to swap: eg: "0x6e566fec4c388eeb78a7dab832c9f0212eb2ac7e8699500e203def5b41b9c70d"
	 * @param amountIn amount of token to buy or sell, eg: 10000000
	 * @param currentAddress current user address, eg: "0xbddc9d4961b46a130c2e1f38585bbc6fa8077ce54bcb206b26874ac08d607966"
	 * @param accountCap Object id of Account Capacity under user address, created after invoking createAccount, eg: "0x6f699fef193723277559c8f499ca3706121a65ac96d273151b8e52deb29135d3"
	 */
	public swap_exact_base_for_quote(
		token1: string,
		token2: string,
		client_order_id: string,
		poolId: string,
		tokenObjectIn: string,
		amountIn: number,
		currentAddress: string,
		accountCap: string,
	): TransactionBlock {
		const txb = new TransactionBlock();
		// in this case, we assume that the tokenIn--tokenOut always exists.
		const [base_coin_ret, quote_coin_ret, amount] = txb.moveCall({
			typeArguments: [token1, token2],
			target: `${PACKAGE_ID}::${MODULE_CLOB}::swap_exact_base_for_quote`,
			arguments: [
				txb.object(poolId),
				txb.pure(client_order_id),
				txb.object(accountCap),
				txb.object(String(amountIn)),
				txb.object(tokenObjectIn),
				txb.moveCall({
					typeArguments: [token2],
					target: `0x2::coin::zero`,
					arguments: [],
				}),
				txb.object(normalizeSuiObjectId(CLOCK)),
			],
		});
		txb.transferObjects([base_coin_ret], txb.pure(currentAddress));
		txb.transferObjects([quote_coin_ret], txb.pure(currentAddress));
		txb.setSenderIfNotSet(currentAddress);
		txb.setGasBudget(this.gasBudget);
		return txb;
	}

	/**
	 * @description: place a limit order
	 * @param token1 Full coin type of the base asset, eg: "0x3d0d0ce17dcd3b40c2d839d96ce66871ffb40e1154a8dd99af72292b3d10d7fc::wbtc::WBTC"
	 * @param token2 Full coin type of quote asset, eg: "0x3d0d0ce17dcd3b40c2d839d96ce66871ffb40e1154a8dd99af72292b3d10d7fc::usdt::USDT"
	 * @param client_order_id
	 * @param poolId Object id of pool, created after invoking createPool, eg: "0xcaee8e1c046b58e55196105f1436a2337dcaa0c340a7a8c8baf65e4afb8823a4"
	 * @param price: price of the limit order, eg: 180000000
	 * @param quantity: quantity of the limit order in BASE ASSET, eg: 100000000
	 * @param self_matching_prevention: true for self matching prevention, false for not, eg: true
	 * @param isBid: true for buying base with quote, false for selling base for quote
	 * @param expireTimestamp: expire timestamp of the limit order in ms, eg: 1620000000000
	 * @param restriction restrictions on limit orders, explain in doc for more details, eg: 0
	 * @param accountCap Object id of Account Capacity under user address, created after invoking createAccount, eg: "0x6f699fef193723277559c8f499ca3706121a65ac96d273151b8e52deb29135d3"
	 */
	public placeLimitOrder(
		token1: string,
		token2: string,
		client_order_id: string,
		poolId: string,
		price: number,
		quantity: number,
		self_matching_prevention: boolean,
		isBid: boolean,
		expireTimestamp: number,
		restriction: number,
		accountCap: string,
	): TransactionBlock {
		const txb = new TransactionBlock();
		const args = [
			txb.object(poolId),
			txb.pure(client_order_id),
			txb.pure(Math.floor(price * 1000000000)), // to avoid float number
			txb.pure(quantity),
			txb.pure(self_matching_prevention),
			txb.pure(isBid),
			txb.pure(expireTimestamp),
			txb.pure(restriction),
			txb.object(normalizeSuiObjectId(CLOCK)),
			txb.object(accountCap),
		];
		txb.moveCall({
			typeArguments: [token1, token2],
			target: `${PACKAGE_ID}::${MODULE_CLOB}::place_limit_order`,
			arguments: args,
		});
		txb.setGasBudget(this.gasBudget);
		return txb;
	}

	/**
	 * @description: cancel an order
	 * @param token1 Full coin type of the base asset, eg: "0x3d0d0ce17dcd3b40c2d839d96ce66871ffb40e1154a8dd99af72292b3d10d7fc::wbtc::WBTC"
	 * @param token2 Full coin type of quote asset, eg: "0x3d0d0ce17dcd3b40c2d839d96ce66871ffb40e1154a8dd99af72292b3d10d7fc::usdt::USDT"
	 * @param poolId Object id of pool, created after invoking createPool, eg: "0xcaee8e1c046b58e55196105f1436a2337dcaa0c340a7a8c8baf65e4afb8823a4"
	 * @param orderId orderId of a limit order, you can find them through function query.list_open_orders eg: "0"
	 * @param accountCap Object id of Account Capacity under user address, created after invoking createAccount, eg: "0x6f699fef193723277559c8f499ca3706121a65ac96d273151b8e52deb29135d3"
	 */
	public cancelOrder(
		token1: string,
		token2: string,
		poolId: string,
		orderId: string,
		accountCap: string,
	): TransactionBlock {
		const txb = new TransactionBlock();
		txb.moveCall({
			typeArguments: [token1, token2],
			target: `${PACKAGE_ID}::${MODULE_CLOB}::cancel_order`,
			arguments: [
				txb.object(poolId),
				txb.pure(orderId),
				txb.object(accountCap)
			],
		});
		txb.setGasBudget(this.gasBudget);
		return txb;
	}

	/**
	 * @description: Cancel all limit orders under a certain account capacity
	 * @param token1 Full coin type of the base asset, eg: "0x3d0d0ce17dcd3b40c2d839d96ce66871ffb40e1154a8dd99af72292b3d10d7fc::wbtc::WBTC"
	 * @param token2 Full coin type of quote asset, eg: "0x3d0d0ce17dcd3b40c2d839d96ce66871ffb40e1154a8dd99af72292b3d10d7fc::usdt::USDT"
	 * @param poolId Object id of pool, created after invoking createPool, eg: "0xcaee8e1c046b58e55196105f1436a2337dcaa0c340a7a8c8baf65e4afb8823a4"
	 * @param accountCap Object id of Account Capacity under user address, created after invoking createAccount, eg: "0x6f699fef193723277559c8f499ca3706121a65ac96d273151b8e52deb29135d3"
	 */
	public cancelAllOrders(
		token1: string,
		token2: string,
		poolId: string,
		accountCap: string
	): TransactionBlock {
		const txb = new TransactionBlock();
		txb.moveCall({
			typeArguments: [token1, token2],
			target: `${PACKAGE_ID}::${MODULE_CLOB}::cancel_all_orders`,
			arguments: [txb.object(poolId), txb.object(accountCap)],
		});
		txb.setGasBudget(this.gasBudget);
		return txb;
	}

	/**
	 * @description: batch cancel order
	 * @param token1 Full coin type of the base asset, eg: "0x3d0d0ce17dcd3b40c2d839d96ce66871ffb40e1154a8dd99af72292b3d10d7fc::wbtc::WBTC"
	 * @param token2 Full coin type of quote asset, eg: "0x3d0d0ce17dcd3b40c2d839d96ce66871ffb40e1154a8dd99af72292b3d10d7fc::usdt::USDT"
	 * @param poolId Object id of pool, created after invoking createPool, eg: "0xcaee8e1c046b58e55196105f1436a2337dcaa0c340a7a8c8baf65e4afb8823a4"
	 * @param orderIds array of order ids you want to cancel, you can find your open orders by query.list_open_orders eg: ["0", "1", "2"]
	 * @param accountCap Object id of Account Capacity under user address, created after invoking createAccount, eg: "0x6f699fef193723277559c8f499ca3706121a65ac96d273151b8e52deb29135d3"
	 */
	public batchCancelOrder(
		token1: string,
		token2: string,
		poolId: string,
		orderIds: string[],
		accountCap: string,
	): TransactionBlock {
		const txb = new TransactionBlock();
		txb.moveCall({
			typeArguments: [token1, token2],
			target: `${PACKAGE_ID}::${MODULE_CLOB}::batch_cancel_order`,
			arguments: [txb.object(poolId), txb.pure(orderIds), txb.object(accountCap)],
		});
		txb.setGasBudget(defaultGasBudget);
		return txb;
	}

	/**
	 * @param token1 Full coin type of the base asset, eg: "0x3d0d0ce17dcd3b40c2d839d96ce66871ffb40e1154a8dd99af72292b3d10d7fc::wbtc::WBTC"
	 * @param token2 Full coin type of quote asset, eg: "0x3d0d0ce17dcd3b40c2d839d96ce66871ffb40e1154a8dd99af72292b3d10d7fc::usdt::USDT"
	 * @param poolId Object id of pool, created after invoking createPool, eg: "0xcaee8e1c046b58e55196105f1436a2337dcaa0c340a7a8c8baf65e4afb8823a4"
	 * @param orderIds array of expire order ids to clean, eg: ["0", "1", "2"]
	 * @param orderOwners array of Order owners, should be the owner addresses from the account capacities which placed the orders
	 */
	public cleanUpExpiredOrders(
		token1: string,
		token2: string,
		poolId: string,
		orderIds: string[],
		orderOwners: string[],
	): TransactionBlock {
		const txb = new TransactionBlock();
		txb.moveCall({
			typeArguments: [token1, token2],
			target: `${PACKAGE_ID}::${MODULE_CLOB}::clean_up_expired_orders`,
			arguments: [
				txb.object(poolId),
				txb.object(normalizeSuiObjectId(CLOCK)),
				txb.pure(orderIds),
				txb.pure(orderOwners)
			],
		});
		txb.setGasBudget(defaultGasBudget);
		return txb;
	}

	/**
	 * @param tokenInObject the tokenObject you want to swap
	 * @param tokenOut the token you want to swap to
	 * @param client_order_id an id which identify who make the order, you can define it by yourself, eg: "1" , "2", ...
	 * @param amountIn the amount of token you want to swap
	 * @param isBid true for bid, false for ask
	 * @param currentAddress current user address
	 * @param accountCap Object id of Account Capacity under user address, created after invoking createAccount
	 */
	public async findBestRoute(
		tokenInObject: string,
		tokenOut: string,
		client_order_id: string,
		amountIn: number,
		isBid: boolean,
		currentAddress: string,
		accountCap: string,
	): Promise<smartRouteResult> {
		// const tokenTypeIn: string = convertToTokenType(tokenIn, this.records);
		// should get the tokenTypeIn from tokenInObject
		const tokenInfo = await this.provider.getObject({
			id: tokenInObject,
			options: {
				showType: true,
			},
		});
		if (!tokenInfo?.data?.type) {
			throw new Error(`token ${tokenInObject} not found`);
		}
		const tokenTypeIn = tokenInfo.data.type.split('<')[1].split('>')[0];
		const paths: string[][] = this.dfs(tokenTypeIn, tokenOut, this.records);
		let maxSwapTokens = 0;
		let smartRoute: string[] = [];
		for (const path of paths) {
			const smartRouteResultWithExactPath = await this.placeMarketOrderWithSmartRouting(
				tokenInObject,
				tokenOut,
				client_order_id,
				isBid,
				amountIn,
				currentAddress,
				accountCap,
				path,
			);
			if (smartRouteResultWithExactPath && smartRouteResultWithExactPath.amount > maxSwapTokens) {
				maxSwapTokens = smartRouteResultWithExactPath.amount;
				smartRoute = path;
			}
		}
		return { maxSwapTokens, smartRoute };
	}

	/**
	 * @param tokenInObject the tokenObject you want to swap
	 * @param tokenTypeOut the token type you want to swap to
	 * @param client_order_id the client order id
	 * @param isBid true for bid, false for ask
	 * @param amountIn the amount of token you want to swap: eg, 1000000
	 * @param currentAddress your own address, eg: "0xbddc9d4961b46a130c2e1f38585bbc6fa8077ce54bcb206b26874ac08d607966"
	 * @param accountCap Object id of Account Capacity under user address, created after invoking createAccount, eg: "0x6f699fef193723277559c8f499ca3706121a65ac96d273151b8e52deb29135d3"
	 * @param path the path you want to swap through, for example, you have found that the best route is wbtc --> usdt --> weth, then the path should be ["0x5378a0e7495723f7d942366a125a6556cf56f573fa2bb7171b554a2986c4229a::wbtc::WBTC", "0x5378a0e7495723f7d942366a125a6556cf56f573fa2bb7171b554a2986c4229a::usdt::USDT", "0x5378a0e7495723f7d942366a125a6556cf56f573fa2bb7171b554a2986c4229a::weth::WETH"]
	 */
	public async placeMarketOrderWithSmartRouting(
		tokenInObject: string,
		tokenTypeOut: string,
		client_order_id: string,
		isBid: boolean,
		amountIn: number,
		currentAddress: string,
		accountCap: string,
		path: string[],
	): Promise<smartRouteResultWithExactPath | undefined> {
		const txb = new TransactionBlock();
		const tokenIn = txb.object(tokenInObject);
		txb.setGasBudget(this.gasBudget);
		txb.setSenderIfNotSet(currentAddress);
		let i = 0;
		let base_coin_ret: TransactionArgument;
		let quote_coin_ret: TransactionArgument;
		let amount: TransactionArgument;
		let lastBid: boolean;
		while (path[i]) {
			const nextPath = path[i + 1] ? path[i + 1] : tokenTypeOut;
			const poolInfo: PoolInfo = getPoolInfoByRecords(path[i], nextPath, this.records);
			let _isBid, _tokenIn, _tokenOut, _amount;
			if (i == 0) {
				if (!isBid) {
					_isBid = false;
					_tokenIn = tokenIn;
					_tokenOut = txb.moveCall({
						typeArguments: [nextPath],
						target: `0x2::coin::zero`,
						arguments: [],
					});
					_amount = txb.object(String(amountIn));
				} else {
					_isBid = true;
					// _tokenIn = this.mint(txb, nextPath, 0)
					_tokenOut = tokenIn;
					_amount = txb.object(String(amountIn));
				}
			} else {
				if (!isBid) {
					txb.transferObjects(
						// @ts-ignore
						[lastBid ? quote_coin_ret : base_coin_ret],
						txb.pure(currentAddress),
					);
					_isBid = false;
					// @ts-ignore
					_tokenIn = lastBid ? base_coin_ret : quote_coin_ret;
					_tokenOut = txb.moveCall({
						typeArguments: [nextPath],
						target: `0x2::coin::zero`,
						arguments: [],
					});
					// @ts-ignore
					_amount = amount;
				} else {
					txb.transferObjects(
						// @ts-ignore
						[lastBid ? quote_coin_ret : base_coin_ret],
						txb.pure(currentAddress),
					);
					_isBid = true;
					// _tokenIn = this.mint(txb, nextPath, 0)
					// @ts-ignore
					_tokenOut = lastBid ? base_coin_ret : quote_coin_ret;
					// @ts-ignore
					_amount = amount;
				}
			}
			lastBid = _isBid;
			// in this moveCall we will change to swap_exact_base_for_quote
			// if isBid, we will use swap_exact_quote_for_base
			// is !isBid, we will use swap_exact_base_for_quote
			if (_isBid) {
				// here swap_exact_quote_for_base
				[base_coin_ret, quote_coin_ret, amount] = txb.moveCall({
					typeArguments: [isBid ? nextPath : path[i], isBid ? path[i] : nextPath],
					target: `${PACKAGE_ID}::${MODULE_CLOB}::swap_exact_quote_for_base`,
					arguments: [
						txb.object(poolInfo.clob_v2),
						txb.pure(client_order_id),
						txb.object(accountCap),
						_amount,
						txb.object(normalizeSuiObjectId(CLOCK)),
						_tokenOut,
					],
				});
			} else {
				// here swap_exact_base_for_quote
				[base_coin_ret, quote_coin_ret, amount] = txb.moveCall({
					typeArguments: [isBid ? nextPath : path[i], isBid ? path[i] : nextPath],
					target: `${PACKAGE_ID}::${MODULE_CLOB}::swap_exact_base_for_quote`,
					arguments: [
						txb.object(poolInfo.clob_v2),
						txb.pure(client_order_id),
						txb.object(accountCap),
						_amount,
						// @ts-ignore
						_tokenIn,
						_tokenOut,
						txb.object(normalizeSuiObjectId(CLOCK)),
					],
				});
			}
			if (nextPath == tokenTypeOut) {
				txb.transferObjects([base_coin_ret], txb.pure(currentAddress));
				txb.transferObjects([quote_coin_ret], txb.pure(currentAddress));
				break;
			} else {
				i += 1;
			}
		}
		const r = await this.provider.dryRunTransactionBlock({
			transactionBlock: await txb.build({
				provider: this.provider,
			}),
		});
		if (r.effects.status.status === 'success') {
			for (const ele of r.balanceChanges) {
				if (ele.coinType == tokenTypeOut) {
					return {
						txb: txb,
						amount: Number(ele.amount),
					};
				}
			}
		}
	}

	/**
	 * @param tokenTypeIn the token type you want to swap with
	 * @param tokenTypeOut the token type you want to swap to
	 * @param records the pool records
	 * @param path the path you want to swap through, in the first step, this path is [], then it will be a recursive function
	 * @param depth the depth of the dfs, it is default to 2, which means, there will be a max of two steps of swap(say A-->B--C), but you can change it as you want lol
	 * @param res the result of the dfs, in the first step, this res is [], then it will be a recursive function
	 */
	private dfs(
		tokenTypeIn: string,
		tokenTypeOut: string,
		records: Records,
		path: string[] = [],
		depth: number = 2,
		res: string[][] = new Array().fill([]),
	) {
		// first updates the records
		if (depth < 0) {
			return res;
		}
		depth = depth - 1;
		if (tokenTypeIn === tokenTypeOut) {
			res.push(path);
			return [path];
		}
		// find children of tokenIn
		let children: Set<string> = new Set();
		for (const record of records.pools) {
			if (String((record as any).type).indexOf(tokenTypeIn.substring(2)) > -1) {
				String((record as any).type)
					.split(',')
					.forEach((token: string) => {
						if (token.indexOf('${MODULE_CLOB}') != -1) {
							token = token.split('<')[1];
						} else {
							token = token.split('>')[0].substring(1);
						}
						if (token !== tokenTypeIn && path.indexOf(token) === -1) {
							children.add(token);
						}
					});
			}
		}
		children.forEach((child: string) => {
			const result = this.dfs(child, tokenTypeOut, records, [...path, tokenTypeIn], depth, res);
			if (result) {
				return result;
			}
		});
		return res;
	}
}<|MERGE_RESOLUTION|>--- conflicted
+++ resolved
@@ -1,20 +1,9 @@
 // Copyright (c) Mysten Labs, Inc.
 // SPDX-License-Identifier: Apache-2.0
 
-<<<<<<< HEAD
-import {
-	JsonRpcProvider,
-	localnetConnection,
-	normalizeSuiObjectId,
-	TransactionArgument,
-	TransactionBlock,
-} from '@mysten/sui.js';
-import {CLOCK, CREATION_FEE, getPoolInfoByRecords, MODULE_CLOB, MODULE_CUSTODIAN, PACKAGE_ID} from './utils';
-=======
 import { TransactionArgument, TransactionBlock } from '@mysten/sui.js/transactions';
 import { normalizeSuiObjectId } from '@mysten/sui.js/utils';
 import { getPoolInfoByRecords } from './utils';
->>>>>>> 177e95e7
 import { PoolInfo, Records } from './utils';
 import { defaultGasBudget } from './utils';
 import { SuiClient, getFullnodeUrl } from '@mysten/sui.js/client';
@@ -30,13 +19,6 @@
 };
 
 export class DeepBook_sdk {
-<<<<<<< HEAD
-	public provider: JsonRpcProvider;
-	public gasBudget: number;
-	public records: Records;
-
-	constructor(provider: JsonRpcProvider = new JsonRpcProvider(localnetConnection), gasBudget: number, records: Records) {
-=======
 	public provider: SuiClient;
 	public currentAddress: string;
 	public gasBudget: number;
@@ -48,7 +30,6 @@
 		gasBudget: number,
 		records: Records,
 	) {
->>>>>>> 177e95e7
 		this.provider = provider;
 		this.gasBudget = gasBudget;
 		this.records = records;
