// Copyright (c) Mysten Labs, Inc.
// SPDX-License-Identifier: Apache-2.0

import type { SuiClient } from '@mysten/sui.js/client';
import type { UseInfiniteQueryOptions } from '@tanstack/react-query';
import { useInfiniteQuery } from '@tanstack/react-query';

import type { PartialBy } from '../types/utilityTypes.js';
import { useSuiClientContext } from './useSuiClient.js';

interface PaginatedResult {
	data?: unknown;
	nextCursor?: unknown;
	hasNextPage: boolean;
}

export type SuiRpcPaginatedMethodName = {
	[K in keyof SuiClient]: SuiClient[K] extends (input: any) => Promise<PaginatedResult> ? K : never;
}[keyof SuiClient];

export type SuiRpcPaginatedMethods = {
	[K in SuiRpcPaginatedMethodName]: SuiClient[K] extends (
		input: infer Params,
	) => Promise<infer Result extends { nextCursor?: infer Cursor | null }>
		? {
				name: K;
				result: Result;
				params: Params;
				cursor: Cursor;
		  }
		: never;
};

export type UseSuiClientInfiniteQueryOptions<
	T extends keyof SuiRpcPaginatedMethods,
	TData,
> = PartialBy<
	Omit<
		UseInfiniteQueryOptions<
			SuiRpcPaginatedMethods[T]['result'],
			Error,
			TData,
			SuiRpcPaginatedMethods[T]['result'],
			unknown[]
		>,
		'queryFn' | 'initialPageParam' | 'getNextPageParam'
	>,
	'queryKey'
>;

export function useSuiClientInfiniteQuery<
	T extends keyof SuiRpcPaginatedMethods,
	TData = SuiRpcPaginatedMethods[T]['result'],
>(
	method: T,
	params: SuiRpcPaginatedMethods[T]['params'],
	{
		queryKey = [],
		enabled = !!params,
		...options
	}: UseSuiClientInfiniteQueryOptions<T, TData> = {},
) {
	const suiContext = useSuiClientContext();

	return useInfiniteQuery({
		...options,
		initialPageParam: null,
		queryKey: [suiContext.network, method, params, ...queryKey],
		enabled,
<<<<<<< HEAD
		queryFn: () => suiContext.client[method](params as never),
		getNextPageParam: ({ hasNextPage, nextCursor }) => (hasNextPage ? nextCursor : null),
=======
		queryFn: ({ pageParam }) =>
			suiContext.client[method]({
				...(params ?? {}),
				cursor: pageParam,
			} as never),
		getNextPageParam: (lastPage) => {
			return (lastPage as PaginatedResult).nextCursor ?? null;
		},
>>>>>>> e550594d
	});
}<|MERGE_RESOLUTION|>--- conflicted
+++ resolved
@@ -67,18 +67,11 @@
 		initialPageParam: null,
 		queryKey: [suiContext.network, method, params, ...queryKey],
 		enabled,
-<<<<<<< HEAD
-		queryFn: () => suiContext.client[method](params as never),
-		getNextPageParam: ({ hasNextPage, nextCursor }) => (hasNextPage ? nextCursor : null),
-=======
 		queryFn: ({ pageParam }) =>
 			suiContext.client[method]({
 				...(params ?? {}),
 				cursor: pageParam,
 			} as never),
-		getNextPageParam: (lastPage) => {
-			return (lastPage as PaginatedResult).nextCursor ?? null;
-		},
->>>>>>> e550594d
+		getNextPageParam: ({ nextCursor }) => nextCursor ?? null,
 	});
 }