// Copyright (c) Mysten Labs, Inc.
// SPDX-License-Identifier: Apache-2.0

<<<<<<< HEAD
import type { Wallet, WalletWithSuiFeatures } from '@mysten/wallet-standard';
import { isWalletWithSuiFeatures } from '@mysten/wallet-standard';
import type { StorageAdapter } from './storageAdapters.js';
=======
import type {
	MinimallyRequiredFeatures,
	Wallet,
	WalletWithFeatures,
} from '@mysten/wallet-standard';
import { isWalletWithRequiredFeatureSet } from '@mysten/wallet-standard';
>>>>>>> 8b9e5f73

export function sortWallets<AdditionalFeatures extends Wallet['features']>(
	wallets: readonly Wallet[],
	preferredWallets: string[],
	requiredFeatures?: (keyof AdditionalFeatures)[],
) {
	const suiWallets = wallets.filter(
		(wallet): wallet is WalletWithFeatures<MinimallyRequiredFeatures & AdditionalFeatures> =>
			isWalletWithRequiredFeatureSet(wallet, requiredFeatures),
	);

	return [
		// Preferred wallets, in order:
		...(preferredWallets
			.map((name) => suiWallets.find((wallet) => wallet.name === name))
			.filter(Boolean) as WalletWithFeatures<MinimallyRequiredFeatures & AdditionalFeatures>[]),

		// Wallets in default order:
		...suiWallets.filter((wallet) => !preferredWallets.includes(wallet.name)),
	];
}

export async function setMostRecentWalletConnectionInfo({
	storageAdapter,
	storageKey,
	walletName,
	accountAddress,
}: {
	storageAdapter: StorageAdapter;
	storageKey: string;
	walletName: string;
	accountAddress?: string;
}) {
	try {
		await storageAdapter.set(storageKey, JSON.stringify({ walletName, accountAddress }));
	} catch (error) {
		// We'll skip error handling here and just report the error to the console since persisting connection
		// info isn't essential functionality and storage adapters can be plugged in by the consumer.
		console.warn('[dApp-kit] Error: Failed to save wallet connection info to storage.', error);
	}
}<|MERGE_RESOLUTION|>--- conflicted
+++ resolved
@@ -1,18 +1,13 @@
 // Copyright (c) Mysten Labs, Inc.
 // SPDX-License-Identifier: Apache-2.0
 
-<<<<<<< HEAD
-import type { Wallet, WalletWithSuiFeatures } from '@mysten/wallet-standard';
-import { isWalletWithSuiFeatures } from '@mysten/wallet-standard';
-import type { StorageAdapter } from './storageAdapters.js';
-=======
 import type {
 	MinimallyRequiredFeatures,
 	Wallet,
 	WalletWithFeatures,
 } from '@mysten/wallet-standard';
 import { isWalletWithRequiredFeatureSet } from '@mysten/wallet-standard';
->>>>>>> 8b9e5f73
+import type { StorageAdapter } from './storageAdapters.js';
 
 export function sortWallets<AdditionalFeatures extends Wallet['features']>(
 	wallets: readonly Wallet[],
