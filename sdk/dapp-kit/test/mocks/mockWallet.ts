--- conflicted
+++ resolved
@@ -4,12 +4,9 @@
 import type {
 	IdentifierRecord,
 	ReadonlyWalletAccount,
-<<<<<<< HEAD
 	WalletWithRequiredFeatures,
-=======
 	StandardEventsChangeProperties,
 	StandardEventsOnMethod,
->>>>>>> f9e88b01
 } from '@mysten/wallet-standard';
 import { SUI_CHAINS } from '@mysten/wallet-standard';
 import type { Wallet } from '@mysten/wallet-standard';
@@ -18,15 +15,17 @@
 	version = '1.0.0' as const;
 	icon = `data:image/png;base64,` as const;
 	chains = SUI_CHAINS;
+
 	#walletName: string;
 	#accounts: ReadonlyWalletAccount[];
 	#features: IdentifierRecord<unknown>;
+	#eventHandlers: {
+		event: string;
+		listener: (properties: StandardEventsChangeProperties) => void;
+	}[];
 
 	#connect = vi.fn().mockImplementation(() => ({ accounts: this.#accounts }));
 	#disconnect = vi.fn();
-<<<<<<< HEAD
-	#on = vi.fn();
-=======
 
 	#on = vi.fn((...args: Parameters<StandardEventsOnMethod>) => {
 		this.#eventHandlers.push({ event: args[0], listener: args[1] });
@@ -35,15 +34,6 @@
 		};
 	});
 
-	#signPersonalMessage = vi.fn();
-	#signTransactionBlock = vi.fn();
-	#signAndExecuteTransactionBlock = vi.fn();
-	#eventHandlers: {
-		event: string;
-		listener: (properties: StandardEventsChangeProperties) => void;
-	}[];
->>>>>>> f9e88b01
-
 	constructor(
 		name: string,
 		accounts: ReadonlyWalletAccount[],
@@ -51,12 +41,8 @@
 	) {
 		this.#walletName = name;
 		this.#accounts = accounts;
-<<<<<<< HEAD
 		this.#features = features;
-=======
 		this.#eventHandlers = [];
-		this.#additionalFeatures = additionalFeatures;
->>>>>>> f9e88b01
 	}
 
 	get name() {
