--- conflicted
+++ resolved
@@ -15,10 +15,6 @@
 export * from './signers/txn-data-serializers/txn-data-serializer';
 
 export * from './signers/raw-signer';
-<<<<<<< HEAD
-export * from './signers/signer';
+export * from './signers/signer-with-provider';
 
-export * as BCS from './bcs';
-=======
-export * from './signers/signer-with-provider';
->>>>>>> d1719bef
+export * as BCS from './bcs';