--- conflicted
+++ resolved
@@ -15,6 +15,7 @@
   boolean,
   tuple,
   any,
+  assign,
 } from 'superstruct';
 import { SuiEvent } from './events';
 import { SuiGasData, SuiMovePackage, SuiObjectRef } from './objects';
@@ -111,34 +112,20 @@
   | 'Genesis';
 
 export const SuiTransactionKind = union([
-<<<<<<< HEAD
-  object({ type: literal('TransferObject'), content: TransferObject }),
-  object({ type: literal('Publish'), content: SuiMovePackage }),
-  object({ type: literal('Call'), content: MoveCall }),
-  object({ type: literal('TransferSui'), content: SuiTransferSui }),
-  object({ type: literal('ChangeEpoch'), content: SuiChangeEpoch }),
-  object({
+  assign(TransferObject, object({ type: literal('TransferObject') })),
+  assign(SuiMovePackage, object({ type: literal('Publish') })),
+  assign(MoveCall, object({ type: literal('Call') })),
+  assign(SuiTransferSui, object({ type: literal('TransferSui') })),
+  assign(SuiChangeEpoch, object({ type: literal('ChangeEpoch') })),
+  assign( SuiConsensusCommitPrologue, object({
     type: literal('ConsensusCommitPrologue'),
-    content: SuiConsensusCommitPrologue,
-  }),
-  object({ type: literal('Pay'), content: Pay }),
-  object({ type: literal('PaySui'), content: PaySui }),
-  object({ type: literal('PayAllSui'), content: PayAllSui }),
-  object({ type: literal('Genesis'), content: Genesis }),
-=======
-  object({ TransferObject: TransferObject }),
-  object({ Publish: SuiMovePackage }),
-  object({ Call: MoveCall }),
-  object({ TransferSui: SuiTransferSui }),
-  object({ ChangeEpoch: SuiChangeEpoch }),
-  object({ ConsensusCommitPrologue: SuiConsensusCommitPrologue }),
-  object({ Pay: Pay }),
-  object({ PaySui: PaySui }),
-  object({ PayAllSui: PayAllSui }),
-  object({ Genesis: Genesis }),
-  // TODO: Refine object type
-  object({ ProgrammableTransaction: any() }),
->>>>>>> 95a5a4f8
+  })),
+  assign(Pay , object({ type: literal('Pay') })),
+  assign(PaySui, object({ type: literal('PaySui') })),
+  assign(PayAllSui, object({ type: literal('PayAllSui') })),
+  assign(Genesis, object({ type: literal('Genesis') })),
+   // TODO: Refine object type
+   object({ ProgrammableTransaction: any() }),
 ]);
 export type SuiTransactionKind = Infer<typeof SuiTransactionKind>;
 
@@ -360,53 +347,53 @@
 export function getTransferObjectTransaction(
   data: SuiTransactionKind,
 ): TransferObject | undefined {
-  return data.type === 'TransferObject' ? data.content : undefined;
+  return data.type === 'TransferObject' ? data as TransferObject : undefined;
 }
 
 export function getPublishTransaction(
   data: SuiTransactionKind,
 ): SuiMovePackage | undefined {
-  return data.type === 'Publish' ? data.content : undefined;
+  return data.type === 'Publish' ? data as SuiMovePackage : undefined;
 }
 
 export function getMoveCallTransaction(
   data: SuiTransactionKind,
 ): MoveCall | undefined {
-  return data.type === 'Call' ? data.content : undefined;
+  return data.type === 'Call' ? data as MoveCall : undefined;
 }
 
 export function getTransferSuiTransaction(
   data: SuiTransactionKind,
 ): SuiTransferSui | undefined {
-  return data.type === 'TransferSui' ? data.content : undefined;
+  return data.type === 'TransferSui' ? data as SuiTransferSui : undefined;
 }
 
 export function getPayTransaction(data: SuiTransactionKind): Pay | undefined {
-  return data.type === 'Pay' ? data.content : undefined;
+  return data.type === 'Pay' ? data as Pay : undefined;
 }
 
 export function getPaySuiTransaction(
   data: SuiTransactionKind,
 ): PaySui | undefined {
-  return data.type === 'PaySui' ? data.content : undefined;
+  return data.type === 'PaySui' ? data as PaySui : undefined;
 }
 
 export function getPayAllSuiTransaction(
   data: SuiTransactionKind,
 ): PayAllSui | undefined {
-  return data.type === 'PayAllSui' ? data.content : undefined;
+  return data.type === 'PayAllSui' ? data as PayAllSui : undefined;
 }
 
 export function getChangeEpochTransaction(
   data: SuiTransactionKind,
 ): SuiChangeEpoch | undefined {
-  return data.type === 'ChangeEpoch' ? data.content : undefined;
+  return data.type === 'ChangeEpoch' ? data as SuiChangeEpoch : undefined;
 }
 
 export function getConsensusCommitPrologueTransaction(
   data: SuiTransactionKind,
 ): SuiConsensusCommitPrologue | undefined {
-  return data.type === 'ConsensusCommitPrologue' ? data.content : undefined;
+  return data.type === 'ConsensusCommitPrologue' ? data as SuiConsensusCommitPrologue : undefined;
 }
 
 export function getTransactions(
@@ -416,8 +403,8 @@
 }
 
 export function getTransferSuiAmount(data: SuiTransactionKind): bigint | null {
-  return data.type === 'TransferSui' && data.content.amount
-    ? BigInt(data.content.amount)
+  return data.type === 'TransferSui' && data.amount
+    ? BigInt(data.amount)
     : null;
 }
 
