// Copyright (c) Mysten Labs, Inc.
// SPDX-License-Identifier: Apache-2.0

import { Provider } from './provider';
import { HttpHeaders, JsonRpcClient } from '../rpc/client';
import {
  Coin,
  ExecuteTransactionRequestType,
<<<<<<< HEAD
  GetObjectDataResponse,
=======
  GatewayTxSeqNumber,
>>>>>>> 60036198
  getObjectReference,
  GetTxnDigestsResponse,
  ObjectId,
  PaginatedTransactionDigests,
  SubscriptionId,
  SuiAddress,
  SuiEventEnvelope,
  SuiEventFilter,
  SuiExecuteTransactionResponse,
  SuiMoveFunctionArgTypes,
  SuiMoveNormalizedFunction,
  SuiMoveNormalizedModule,
  SuiMoveNormalizedModules,
  SuiMoveNormalizedStruct,
  SuiObjectInfo,
  SuiObjectRef,
  SuiTransactionResponse,
  TransactionDigest,
  TransactionQuery,
  SUI_TYPE_ARG,
  RpcApiVersion,
  parseVersionFromString,
  EventQuery,
  EventId,
  PaginatedEvents,
  FaucetResponse,
  Order,
  TransactionEffects,
  DevInspectResults,
  CoinMetadata,
  versionToString,
  isValidTransactionDigest,
  isValidSuiAddress,
  isValidSuiObjectId,
  normalizeSuiAddress,
  normalizeSuiObjectId,
  SuiTransactionAuthSignersResponse,
  CoinMetadataStruct,
  GetObjectDataResponse,
  GetOwnedObjectsResponse,
} from '../types';
import {
  PublicKey,
  SignatureScheme,
  SIGNATURE_SCHEME_TO_FLAG,
} from '../cryptography/publickey';
import {
  DEFAULT_CLIENT_OPTIONS,
  WebsocketClient,
  WebsocketClientOptions,
} from '../rpc/websocket-client';
import { ApiEndpoints, Network, NETWORK_TO_API } from '../utils/api-endpoints';
import { requestSuiFromFaucet } from '../rpc/faucet-client';
import { lt } from '@suchipi/femver';
import { Base64DataBuffer } from '../serialization/base64';
import { any, number } from 'superstruct';
import { RawMoveCall } from '../signers/txn-data-serializers/txn-data-serializer';

/**
 * Configuration options for the JsonRpcProvider. If the value of a field is not provided,
 * value in `DEFAULT_OPTIONS` for that field will be used
 */
export type RpcProviderOptions = {
  /**
   * Default to `true`. If set to `false`, the rpc
   * client will throw an error if the responses from the RPC server do not
   * conform to the schema defined in the TypeScript SDK. If set to `true`, the
   * rpc client will log the mismatch as a warning message instead of throwing an
   * error. The mismatches often happen when the SDK is in a different version than
   * the RPC server. Skipping the validation can maximize
   * the version compatibility of the SDK, as not all the schema
   * changes in the RPC response will affect the caller, but the caller needs to
   * understand that the data may not match the TypeSrcript definitions.
   */
  skipDataValidation?: boolean;
  /**
   * Configuration options for the websocket connection
   */
  socketOptions?: WebsocketClientOptions;
  /**
   * Cache timeout in seconds for the RPC API Version
   */
  versionCacheTimoutInSeconds?: number;
  /**
   * URL to a faucet(optional). If you initialize `JsonRpcProvider`
   * with a known `Network` value, this will be populated with a default
   * value
   */
  faucetURL?: string;
};

const DEFAULT_OPTIONS: RpcProviderOptions = {
  skipDataValidation: true,
  socketOptions: DEFAULT_CLIENT_OPTIONS,
  versionCacheTimoutInSeconds: 600,
};

export class JsonRpcProvider extends Provider {
  public endpoints: ApiEndpoints;
  protected client: JsonRpcClient;
  protected wsClient: WebsocketClient;
  private rpcApiVersion: RpcApiVersion | undefined;
  private cacheExpiry: number | undefined;
  /**
   * Establish a connection to a Sui RPC endpoint
   *
   * @param endpoint URL to the Sui RPC endpoint, or a `Network` enum
   * @param options configuration options for the provider
   */
  constructor(
    endpoint: string | Network = Network.DEVNET,
    public options: RpcProviderOptions = DEFAULT_OPTIONS
  ) {
    super();

    if ((Object.values(Network) as string[]).includes(endpoint)) {
      this.endpoints = NETWORK_TO_API[endpoint as Network];
    } else {
      this.endpoints = {
        fullNode: endpoint,
        faucet: options.faucetURL,
      };
    }

    const opts = { ...DEFAULT_OPTIONS, ...options };

    this.client = new JsonRpcClient(this.endpoints.fullNode);
    this.wsClient = new WebsocketClient(
      this.endpoints.fullNode,
      opts.skipDataValidation!,
      opts.socketOptions
    );
  }

  async getRpcApiVersion(): Promise<RpcApiVersion | undefined> {
    if (
      this.rpcApiVersion &&
      this.cacheExpiry &&
      this.cacheExpiry <= Date.now()
    ) {
      return this.rpcApiVersion;
    }
    try {
      const resp = await this.client.requestWithType(
        'rpc.discover',
        [],
        any(),
        this.options.skipDataValidation
      );
      this.rpcApiVersion = parseVersionFromString(resp.info.version);
      this.cacheExpiry =
        Date.now() + (this.options.versionCacheTimoutInSeconds ?? 0);
      return this.rpcApiVersion;
    } catch (err) {
      console.warn('Error fetching version number of the RPC API', err);
    }
    return undefined;
  }

  async getCoinMetadata(coinType: string): Promise<CoinMetadata> {
    try {
      const version = await this.getRpcApiVersion();
      // TODO: clean up after 0.17.0 is deployed on both DevNet and TestNet
      if (version && lt(versionToString(version), '0.17.0')) {
        const [packageId, module, symbol] = coinType.split('::');
        if (
          normalizeSuiAddress(packageId) !== normalizeSuiAddress('0x2') ||
          module != 'sui' ||
          symbol !== 'SUI'
        ) {
          throw new Error(
            'only SUI coin is supported in getCoinMetadata for RPC version priort to 0.17.0.'
          );
        }
        return {
          decimals: 9,
          name: 'Sui',
          symbol: 'SUI',
          description: '',
          iconUrl: null,
          id: null,
        };
      }
      return await this.client.requestWithType(
        'sui_getCoinMetadata',
        [coinType],
        CoinMetadataStruct,
        this.options.skipDataValidation
      );
    } catch (err) {
      throw new Error(`Error fetching CoinMetadata for ${coinType}: ${err}`);
    }
  }

  async requestSuiFromFaucet(
    recipient: SuiAddress,
    httpHeaders?: HttpHeaders
  ): Promise<FaucetResponse> {
    if (!this.endpoints.faucet) {
      throw new Error('Faucet URL is not specified');
    }
    return requestSuiFromFaucet(this.endpoints.faucet, recipient, httpHeaders);
  }

  // Move info
  async getMoveFunctionArgTypes(
    packageId: string,
    moduleName: string,
    functionName: string
  ): Promise<SuiMoveFunctionArgTypes> {
    try {
      return await this.client.requestWithType(
        'sui_getMoveFunctionArgTypes',
        [packageId, moduleName, functionName],
        SuiMoveFunctionArgTypes,
        this.options.skipDataValidation
      );
    } catch (err) {
      throw new Error(
        `Error fetching Move function arg types with package object ID: ${packageId}, module name: ${moduleName}, function name: ${functionName}`
      );
    }
  }

  async getNormalizedMoveModulesByPackage(
    packageId: string
  ): Promise<SuiMoveNormalizedModules> {
    // TODO: Add caching since package object does not change
    try {
      return await this.client.requestWithType(
        'sui_getNormalizedMoveModulesByPackage',
        [packageId],
        SuiMoveNormalizedModules,
        this.options.skipDataValidation
      );
    } catch (err) {
      throw new Error(
        `Error fetching package: ${err} for package ${packageId}`
      );
    }
  }

  async getNormalizedMoveModule(
    packageId: string,
    moduleName: string
  ): Promise<SuiMoveNormalizedModule> {
    // TODO: Add caching since package object does not change
    try {
      return await this.client.requestWithType(
        'sui_getNormalizedMoveModule',
        [packageId, moduleName],
        SuiMoveNormalizedModule,
        this.options.skipDataValidation
      );
    } catch (err) {
      throw new Error(
        `Error fetching module: ${err} for package ${packageId}, module ${moduleName}`
      );
    }
  }

  async getNormalizedMoveFunction(
    packageId: string,
    moduleName: string,
    functionName: string
  ): Promise<SuiMoveNormalizedFunction> {
    // TODO: Add caching since package object does not change
    try {
      return await this.client.requestWithType(
        'sui_getNormalizedMoveFunction',
        [packageId, moduleName, functionName],
        SuiMoveNormalizedFunction,
        this.options.skipDataValidation
      );
    } catch (err) {
      throw new Error(
        `Error fetching function: ${err} for package ${packageId}, module ${moduleName} and function ${functionName}`
      );
    }
  }

  async getNormalizedMoveStruct(
    packageId: string,
    moduleName: string,
    structName: string
  ): Promise<SuiMoveNormalizedStruct> {
    try {
      return await this.client.requestWithType(
        'sui_getNormalizedMoveStruct',
        [packageId, moduleName, structName],
        SuiMoveNormalizedStruct,
        this.options.skipDataValidation
      );
    } catch (err) {
      throw new Error(
        `Error fetching struct: ${err} for package ${packageId}, module ${moduleName} and struct ${structName}`
      );
    }
  }

  // Objects
  async getObjectsOwnedByAddress(
    address: SuiAddress
  ): Promise<SuiObjectInfo[]> {
    try {
      if (!address || !isValidSuiAddress(normalizeSuiAddress(address))) {
        throw new Error('Invalid Sui address');
      }
      return await this.client.requestWithType(
        'sui_getObjectsOwnedByAddress',
        [address],
        GetOwnedObjectsResponse,
        this.options.skipDataValidation
      );
    } catch (err) {
      throw new Error(
        `Error fetching owned object: ${err} for address ${address}`
      );
    }
  }

  async getGasObjectsOwnedByAddress(
    address: SuiAddress
  ): Promise<SuiObjectInfo[]> {
    const objects = await this.getObjectsOwnedByAddress(address);
    return objects.filter((obj: SuiObjectInfo) => Coin.isSUI(obj));
  }

  async getCoinBalancesOwnedByAddress(
    address: SuiAddress,
    typeArg?: string
  ): Promise<GetObjectDataResponse[]> {
    const objects = await this.getObjectsOwnedByAddress(address);
    const coinIds = objects
      .filter(
        (obj: SuiObjectInfo) =>
          Coin.isCoin(obj) &&
          (typeArg === undefined || typeArg === Coin.getCoinTypeArg(obj))
      )
      .map((c) => c.objectId);

    return await this.getObjectBatch(coinIds);
  }

  async selectCoinsWithBalanceGreaterThanOrEqual(
    address: SuiAddress,
    amount: bigint,
    typeArg: string = SUI_TYPE_ARG,
    exclude: ObjectId[] = []
  ): Promise<GetObjectDataResponse[]> {
    const coins = await this.getCoinBalancesOwnedByAddress(address, typeArg);
    return (await Coin.selectCoinsWithBalanceGreaterThanOrEqual(
      coins,
      amount,
      exclude
    )) as GetObjectDataResponse[];
  }

  async selectCoinSetWithCombinedBalanceGreaterThanOrEqual(
    address: SuiAddress,
    amount: bigint,
    typeArg: string = SUI_TYPE_ARG,
    exclude: ObjectId[] = []
  ): Promise<GetObjectDataResponse[]> {
    const coins = await this.getCoinBalancesOwnedByAddress(address, typeArg);
    return (await Coin.selectCoinSetWithCombinedBalanceGreaterThanOrEqual(
      coins,
      amount,
      exclude
    )) as GetObjectDataResponse[];
  }

  async getObjectsOwnedByObject(objectId: ObjectId): Promise<SuiObjectInfo[]> {
    try {
      if (!objectId || !isValidSuiObjectId(normalizeSuiObjectId(objectId))) {
        throw new Error('Invalid Sui Object id');
      }
      return await this.client.requestWithType(
        'sui_getObjectsOwnedByObject',
        [objectId],
        GetOwnedObjectsResponse,
        this.options.skipDataValidation
      );
    } catch (err) {
      throw new Error(
        `Error fetching owned object: ${err} for objectId ${objectId}`
      );
    }
  }

  async getObject(objectId: ObjectId): Promise<GetObjectDataResponse> {
    try {
      if (!objectId || !isValidSuiObjectId(normalizeSuiObjectId(objectId))) {
        throw new Error('Invalid Sui Object id');
      }
      return await this.client.requestWithType(
        'sui_getObject',
        [objectId],
        GetObjectDataResponse,
        this.options.skipDataValidation
      );
    } catch (err) {
      throw new Error(`Error fetching object info: ${err} for id ${objectId}`);
    }
  }

  async getObjectRef(objectId: ObjectId): Promise<SuiObjectRef | undefined> {
    const resp = await this.getObject(objectId);
    return getObjectReference(resp);
  }

  async getObjectBatch(
    objectIds: ObjectId[]
  ): Promise<GetObjectDataResponse[]> {
    try {
      const requests = objectIds.map((id) => {
        if (!id || !isValidSuiObjectId(normalizeSuiObjectId(id))) {
          throw new Error(`Invalid Sui Object id ${id}`);
        }
        return {
          method: 'sui_getObject',
          args: [id],
        };
      });
      return await this.client.batchRequestWithType(
        requests,
        GetObjectDataResponse,
        this.options.skipDataValidation
      );
    } catch (err) {
      throw new Error(
        `Error fetching object info: ${err} for ids [${objectIds}]`
      );
    }
  }

  // Transactions
  async getTransactions(
    query: TransactionQuery,
    cursor: TransactionDigest | null = null,
    limit: number | null = null,
    order: Order = 'descending'
  ): Promise<PaginatedTransactionDigests> {
    try {
      return await this.client.requestWithType(
        'sui_getTransactions',
        [query, cursor, limit, order === 'descending'],
        PaginatedTransactionDigests,
        this.options.skipDataValidation
      );
    } catch (err) {
      throw new Error(
        `Error getting transactions for query: ${err} for query ${query}`
      );
    }
  }

  async getTransactionsForObject(
    objectID: ObjectId,
    descendingOrder: boolean = true
  ): Promise<GetTxnDigestsResponse> {
    const requests = [
      {
        method: 'sui_getTransactions',
        args: [{ InputObject: objectID }, null, null, descendingOrder],
      },
      {
        method: 'sui_getTransactions',
        args: [{ MutatedObject: objectID }, null, null, descendingOrder],
      },
    ];

    try {
      if (!objectID || !isValidSuiObjectId(normalizeSuiObjectId(objectID))) {
        throw new Error('Invalid Sui Object id');
      }
      const results = await this.client.batchRequestWithType(
        requests,
        PaginatedTransactionDigests,
        this.options.skipDataValidation
      );
      return [...results[0].data, ...results[1].data];
    } catch (err) {
      throw new Error(
        `Error getting transactions for object: ${err} for id ${objectID}`
      );
    }
  }

  async getTransactionsForAddress(
    addressID: SuiAddress,
    descendingOrder: boolean = true
  ): Promise<GetTxnDigestsResponse> {
    const requests = [
      {
        method: 'sui_getTransactions',
        args: [{ ToAddress: addressID }, null, null, descendingOrder],
      },
      {
        method: 'sui_getTransactions',
        args: [{ FromAddress: addressID }, null, null, descendingOrder],
      },
    ];
    try {
      if (!addressID || !isValidSuiAddress(normalizeSuiAddress(addressID))) {
        throw new Error('Invalid Sui address');
      }
      const results = await this.client.batchRequestWithType(
        requests,
        PaginatedTransactionDigests,
        this.options.skipDataValidation
      );
      return [...results[0].data, ...results[1].data];
    } catch (err) {
      throw new Error(
        `Error getting transactions for address: ${err} for id ${addressID}`
      );
    }
  }

  async getTransactionWithEffects(
    digest: TransactionDigest
  ): Promise<SuiTransactionResponse> {
    try {
      if (!isValidTransactionDigest(digest, 'base58')) {
        throw new Error('Invalid Transaction digest');
      }
      const resp = await this.client.requestWithType(
        'sui_getTransaction',
        [digest],
        SuiTransactionResponse,
        this.options.skipDataValidation
      );
      return resp;
    } catch (err) {
      throw new Error(
        `Error getting transaction with effects: ${err} for digest ${digest}`
      );
    }
  }

  async getTransactionWithEffectsBatch(
    digests: TransactionDigest[]
  ): Promise<SuiTransactionResponse[]> {
    try {
      const requests = digests.map((d) => {
        if (!isValidTransactionDigest(d, 'base58')) {
          throw new Error(`Invalid Transaction digest ${d}`);
        }
        return {
          method: 'sui_getTransaction',
          args: [d],
        };
      });
      return await this.client.batchRequestWithType(
        requests,
        SuiTransactionResponse,
        this.options.skipDataValidation
      );
    } catch (err) {
      throw new Error(
        `Error getting transaction effects: ${err} for digests [${digests}]`
      );
    }
  }

  async executeTransaction(
    txnBytes: Base64DataBuffer,
    signatureScheme: SignatureScheme,
    signature: Base64DataBuffer,
    pubkey: PublicKey,
    requestType: ExecuteTransactionRequestType = 'WaitForEffectsCert'
  ): Promise<SuiExecuteTransactionResponse> {
    try {
      let resp;
      // Serialize sigature field as: `flag || signature || pubkey`
        const serialized_sig = new Uint8Array(
          1 + signature.getLength() + pubkey.toBytes().length
        );
        serialized_sig.set([SIGNATURE_SCHEME_TO_FLAG[signatureScheme]]);
        serialized_sig.set(signature.getData(), 1);
        serialized_sig.set(pubkey.toBytes(), 1 + signature.getLength());

        resp = await this.client.requestWithType(
          'sui_executeTransactionSerializedSig',
          [
            txnBytes.toString(),
            new Base64DataBuffer(serialized_sig).toString(),
            requestType,
          ],
          SuiExecuteTransactionResponse,
          this.options.skipDataValidation
        );
      return resp;
    } catch (err) {
      throw new Error(`Error executing transaction with request type: ${err}`);
    }
  }

  async getTotalTransactionNumber(): Promise<number> {
    try {
      const resp = await this.client.requestWithType(
        'sui_getTotalTransactionNumber',
        [],
        number(),
        this.options.skipDataValidation
      );
      return resp;
    } catch (err) {
      throw new Error(`Error fetching total transaction number: ${err}`);
    }
  }

  async getTransactionDigestsInRange(
    start: TransactionDigest,
    end: TransactionDigest
  ): Promise<GetTxnDigestsResponse> {
    try {
      return await this.client.requestWithType(
        'sui_getTransactionsInRange',
        [start, end],
        GetTxnDigestsResponse,
        this.options.skipDataValidation
      );
    } catch (err) {
      throw new Error(
        `Error fetching transaction digests in range: ${err} for range ${start}-${end}`
      );
    }
  }

  async getTransactionAuthSigners(
    digest: TransactionDigest
  ): Promise<SuiTransactionAuthSignersResponse> {
    try {
      return await this.client.requestWithType(
        'sui_getTransactionAuthSigners',
        [digest],
        SuiTransactionAuthSignersResponse,
        this.options.skipDataValidation
      );
    } catch (err) {
      throw new Error(`Error fetching transaction auth signers: ${err}`);
    }
  }

  // Events
  async getEvents(
    query: EventQuery,
    cursor: EventId | null,
    limit: number | null,
    order: Order = 'descending'
  ): Promise<PaginatedEvents> {
    try {
      return await this.client.requestWithType(
        'sui_getEvents',
        [query, cursor, limit, order === 'descending'],
        PaginatedEvents,
        this.options.skipDataValidation
      );
    } catch (err) {
      throw new Error(
        `Error getting events for query: ${err} for query ${query}`
      );
    }
  }

  async subscribeEvent(
    filter: SuiEventFilter,
    onMessage: (event: SuiEventEnvelope) => void
  ): Promise<SubscriptionId> {
    return this.wsClient.subscribeEvent(filter, onMessage);
  }

  async unsubscribeEvent(id: SubscriptionId): Promise<boolean> {
    return this.wsClient.unsubscribeEvent(id);
  }

  async devInspectTransaction(txBytes: string): Promise<DevInspectResults> {
    try {
      const resp = await this.client.requestWithType(
        'sui_devInspectTransaction',
        [txBytes],
        DevInspectResults,
        this.options.skipDataValidation
      );
      return resp;
    } catch (err) {
      throw new Error(
        `Error dev inspect transaction with request type: ${err}`
      );
    }
  }

  async devInspectMoveCall(
    sender: SuiAddress,
    moveCall: RawMoveCall
  ): Promise<DevInspectResults> {
    try {
      const resp = await this.client.requestWithType(
        'sui_devInspectMoveCall',
        [
          sender,
          moveCall.packageObjectId,
          moveCall.module,
          moveCall.function,
          moveCall.typeArguments,
          moveCall.arguments,
        ],
        DevInspectResults,
        this.options.skipDataValidation
      );
      return resp;
    } catch (err) {
      throw new Error(`Error dev inspect move call with request type: ${err}`);
    }
  }

  async dryRunTransaction(txBytes: string): Promise<TransactionEffects> {
    try {
      const resp = await this.client.requestWithType(
        'sui_dryRunTransaction',
        [txBytes],
        TransactionEffects,
        this.options.skipDataValidation
      );
      return resp;
    } catch (err) {
      throw new Error(
        `Error dry running transaction with request type: ${err}`
      );
    }
  }
}<|MERGE_RESOLUTION|>--- conflicted
+++ resolved
@@ -6,11 +6,6 @@
 import {
   Coin,
   ExecuteTransactionRequestType,
-<<<<<<< HEAD
-  GetObjectDataResponse,
-=======
-  GatewayTxSeqNumber,
->>>>>>> 60036198
   getObjectReference,
   GetTxnDigestsResponse,
   ObjectId,
