// Copyright (c) 2022, Mysten Labs, Inc.
// SPDX-License-Identifier: Apache-2.0

import { Provider, SignedTransaction, TransactionResponse } from './provider';
import { JsonRpcClient } from '../rpc/client';
import { array, number, type as pick } from 'superstruct';
import {
  GetObjectInfoResponse,
  GetObjectInfoResponseSchema,
  ObjectRef,
<<<<<<< HEAD
  ObjectRefSchema,
} from '../types/objects';
import {
  CertifiedTransaction,
  CertifiedTransactionSchema,
  GatewayTxSeqNumber,
  GetTxnDigestsResponse,
  GetTxnDigestsResponseSchema,
  TransactionDigest,
} from '../types/transactions';
=======
  SignedTransaction,
  TransactionResponse,
  GetObjectInfoResponse,
  GetTxnDigestsResponse,
  GatewayTxSeqNumber,
} from './provider';
import { JsonRpcClient } from '../rpc/client';
import { isGetObjectInfoResponse, isGetOwnedObjectRefsResponse, isGetTxnDigestsResponse } from '../index.guard';

const isNumber = (val: any): val is number => typeof(val) === 'number';
>>>>>>> a8081a96

export class JsonRpcProvider extends Provider {
  private client: JsonRpcClient;

  /**
   * Establish a connection to a Sui Gateway endpoint
   *
   * @param endpoint URL to the Sui Gateway endpoint
   */
  constructor(endpoint: string) {
    super();
    this.client = new JsonRpcClient(endpoint);
  }

  // Objects
  async getOwnedObjectRefs(address: string): Promise<ObjectRef[]> {
    try {
<<<<<<< HEAD
      const resp = await this.client.requestWithValidation(
        'sui_getOwnedObjects',
        [address],
        pick({ objects: array(ObjectRefSchema) })
=======
      const resp = await this.client.requestWithType(
        'sui_getOwnedObjects',
        [address],
        isGetOwnedObjectRefsResponse
>>>>>>> a8081a96
      );
      return resp.objects;
    } catch (err) {
      throw new Error(
        `Error fetching owned object refs: ${err} for address ${address}`
      );
    }
  }

  async getObjectInfo(objectId: string): Promise<GetObjectInfoResponse> {
    try {
<<<<<<< HEAD
      const resp = await this.client.requestWithValidation(
        'sui_getObjectTypedInfo',
        [objectId],
        GetObjectInfoResponseSchema
=======
      const resp = await this.client.requestWithType(
        'sui_getObjectTypedInfo',
        [objectId],
        isGetObjectInfoResponse
>>>>>>> a8081a96
      );
      return resp;
    } catch (err) {
      throw new Error(`Error fetching object info: ${err} for id ${objectId}`);
    }
  }

  // Transactions
  async getTransaction(
    digest: TransactionDigest
  ): Promise<CertifiedTransaction> {
    try {
      const resp = await this.client.requestWithValidation(
        'sui_getTransaction',
        [digest],
        CertifiedTransactionSchema
      );
      return resp;
    } catch (err) {
      throw new Error(`Error getting transaction: ${err} for digest ${digest}`);
    }
  }

  async executeTransaction(
    _txn: SignedTransaction
  ): Promise<TransactionResponse> {
    throw new Error('Method not implemented.');
  }

  async getTotalTransactionNumber(): Promise<number> {
    try {
<<<<<<< HEAD
      const resp = await this.client.requestWithValidation(
        'sui_getTotalTransactionNumber',
        [],
        number()
=======
      const resp = await this.client.requestWithType(
        'sui_getTotalTransactionNumber',
        [],
        isNumber
>>>>>>> a8081a96
      );
      return resp;
    } catch (err) {
      throw new Error(`Error fetching total transaction number: ${err}`);
    }
  }

  async getTransactionDigestsInRange(
    start: GatewayTxSeqNumber,
    end: GatewayTxSeqNumber
  ): Promise<GetTxnDigestsResponse> {
    try {
<<<<<<< HEAD
      return await this.client.requestWithValidation(
        'sui_getTransactionsInRange',
        [start, end],
        GetTxnDigestsResponseSchema
=======
      return await this.client.requestWithType(
        'sui_getTransactionsInRange',
        [start, end],
        isGetTxnDigestsResponse
>>>>>>> a8081a96
      );
    } catch (err) {
      throw new Error(
        `Error fetching transaction digests in range: ${err} for range ${start}-${end}`
      );
    }
  }

  async getRecentTransactions(count: number): Promise<GetTxnDigestsResponse> {
    try {
<<<<<<< HEAD
      return await this.client.requestWithValidation(
        'sui_getRecentTransactions',
        [count],
        GetTxnDigestsResponseSchema
=======
      return await this.client.requestWithType(
        'sui_getRecentTransactions',
        [count],
        isGetTxnDigestsResponse
>>>>>>> a8081a96
      );
    } catch (err) {
      throw new Error(
        `Error fetching recent transactions: ${err} for count ${count}`
      );
    }
  }

  // TODO: add more interface methods
}<|MERGE_RESOLUTION|>--- conflicted
+++ resolved
@@ -1,25 +1,10 @@
 // Copyright (c) 2022, Mysten Labs, Inc.
 // SPDX-License-Identifier: Apache-2.0
 
-import { Provider, SignedTransaction, TransactionResponse } from './provider';
-import { JsonRpcClient } from '../rpc/client';
-import { array, number, type as pick } from 'superstruct';
 import {
   GetObjectInfoResponse,
   GetObjectInfoResponseSchema,
   ObjectRef,
-<<<<<<< HEAD
-  ObjectRefSchema,
-} from '../types/objects';
-import {
-  CertifiedTransaction,
-  CertifiedTransactionSchema,
-  GatewayTxSeqNumber,
-  GetTxnDigestsResponse,
-  GetTxnDigestsResponseSchema,
-  TransactionDigest,
-} from '../types/transactions';
-=======
   SignedTransaction,
   TransactionResponse,
   GetObjectInfoResponse,
@@ -30,7 +15,6 @@
 import { isGetObjectInfoResponse, isGetOwnedObjectRefsResponse, isGetTxnDigestsResponse } from '../index.guard';
 
 const isNumber = (val: any): val is number => typeof(val) === 'number';
->>>>>>> a8081a96
 
 export class JsonRpcProvider extends Provider {
   private client: JsonRpcClient;
@@ -48,17 +32,10 @@
   // Objects
   async getOwnedObjectRefs(address: string): Promise<ObjectRef[]> {
     try {
-<<<<<<< HEAD
-      const resp = await this.client.requestWithValidation(
-        'sui_getOwnedObjects',
-        [address],
-        pick({ objects: array(ObjectRefSchema) })
-=======
       const resp = await this.client.requestWithType(
         'sui_getOwnedObjects',
         [address],
         isGetOwnedObjectRefsResponse
->>>>>>> a8081a96
       );
       return resp.objects;
     } catch (err) {
@@ -70,17 +47,10 @@
 
   async getObjectInfo(objectId: string): Promise<GetObjectInfoResponse> {
     try {
-<<<<<<< HEAD
-      const resp = await this.client.requestWithValidation(
-        'sui_getObjectTypedInfo',
-        [objectId],
-        GetObjectInfoResponseSchema
-=======
       const resp = await this.client.requestWithType(
         'sui_getObjectTypedInfo',
         [objectId],
         isGetObjectInfoResponse
->>>>>>> a8081a96
       );
       return resp;
     } catch (err) {
@@ -112,17 +82,10 @@
 
   async getTotalTransactionNumber(): Promise<number> {
     try {
-<<<<<<< HEAD
-      const resp = await this.client.requestWithValidation(
-        'sui_getTotalTransactionNumber',
-        [],
-        number()
-=======
       const resp = await this.client.requestWithType(
         'sui_getTotalTransactionNumber',
         [],
         isNumber
->>>>>>> a8081a96
       );
       return resp;
     } catch (err) {
@@ -135,17 +98,10 @@
     end: GatewayTxSeqNumber
   ): Promise<GetTxnDigestsResponse> {
     try {
-<<<<<<< HEAD
-      return await this.client.requestWithValidation(
-        'sui_getTransactionsInRange',
-        [start, end],
-        GetTxnDigestsResponseSchema
-=======
       return await this.client.requestWithType(
         'sui_getTransactionsInRange',
         [start, end],
         isGetTxnDigestsResponse
->>>>>>> a8081a96
       );
     } catch (err) {
       throw new Error(
@@ -156,17 +112,10 @@
 
   async getRecentTransactions(count: number): Promise<GetTxnDigestsResponse> {
     try {
-<<<<<<< HEAD
-      return await this.client.requestWithValidation(
-        'sui_getRecentTransactions',
-        [count],
-        GetTxnDigestsResponseSchema
-=======
       return await this.client.requestWithType(
         'sui_getRecentTransactions',
         [count],
         isGetTxnDigestsResponse
->>>>>>> a8081a96
       );
     } catch (err) {
       throw new Error(
