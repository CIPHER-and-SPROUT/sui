// Copyright (c) Mysten Labs, Inc.
// SPDX-License-Identifier: Apache-2.0

import { Provider } from '../../providers/provider';
import {
  extractMutableReference,
  extractStructTag,
  getObjectReference,
  getSharedObjectInitialVersion,
  ID_STRUCT_NAME,
  isValidSuiAddress,
  MOVE_STDLIB_ADDRESS,
  normalizeSuiObjectId,
  ObjectId,
  OBJECT_MODULE_NAME,
  SuiJsonValue,
  SuiMoveNormalizedType,
  SuiObjectRef,
  SUI_FRAMEWORK_ADDRESS,
} from '../../types';
import {
  bcsForVersion,
  CallArg,
  isPureArg,
  MoveCallTx,
  ObjectArg,
  PureArg,
} from '../../types/sui-bcs';
import { MoveCallTransaction } from './txn-data-serializer';

const MOVE_CALL_SER_ERROR = 'Move call argument serialization error:';

const STD_ASCII_MODULE_NAME = 'ascii';
const STD_ASCII_STRUCT_NAME = 'String';

const STD_UTF8_MODULE_NAME = 'string';
const STD_UTF8_STRUCT_NAME = 'String';

const RESOLVED_SUI_ID = {
  address: SUI_FRAMEWORK_ADDRESS,
  module: OBJECT_MODULE_NAME,
  name: ID_STRUCT_NAME,
};

const RESOLVED_ASCII_STR = {
  address: MOVE_STDLIB_ADDRESS,
  module: STD_ASCII_MODULE_NAME,
  name: STD_ASCII_STRUCT_NAME,
};
const RESOLVED_UTF8_STR = {
  address: MOVE_STDLIB_ADDRESS,
  module: STD_UTF8_MODULE_NAME,
  name: STD_UTF8_STRUCT_NAME,
};

const isTypeFunc = (type: string) => (t: any) => typeof t === type;
const isSameStruct = (a: any, b: any) =>
  a.address === b.address && a.module === b.module && a.name === b.name;

export class CallArgSerializer {
  constructor(private provider: Provider) {}

  async extractObjectIds(txn: MoveCallTransaction): Promise<ObjectId[]> {
    const args = await this.serializeMoveCallArguments(txn);
    return args
      .map((arg) =>
        'ObjVec' in arg
          ? Array.from(arg.ObjVec).map((a) => ({
              Object: a,
            }))
          : arg,
      )
      .flat()
      .map((arg) => {
        if ('Object' in arg) {
          const objectArg = arg.Object;
          if ('Shared' in objectArg) {
            return objectArg.Shared.objectId;
          } else {
            return objectArg.ImmOrOwned.objectId;
          }
        }
        return null;
      })
      .filter((a) => a != null) as ObjectId[];
  }

  async serializeMoveCallArguments(
    txn: MoveCallTransaction,
  ): Promise<CallArg[]> {
    const userParams = await this.extractNormalizedFunctionParams(
      txn.packageObjectId,
      txn.module,
      txn.function,
    );

    if (userParams.length !== txn.arguments.length) {
      throw new Error(
        `${MOVE_CALL_SER_ERROR} expect ${userParams.length} ` +
          `arguments, received ${txn.arguments.length} arguments`,
      );
    }
    return Promise.all(
      userParams.map(async (param, i) =>
        this.newCallArg(param, txn.arguments[i]),
      ),
    );
  }

  /**
   * Deserialize Call Args used in `Transaction` into `SuiJsonValue` arguments
   */
  async deserializeCallArgs(txn: MoveCallTx): Promise<SuiJsonValue[]> {
    const userParams = await this.extractNormalizedFunctionParams(
      txn.Call.package,
      txn.Call.module,
      txn.Call.function,
    );

    return Promise.all(
      userParams.map(async (param, i) =>
        this.deserializeCallArg(param, txn.Call.arguments[i]),
      ),
    );
  }

  private async extractNormalizedFunctionParams(
    // TODO: Restrict to just `ObjectId` once 0.24.0 has deployed
    packageId: ObjectId | SuiObjectRef,
    module: string,
    functionName: string,
  ) {
    const normalized = await this.provider.getNormalizedMoveFunction(
      normalizeSuiObjectId(
<<<<<<< HEAD
        typeof packageId === 'string' ? packageId : packageId.objectId
=======
        typeof packageId === 'string' ? packageId : packageId.objectId,
>>>>>>> e4c459ff
      ),
      module,
      functionName,
    );
    const params = normalized.parameters;
    // Entry functions can have a mutable reference to an instance of the TxContext
    // struct defined in the TxContext module as the last parameter. The caller of
    // the function does not need to pass it in as an argument.
    const hasTxContext = params.length > 0 && this.isTxContext(params.at(-1)!);
    return hasTxContext ? params.slice(0, params.length - 1) : params;
  }

  async newObjectArg(objectId: string): Promise<ObjectArg> {
    const object = await this.provider.getObject(objectId);
    const initialSharedVersion = getSharedObjectInitialVersion(object);

    const mutable = true; // Defaulted to True to match current behavior.
    const api = await this.provider.getRpcApiVersion();

    if (initialSharedVersion) {
      const object_args =
        api?.major === 0 && api?.minor < 25
          ? { Shared: { objectId, initialSharedVersion } }
          : { Shared: { objectId, initialSharedVersion, mutable } };
      return object_args;
    }
    return { ImmOrOwned: getObjectReference(object)! };
  }

  private async newCallArg(
    expectedType: SuiMoveNormalizedType,
    argVal: SuiJsonValue | PureArg,
  ): Promise<CallArg> {
    if (isPureArg(argVal)) {
      return argVal;
    }
    const serType = this.getPureSerializationType(expectedType, argVal);
    const version = await this.provider.getRpcApiVersion();
    if (serType !== undefined) {
      return {
        Pure: bcsForVersion(version).ser(serType, argVal).toBytes(),
      };
    }

    const structVal = extractStructTag(expectedType);
    if (
      structVal != null ||
      (typeof expectedType === 'object' && 'TypeParameter' in expectedType)
    ) {
      if (typeof argVal !== 'string') {
        throw new Error(
          `${MOVE_CALL_SER_ERROR} expect the argument to be an object id string, got ${JSON.stringify(
            argVal,
            null,
            2,
          )}`,
        );
      }
      return { Object: await this.newObjectArg(argVal) };
    }

    if (
      typeof expectedType === 'object' &&
      'Vector' in expectedType &&
      typeof expectedType.Vector === 'object' &&
      'Struct' in expectedType.Vector
    ) {
      if (!Array.isArray(argVal)) {
        throw new Error(
          `Expect ${argVal} to be a array, received ${typeof argVal}`,
        );
      }
      return {
        ObjVec: await Promise.all(
          argVal.map((arg) => this.newObjectArg(arg as string)),
        ),
      };
    }

    throw new Error(
      `Unknown call arg type ${JSON.stringify(expectedType, null, 2)} ` +
        `for value ${JSON.stringify(argVal, null, 2)}`,
    );
  }

  private extractIdFromObjectArg(arg: ObjectArg) {
    if ('ImmOrOwned' in arg) {
      return arg.ImmOrOwned.objectId;
    }
    return arg.Shared.objectId;
  }

  private async deserializeCallArg(
    expectedType: SuiMoveNormalizedType,
    argVal: CallArg,
  ): Promise<SuiJsonValue> {
    if ('Object' in argVal) {
      return this.extractIdFromObjectArg(argVal.Object);
    } else if ('ObjVec' in argVal) {
      return Array.from(argVal.ObjVec).map((o) =>
        this.extractIdFromObjectArg(o),
      );
    }

    const serType = this.getPureSerializationType(expectedType, undefined);
    const version = await this.provider.getRpcApiVersion();
    return bcsForVersion(version).de(serType!, Uint8Array.from(argVal.Pure));
  }

  /**
   *
   * @param argVal used to do additional data validation to make sure the argVal
   * matches the normalized Move types. If `argVal === undefined`, the data validation
   * will be skipped. This is useful in the case where `normalizedType` is a vector<T>
   * and `argVal` is an empty array, the data validation for the inner types will be skipped.
   */
  private getPureSerializationType(
    normalizedType: SuiMoveNormalizedType,
    argVal: SuiJsonValue | undefined,
  ): string | undefined {
    const allowedTypes = [
      'Address',
      'Bool',
      'U8',
      'U16',
      'U32',
      'U64',
      'U128',
      'U256',
    ];
    if (
      typeof normalizedType === 'string' &&
      allowedTypes.includes(normalizedType)
    ) {
      if (normalizedType in ['U8', 'U16', 'U32', 'U64', 'U128', 'U256']) {
        this.checkArgVal(isTypeFunc('number'), argVal, 'number');
      } else if (normalizedType === 'Bool') {
        this.checkArgVal(isTypeFunc('boolean'), argVal, 'boolean');
      } else if (normalizedType === 'Address') {
        this.checkArgVal(
          (t: any) => typeof t === 'string' && isValidSuiAddress(t),
          argVal,
          'valid SUI address',
        );
      }
      return normalizedType.toLowerCase();
    } else if (typeof normalizedType === 'string') {
      throw new Error(
        `${MOVE_CALL_SER_ERROR} unknown pure normalized type ${JSON.stringify(
          normalizedType,
          null,
          2,
        )}`,
      );
    }

    if ('Vector' in normalizedType) {
      if (
        (argVal === undefined || typeof argVal === 'string') &&
        normalizedType.Vector === 'U8'
      ) {
        return 'string';
      }

      if (argVal !== undefined && !Array.isArray(argVal)) {
        throw new Error(
          `Expect ${argVal} to be a array, received ${typeof argVal}`,
        );
      }
      const innerType = this.getPureSerializationType(
        normalizedType.Vector,
        // undefined when argVal is empty
        argVal ? argVal[0] : undefined,
      );
      if (innerType === undefined) {
        return undefined;
      }
      return `vector<${innerType}>`;
    }

    if ('Struct' in normalizedType) {
      if (isSameStruct(normalizedType.Struct, RESOLVED_ASCII_STR)) {
        return 'string';
      } else if (isSameStruct(normalizedType.Struct, RESOLVED_UTF8_STR)) {
        return 'utf8string';
      } else if (isSameStruct(normalizedType.Struct, RESOLVED_SUI_ID)) {
        return 'address';
      }
    }

    return undefined;
  }

  private checkArgVal(
    check: (t: any) => boolean,
    argVal: SuiJsonValue | undefined,
    expectedType: string,
  ) {
    if (argVal === undefined) {
      return;
    }
    if (!check(argVal)) {
      throw new Error(
        `Expect ${argVal} to be ${expectedType}, received ${typeof argVal}`,
      );
    }
  }

  private isTxContext(param: SuiMoveNormalizedType): boolean {
    const struct = extractStructTag(param)?.Struct;
    return (
      extractMutableReference(param) != null &&
      struct?.address === '0x2' &&
      struct?.module === 'tx_context' &&
      struct?.name === 'TxContext'
    );
  }
}<|MERGE_RESOLUTION|>--- conflicted
+++ resolved
@@ -132,11 +132,7 @@
   ) {
     const normalized = await this.provider.getNormalizedMoveFunction(
       normalizeSuiObjectId(
-<<<<<<< HEAD
-        typeof packageId === 'string' ? packageId : packageId.objectId
-=======
         typeof packageId === 'string' ? packageId : packageId.objectId,
->>>>>>> e4c459ff
       ),
       module,
       functionName,
