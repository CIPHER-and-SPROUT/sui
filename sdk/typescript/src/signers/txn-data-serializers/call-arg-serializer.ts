--- conflicted
+++ resolved
@@ -206,11 +206,7 @@
     normalizedType: SuiMoveNormalizedType,
     argVal: SuiJsonValue | undefined
   ): string {
-<<<<<<< HEAD
-    const allowedTypes = ['Address', 'Bool', 'U8', 'U32', 'U64', 'U128', 'U256'];
-=======
     const allowedTypes = ['Address', 'Bool', 'U8', 'U16', 'U32', 'U64', 'U128', 'U256'];
->>>>>>> 91a5e988
     if (
       typeof normalizedType === 'string' &&
       allowedTypes.includes(normalizedType)
