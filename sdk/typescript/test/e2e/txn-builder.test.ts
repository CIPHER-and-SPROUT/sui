--- conflicted
+++ resolved
@@ -149,26 +149,7 @@
         splitAmounts: [1, 2, 3],
         gasBudget: DEFAULT_GAS_BUDGET,
         gasPayment: getObjectId(coins[1]),
-<<<<<<< HEAD
-      });
-      const splitCoins = getNewlyCreatedCoinRefsAfterSplit(splitTxn)!.map((c) =>
-        getObjectId(c),
-      );
-
-      // use the newly created coins as the input coins for the pay transaction
-      await validateTransaction(signer, {
-        kind: 'pay',
-        data: {
-          inputCoins: splitCoins,
-          gasBudget: DEFAULT_GAS_BUDGET,
-          recipients: [DEFAULT_RECIPIENT, DEFAULT_RECIPIENT_2],
-          amounts: ['4', '2'],
-          gasPayment: getObjectId(coins[2]),
-        },
-      });
-=======
-      },
->>>>>>> cfac29c6
+      },
     });
     const splitCoins = getNewlyCreatedCoinRefsAfterSplit(splitTxn)!.map((c) =>
       getObjectId(c),
@@ -181,7 +162,7 @@
         inputCoins: splitCoins,
         gasBudget: DEFAULT_GAS_BUDGET,
         recipients: [DEFAULT_RECIPIENT, DEFAULT_RECIPIENT_2],
-        amounts: [4, 2],
+        amounts: ['4', '2'],
         gasPayment: getObjectId(coins[2]),
       },
     });
@@ -202,22 +183,6 @@
         splitAmounts: [2000, 2000, 2000],
         gasBudget: gasBudget,
         gasPayment: getObjectId(coins[1]),
-<<<<<<< HEAD
-      });
-      const splitCoins = getNewlyCreatedCoinRefsAfterSplit(splitTxn)!.map((c) =>
-        getObjectId(c),
-      );
-
-      await validateTransaction(signer, {
-        kind: 'paySui',
-        data: {
-          inputCoins: splitCoins,
-          recipients: [DEFAULT_RECIPIENT, DEFAULT_RECIPIENT_2],
-          amounts: ['1000', '1000'],
-          gasBudget: gasBudget,
-        },
-      });
-=======
       },
     });
     const splitCoins = getNewlyCreatedCoinRefsAfterSplit(splitTxn)!.map((c) =>
@@ -229,10 +194,9 @@
       data: {
         inputCoins: splitCoins,
         recipients: [DEFAULT_RECIPIENT, DEFAULT_RECIPIENT_2],
-        amounts: [1000, 1000],
-        gasBudget: gasBudget,
-      },
->>>>>>> cfac29c6
+        amounts: ['1000', '1000'],
+        gasBudget: gasBudget,
+      },
     });
   });
 
