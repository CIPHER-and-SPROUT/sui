// Copyright (c) Mysten Labs, Inc.
// SPDX-License-Identifier: Apache-2.0

import { useState } from 'react';
// import toast from 'react-hot-toast';

<<<<<<< HEAD
import { Transactions } from '../transactions';
import { EpochsActivityTable } from './EpochsActivityTable';
=======
import { TransactionsActivityTable } from './TransactionsActivityTable';
>>>>>>> 8a818108

import { CheckpointsTable } from '~/pages/checkpoints/CheckpointsTable';
// import { PlayPause } from '~/ui/PlayPause';
import { Tab, TabGroup, TabList, TabPanel, TabPanels } from '~/ui/Tabs';

type Props = {
    initialTab?: string | null;
    initialLimit: number;
    disablePagination?: boolean;
};

// const AUTO_REFRESH_ID = 'auto-refresh';
const REFETCH_INTERVAL_SECONDS = 10;
const REFETCH_INTERVAL = REFETCH_INTERVAL_SECONDS * 1000;

const tabs: Record<string, number> = {
    epochs: 1,
    checkpoints: 2,
};

export function Activity({
    initialTab,
    initialLimit,
    disablePagination,
}: Props) {
    const [selectedIndex, setSelectedIndex] = useState(
        initialTab && tabs[initialTab] ? tabs[initialTab] : 0
    );
    const [paused] = useState(false);

    // const handlePauseChange = () => {
    //     if (paused) {
    //         toast.success(
    //             `Auto-refreshing on - every ${REFETCH_INTERVAL_SECONDS} seconds`,
    //             { id: AUTO_REFRESH_ID }
    //         );
    //     } else {
    //         toast.success('Auto-refresh paused', { id: AUTO_REFRESH_ID });
    //     }

    //     setPaused((paused) => !paused);
    // };

    const refetchInterval = paused ? undefined : REFETCH_INTERVAL;

    return (
        <div>
            <TabGroup
                size="lg"
                selectedIndex={selectedIndex}
                onChange={setSelectedIndex}
            >
                <div className="relative">
                    <TabList>
                        <Tab>Transaction Blocks</Tab>
                        <Tab>Epochs</Tab>
                        <Tab>Checkpoints</Tab>
                    </TabList>
                    <div className="absolute inset-y-0 -top-1 right-0 text-2xl">
                        {/* todo: re-enable this when rpc is stable */}
                        {/* <PlayPause
                            paused={paused}
                            onChange={handlePauseChange}
                        /> */}
                    </div>
                </div>
                <TabPanels>
                    <TabPanel>
                        <TransactionsActivityTable
                            refetchInterval={refetchInterval}
                            initialLimit={initialLimit}
                            disablePagination={disablePagination}
                        />
                    </TabPanel>
                    <TabPanel>
                        <EpochsActivityTable
                            refetchInterval={refetchInterval}
                            initialLimit={initialLimit}
                            disablePagination={disablePagination}
                        />
                    </TabPanel>
                    <TabPanel>
                        <CheckpointsTable
                            refetchInterval={refetchInterval}
                            initialLimit={initialLimit}
                            disablePagination={disablePagination}
                        />
                    </TabPanel>
                </TabPanels>
            </TabGroup>
        </div>
    );
}<|MERGE_RESOLUTION|>--- conflicted
+++ resolved
@@ -4,12 +4,8 @@
 import { useState } from 'react';
 // import toast from 'react-hot-toast';
 
-<<<<<<< HEAD
-import { Transactions } from '../transactions';
 import { EpochsActivityTable } from './EpochsActivityTable';
-=======
 import { TransactionsActivityTable } from './TransactionsActivityTable';
->>>>>>> 8a818108
 
 import { CheckpointsTable } from '~/pages/checkpoints/CheckpointsTable';
 // import { PlayPause } from '~/ui/PlayPause';
