// Copyright (c) Mysten Labs, Inc.
// SPDX-License-Identifier: Apache-2.0

import { useState } from 'react';
// import toast from 'react-hot-toast';

<<<<<<< HEAD
import { EpochsActivityTable } from './EpochsActivityTable';
import { TransactionsActivityTable } from './TransactionsActivityTable';

import { CheckpointsTable } from '~/pages/checkpoints/CheckpointsTable';
=======
import { CheckpointsTable } from '../checkpoints/CheckpointsTable';
import { TransactionsActivityTable } from './TransactionsActivityTable';

import { EpochsTable } from '~/pages/epochs/EpochsTable';
>>>>>>> 230a2324
// import { PlayPause } from '~/ui/PlayPause';
import { Tab, TabGroup, TabList, TabPanel, TabPanels } from '~/ui/Tabs';

type Props = {
    initialTab?: string | null;
    initialLimit: number;
    disablePagination?: boolean;
};

// const AUTO_REFRESH_ID = 'auto-refresh';
const REFETCH_INTERVAL_SECONDS = 10;
const REFETCH_INTERVAL = REFETCH_INTERVAL_SECONDS * 1000;

const tabs: Record<string, number> = {
    epochs: 1,
    checkpoints: 2,
};

export function Activity({
    initialTab,
    initialLimit,
    disablePagination,
}: Props) {
    const [selectedIndex, setSelectedIndex] = useState(
        initialTab && tabs[initialTab] ? tabs[initialTab] : 0
    );
    const [paused] = useState(false);

    // const handlePauseChange = () => {
    //     if (paused) {
    //         toast.success(
    //             `Auto-refreshing on - every ${REFETCH_INTERVAL_SECONDS} seconds`,
    //             { id: AUTO_REFRESH_ID }
    //         );
    //     } else {
    //         toast.success('Auto-refresh paused', { id: AUTO_REFRESH_ID });
    //     }

    //     setPaused((paused) => !paused);
    // };

    const refetchInterval = paused ? undefined : REFETCH_INTERVAL;

    return (
        <div>
            <TabGroup
                size="lg"
                selectedIndex={selectedIndex}
                onChange={setSelectedIndex}
            >
                <div className="relative">
                    <TabList>
                        <Tab>Transaction Blocks</Tab>
                        <Tab>Epochs</Tab>
                        <Tab>Checkpoints</Tab>
                    </TabList>
                    <div className="absolute inset-y-0 -top-1 right-0 text-2xl">
                        {/* todo: re-enable this when rpc is stable */}
                        {/* <PlayPause
                            paused={paused}
                            onChange={handlePauseChange}
                        /> */}
                    </div>
                </div>
                <TabPanels>
                    <TabPanel>
                        <TransactionsActivityTable
                            refetchInterval={refetchInterval}
                            initialLimit={initialLimit}
                            disablePagination={disablePagination}
                        />
                    </TabPanel>
                    <TabPanel>
                        <EpochsActivityTable
                            refetchInterval={refetchInterval}
                            initialLimit={initialLimit}
                            disablePagination={disablePagination}
                        />
                    </TabPanel>
                    <TabPanel>
                        <CheckpointsTable
                            refetchInterval={refetchInterval}
                            initialLimit={initialLimit}
                            disablePagination={disablePagination}
                        />
                    </TabPanel>
                </TabPanels>
            </TabGroup>
        </div>
    );
}<|MERGE_RESOLUTION|>--- conflicted
+++ resolved
@@ -4,17 +4,11 @@
 import { useState } from 'react';
 // import toast from 'react-hot-toast';
 
-<<<<<<< HEAD
 import { EpochsActivityTable } from './EpochsActivityTable';
 import { TransactionsActivityTable } from './TransactionsActivityTable';
 
 import { CheckpointsTable } from '~/pages/checkpoints/CheckpointsTable';
-=======
-import { CheckpointsTable } from '../checkpoints/CheckpointsTable';
-import { TransactionsActivityTable } from './TransactionsActivityTable';
 
-import { EpochsTable } from '~/pages/epochs/EpochsTable';
->>>>>>> 230a2324
 // import { PlayPause } from '~/ui/PlayPause';
 import { Tab, TabGroup, TabList, TabPanel, TabPanels } from '~/ui/Tabs';
 
