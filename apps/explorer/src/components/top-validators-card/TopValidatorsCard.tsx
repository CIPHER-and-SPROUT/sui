// Copyright (c) Mysten Labs, Inc.
// SPDX-License-Identifier: Apache-2.0

import { type SuiValidatorSummary } from '@mysten/sui.js';
import { useMemo } from 'react';

import { ReactComponent as ArrowRight } from '../../assets/SVGIcons/12px/ArrowRight.svg';
import { StakeColumn } from './StakeColumn';

import { useGetSystemObject } from '~/hooks/useGetObject';
import { Banner } from '~/ui/Banner';
import { ImageIcon } from '~/ui/ImageIcon';
import { ValidatorLink } from '~/ui/InternalLink';
import { Link } from '~/ui/Link';
import { PlaceholderTable } from '~/ui/PlaceholderTable';
import { TableCard } from '~/ui/TableCard';
import { Text } from '~/ui/Text';

const NUMBER_OF_VALIDATORS = 10;

export function processValidators(set: SuiValidatorSummary[]) {
    return set.map((av) => ({
<<<<<<< HEAD
        name: av.metadata.name,
        address: av.metadata.suiAddress,
        stake: av.stakingPool.suiBalance,
        logo: av.metadata.imageUrl,
=======
        name: av.name,
        address: av.sui_address,
        stake: av.staking_pool_sui_balance,
        logo: av.image_url,
>>>>>>> c82e4b45
    }));
}

const validatorsTable = (
    validatorsData: SuiValidatorSummary[],
    limit?: number,
    showIcon?: boolean
) => {
    const validators = processValidators(validatorsData).sort((a, b) =>
        Math.random() > 0.5 ? -1 : 1
    );

    const validatorsItems = limit ? validators.splice(0, limit) : validators;

    return {
        data: validatorsItems.map(({ name, stake, address, logo }) => ({
            name: (
                <div className="flex items-center gap-2.5">
                    {showIcon && (
                        <ImageIcon
                            src={logo}
                            size="sm"
                            fallback={name}
                            label={name}
                            circle
                        />
                    )}

                    <Link to={`/validator/${encodeURIComponent(address)}`}>
                        {name}
                    </Link>
                </div>
            ),
            stake: <StakeColumn stake={stake} />,
            delegation: (
                <Text variant="bodySmall/medium" color="steel-darker">
                    {stake.toString()}
                </Text>
            ),
            address: <ValidatorLink address={address} noTruncate={!limit} />,
        })),
        columns: [
            {
                header: 'Name',
                accessorKey: 'name',
            },
            {
                header: 'Address',
                accessorKey: 'address',
            },
            {
                header: 'Stake',
                accessorKey: 'stake',
            },
        ],
    };
};

type TopValidatorsCardProps = {
    limit?: number;
    showIcon?: boolean;
};

export function TopValidatorsCard({ limit, showIcon }: TopValidatorsCardProps) {
    const { data, isLoading, isSuccess, isError } = useGetSystemObject();

    const tableData = useMemo(
        () =>
            data
<<<<<<< HEAD
                ? validatorsTable(
                      data.validators.activeValidators,
                      limit,
                      showIcon
                  )
=======
                ? validatorsTable(data.active_validators, limit, showIcon)
>>>>>>> c82e4b45
                : null,
        [data, limit, showIcon]
    );

    if (isError || (!isLoading && !tableData?.data.length)) {
        return (
            <Banner variant="error" fullWidth>
                Validator data could not be loaded
            </Banner>
        );
    }

    return (
        <>
            {isLoading && (
                <PlaceholderTable
                    rowCount={limit || NUMBER_OF_VALIDATORS}
                    rowHeight="13px"
                    colHeadings={['Name', 'Address', 'Stake']}
                    colWidths={['220px', '220px', '220px']}
                />
            )}

            {isSuccess && tableData && (
                <>
                    <TableCard
                        data={tableData.data}
                        columns={tableData.columns}
                    />
                    {limit && (
                        <div className="mt-3">
                            <Link to="/validators">
                                <div className="flex items-center gap-2">
                                    More Validators
                                    <ArrowRight fill="currentColor" />
                                </div>
                            </Link>
                        </div>
                    )}
                </>
            )}
        </>
    );
}<|MERGE_RESOLUTION|>--- conflicted
+++ resolved
@@ -20,17 +20,10 @@
 
 export function processValidators(set: SuiValidatorSummary[]) {
     return set.map((av) => ({
-<<<<<<< HEAD
-        name: av.metadata.name,
-        address: av.metadata.suiAddress,
-        stake: av.stakingPool.suiBalance,
-        logo: av.metadata.imageUrl,
-=======
         name: av.name,
         address: av.sui_address,
         stake: av.staking_pool_sui_balance,
         logo: av.image_url,
->>>>>>> c82e4b45
     }));
 }
 
@@ -100,15 +93,7 @@
     const tableData = useMemo(
         () =>
             data
-<<<<<<< HEAD
-                ? validatorsTable(
-                      data.validators.activeValidators,
-                      limit,
-                      showIcon
-                  )
-=======
                 ? validatorsTable(data.active_validators, limit, showIcon)
->>>>>>> c82e4b45
                 : null,
         [data, limit, showIcon]
     );
