--- conflicted
+++ resolved
@@ -33,15 +33,9 @@
         () => calculateAPY(validatorData, +epoch),
         [validatorData, epoch]
     );
-<<<<<<< HEAD
-    const totalStake = +validatorData.stakingPool.suiBalance;
+    const totalStake = +validatorData.stakingPoolSuiBalance;
     const commission = +validatorData.commissionRate / 100;
-    const rewardsPoolBalance = +validatorData.stakingPool.rewardsPool;
-=======
-    const totalStake = +validatorData.staking_pool_sui_balance;
-    const commission = +validatorData.commission_rate / 100;
-    const rewardsPoolBalance = +validatorData.rewards_pool;
->>>>>>> c82e4b45
+    const rewardsPoolBalance = +validatorData.rewardsPool;
 
     return (
         <div className="flex flex-col items-stretch gap-5 md:flex-row">
