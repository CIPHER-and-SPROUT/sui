--- conflicted
+++ resolved
@@ -22,20 +22,12 @@
 
     const averageNetworkAPY = useMemo(() => {
         if (!data) return 0;
-<<<<<<< HEAD
-        const validators = data.validators.activeValidators;
-=======
-        const validators = data.active_validators;
->>>>>>> c82e4b45
+        const validators = data.activeValidators;
 
         let stakedAPYs = 0;
 
         validators.forEach((validator) => {
-<<<<<<< HEAD
-            if (stakedValidators.includes(validator.metadata.suiAddress)) {
-=======
-            if (stakedValidators.includes(validator.sui_address)) {
->>>>>>> c82e4b45
+            if (stakedValidators.includes(validator.suiAddress)) {
                 stakedAPYs += calculateAPY(validator, +data.epoch);
             }
         });
