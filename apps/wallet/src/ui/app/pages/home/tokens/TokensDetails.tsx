// Copyright (c) Mysten Labs, Inc.
// SPDX-License-Identifier: Apache-2.0

import cl from 'classnames';
import { useMemo } from 'react';

import { TokenIconLink } from './TokenIconLink';
import CoinBalance from './coin-balance';
import IconLink from './icon-link';
import FaucetRequestButton from '_app/shared/faucet/request-button';
import PageTitle from '_app/shared/page-title';
import Alert from '_components/alert';
import Loading from '_components/loading';
import RecentTransactions from '_components/transactions-card/RecentTransactions';
import { SuiIcons } from '_font-icons/output/sui-icons';
import { useAppSelector, useObjectsState } from '_hooks';
import { accountAggregateBalancesSelector } from '_redux/slices/account';
import { GAS_TYPE_ARG, Coin } from '_redux/slices/sui-objects/Coin';
import { AccountSelector } from '_src/ui/app/components/AccountSelector';

import st from './TokensPage.module.scss';

type TokenDetailsProps = {
    coinType?: string;
};

const emptyWalletDescription = (
    <div className={st.emptyWalletDescription}>
        To conduct transactions on the Sui network, you need SUI in your wallet.
    </div>
);

type TokensProps = {
    allCoinTypes: string[];
    coinBalance: bigint;
    balances: Record<string, bigint>;
    loading: boolean;
};

function MyTokens({
    allCoinTypes,
    coinBalance,
    balances,
    loading,
}: TokensProps) {
    return (
        <Loading loading={loading} className={st.othersLoader}>
            {allCoinTypes.length ? (
                <>
                    <div className={st.title}>MY COINS</div>
                    <div className={st.otherCoins}>
                        {allCoinTypes.map((aCoinType) => (
                            <CoinBalance
                                type={aCoinType}
                                balance={balances[aCoinType] || BigInt(0)}
                                key={aCoinType}
                            />
                        ))}
                        {coinBalance <= 0 ? (
                            <div className={st.emptyWallet}>
                                <FaucetRequestButton trackEventSource="home" />
                                {emptyWalletDescription}
                            </div>
                        ) : null}
                    </div>
                </>
            ) : (
                <div className={st.emptyWallet}>
<<<<<<< HEAD
                    <div className={st.emptyWalletIcon} />
                    <div className={st.emptyWalletTitle}>
                        Why no sui in your wallet???/
                    </div>
                    {emptyWalletDescription}
=======
>>>>>>> b875d64b
                    <FaucetRequestButton trackEventSource="home" />
                    {emptyWalletDescription}
                </div>
            )}
        </Loading>
    );
}

function TokenDetails({ coinType }: TokenDetailsProps) {
    const { loading, error, showError } = useObjectsState();
    const activeCoinType = coinType || GAS_TYPE_ARG;
    const accountAddress = useAppSelector(({ account }) => account.address);
    const balances = useAppSelector(accountAggregateBalancesSelector);
    const tokenBalance = balances[activeCoinType] || BigInt(0);
    const allCoinTypes = useMemo(() => Object.keys(balances), [balances]);
    const coinTypeWithBalance =
        coinType || tokenBalance > 0 ? activeCoinType : allCoinTypes[0];

    const coinSymbol = useMemo(
        () => Coin.getCoinSymbol(activeCoinType),
        [activeCoinType]
    );

    return (
        <>
            {coinType && (
                <PageTitle
                    title={coinSymbol}
                    backLink="/tokens"
                    hideBackLabel={true}
                />
            )}

            <div className={st.container} data-testid="coin-page">
                {showError && error ? (
                    <Alert className={st.alert}>
                        <div>
                            <strong>Sync error (data might be outdated)</strong>
                        </div>
                        <small>{error.message}</small>
                    </Alert>
                ) : null}
                {!coinType && <AccountSelector />}
                <div className={st.balanceContainer}>
                    <Loading loading={loading}>
                        <CoinBalance
                            balance={tokenBalance}
                            type={activeCoinType}
                            mode="standalone"
                        />
                    </Loading>
                </div>
                <div className={st.actions}>
                    <IconLink
                        icon={SuiIcons.Buy}
                        to="/"
                        disabled={true}
                        text="Buy"
                    />
                    <IconLink
                        icon={SuiIcons.ArrowLeft}
                        to={`/send${
                            coinTypeWithBalance
                                ? `?${new URLSearchParams({
                                      type: coinTypeWithBalance,
                                  }).toString()}`
                                : ''
                        }`}
                        disabled={!coinTypeWithBalance}
                        text="Send"
                    />
                    <IconLink
                        icon={SuiIcons.Swap}
                        to="/"
                        disabled={true}
                        text="Swap"
                    />
                </div>

                {activeCoinType === GAS_TYPE_ARG && accountAddress ? (
                    <TokenIconLink accountAddress={accountAddress} />
                ) : null}

                {!coinType ? (
                    <MyTokens
                        allCoinTypes={allCoinTypes}
                        coinBalance={tokenBalance}
                        balances={balances}
                        loading={loading}
                    />
                ) : (
                    <>
                        <div className={cl([st.title, st.tokenActivities])}>
                            {coinSymbol} activity
                        </div>
                        <div className={st.txContent}>
                            <RecentTransactions coinType={activeCoinType} />
                        </div>
                    </>
                )}
            </div>
        </>
    );
}

export default TokenDetails;<|MERGE_RESOLUTION|>--- conflicted
+++ resolved
@@ -66,14 +66,6 @@
                 </>
             ) : (
                 <div className={st.emptyWallet}>
-<<<<<<< HEAD
-                    <div className={st.emptyWalletIcon} />
-                    <div className={st.emptyWalletTitle}>
-                        Why no sui in your wallet???/
-                    </div>
-                    {emptyWalletDescription}
-=======
->>>>>>> b875d64b
                     <FaucetRequestButton trackEventSource="home" />
                     {emptyWalletDescription}
                 </div>
