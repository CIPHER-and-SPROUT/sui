--- conflicted
+++ resolved
@@ -5,12 +5,9 @@
     Coin as CoinAPI,
     SUI_SYSTEM_STATE_OBJECT_ID,
     getObjectType,
-<<<<<<< HEAD
     getCoinBalanceChangeEvent,
     isEventType,
-=======
     Transaction,
->>>>>>> 4a336a76
 } from '@mysten/sui.js';
 import * as Sentry from '@sentry/react';
 
@@ -152,76 +149,4 @@
             transaction.finish();
         }
     }
-<<<<<<< HEAD
-
-    private static async coinManageForStake(
-        signer: SignerWithProvider,
-        coins: SuiMoveObject[],
-        amount: bigint,
-        gasFee: bigint,
-        transaction: ReturnType<typeof Sentry['startTransaction']>
-    ) {
-        const span = transaction.startChild({
-            op: 'coin-manage',
-            description: 'Coin management for staking',
-        });
-
-        try {
-            const totalAmount = amount + gasFee;
-            const gasBudget = Coin.computeGasBudgetForPay(coins, totalAmount);
-            const inputCoins =
-                CoinAPI.selectCoinSetWithCombinedBalanceGreaterThanOrEqual(
-                    coins,
-                    totalAmount + BigInt(gasBudget)
-                );
-
-            const address = await signer.getAddress();
-
-            const result = await signer.signAndExecuteTransaction({
-                kind: 'paySui',
-                data: {
-                    // NOTE: We reverse the order here so that the highest coin is in the front
-                    // so that it is used as the gas coin.
-                    inputCoins: [...inputCoins]
-                        .reverse()
-                        .map((coin) => Coin.getID(coin as SuiMoveObject)),
-                    recipients: [address, address],
-                    // TODO: Update SDK to accept bigint
-                    amounts: [Number(amount), Number(gasFee)],
-                    gasBudget,
-                },
-            });
-
-            const effects = getTransactionEffects(result);
-            const events = getEvents(result);
-
-            if (!effects || !events) {
-                throw new Error('Missing effects or events');
-            }
-
-            const changeEvent = events.find((event) => {
-                if (isEventType(event, 'coinBalanceChange')) {
-                    return (
-                        getCoinBalanceChangeEvent(event)!.amount ===
-                        Number(amount)
-                    );
-                }
-
-                return false;
-            });
-
-            if (
-                !changeEvent ||
-                !isEventType(changeEvent, 'coinBalanceChange')
-            ) {
-                throw new Error('Missing coin balance event');
-            }
-
-            return getCoinBalanceChangeEvent(changeEvent)!.coinObjectId;
-        } finally {
-            span.finish();
-        }
-    }
-=======
->>>>>>> 4a336a76
 }