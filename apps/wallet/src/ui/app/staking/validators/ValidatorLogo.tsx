// Copyright (c) Mysten Labs, Inc.
// SPDX-License-Identifier: Apache-2.0

import { formatAddress, type SuiAddress } from '@mysten/sui.js';
import cl from 'classnames';
import { useMemo } from 'react';

import { useSystemState } from '../useSystemState';
import { Heading } from '_app/shared/heading';
import { ImageIcon } from '_app/shared/image-icon';
import { Text } from '_app/shared/text';
import ExplorerLink from '_components/explorer-link';
import { ExplorerLinkType } from '_components/explorer-link/ExplorerLinkType';

interface ValidatorLogoProps {
    validatorAddress: SuiAddress;
    showAddress?: boolean;
    stacked?: boolean;
    isTitle?: boolean;
    size: 'body' | 'subtitle';
    iconSize: 'sm' | 'md';
}

export function ValidatorLogo({
    validatorAddress,
    showAddress,
    iconSize,
    isTitle,
    size,
    stacked,
}: ValidatorLogoProps) {
    const { data, isLoading } = useSystemState();

    const validatorMeta = useMemo(() => {
        if (!data) return null;

<<<<<<< HEAD
        const validator = validatorsData.find(
            ({ suiAddress }) => suiAddress === validatorAddress
        );
        if (!validator) return null;

        const logo = validator.imageUrl;

=======
        const validator = data.active_validators.find(
            (validator) => validator.sui_address === validatorAddress
        );
        if (!validator) return null;

>>>>>>> c82e4b45
        return {
            name: validator.name,
            logo: validator.image_url,
        };
    }, [validatorAddress, data]);

    if (isLoading) {
        return <div className="flex justify-center items-center">...</div>;
    }

    return validatorMeta ? (
        <div
            className={cl(
                ['w-full flex justify-start  font-semibold'],
                stacked ? 'flex-col items-start' : 'flex-row items-center',
                isTitle ? 'gap-2.5' : 'gap-2'
            )}
        >
            <ImageIcon
                src={validatorMeta.logo}
                label={validatorMeta.name}
                fallback={validatorMeta.name}
                size={iconSize}
                circle
            />
            <div className="flex flex-col gap-1.5">
                {isTitle ? (
                    <Heading as="h4" variant="heading4" color="steel-darker">
                        {validatorMeta.name}
                    </Heading>
                ) : (
                    <Text color="gray-90" variant={size} weight="semibold">
                        {validatorMeta.name}
                    </Text>
                )}
                {showAddress && (
                    <ExplorerLink
                        type={ExplorerLinkType.validator}
                        validator={validatorAddress}
                        showIcon={false}
                        className="text-steel-dark no-underline text-body font-mono"
                    >
                        {formatAddress(validatorAddress)}
                    </ExplorerLink>
                )}
            </div>
        </div>
    ) : null;
}<|MERGE_RESOLUTION|>--- conflicted
+++ resolved
@@ -34,24 +34,14 @@
     const validatorMeta = useMemo(() => {
         if (!data) return null;
 
-<<<<<<< HEAD
-        const validator = validatorsData.find(
-            ({ suiAddress }) => suiAddress === validatorAddress
+        const validator = data.activeValidators.find(
+            (validator) => validator.suiAddress === validatorAddress
         );
         if (!validator) return null;
 
-        const logo = validator.imageUrl;
-
-=======
-        const validator = data.active_validators.find(
-            (validator) => validator.sui_address === validatorAddress
-        );
-        if (!validator) return null;
-
->>>>>>> c82e4b45
         return {
             name: validator.name,
-            logo: validator.image_url,
+            logo: validator.imageUrl,
         };
     }, [validatorAddress, data]);
 
