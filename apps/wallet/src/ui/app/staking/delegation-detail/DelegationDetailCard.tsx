--- conflicted
+++ resolved
@@ -54,21 +54,6 @@
     }, [validatorAddress, system]);
 
     const delegationData = useMemo(() => {
-<<<<<<< HEAD
-        if (!allDelegation) return null;
-
-        return allDelegation.find(
-            ({ stakedSui }) => stakedSui.id.id === stakedId
-        );
-    }, [allDelegation, stakedId]);
-
-    const totalStake = delegationData?.stakedSui.principal.value || 0n;
-
-    const suiEarned = useMemo(() => {
-        if (!system || !delegationData) return 0n;
-        return getStakingRewards(system.activeValidators, delegationData);
-    }, [delegationData, system]);
-=======
         return allDelegation
             ? getDelegationDataByStakeId(allDelegation, stakedId)
             : null;
@@ -80,38 +65,21 @@
         if (!validatorData || !delegationData) return 0n;
         return getStakingRewards(validatorData, delegationData);
     }, [delegationData, validatorData]);
->>>>>>> 92df7783
 
     const apy = useMemo(() => {
         if (!validatorData || !system) return 0;
         return calculateAPY(validatorData, +system.epoch);
     }, [validatorData, system]);
 
-<<<<<<< HEAD
-    const delegationId = useMemo(() => {
-        if (!delegationData || delegationData.delegationStatus === 'Pending')
-            return null;
-        return delegationData.delegationStatus.Active.id.id;
-    }, [delegationData]);
-=======
     const delegationId =
         delegationData?.status === 'Active' && delegationData?.stakedSuiId;
->>>>>>> 92df7783
 
     const stakeByValidatorAddress = `/stake/new?${new URLSearchParams({
         address: validatorAddress,
         staked: stakedId,
     }).toString()}`;
 
-<<<<<<< HEAD
-    const commission = useMemo(() => {
-        if (!validatorData) return 0;
-        return +validatorData.commissionRate / 100;
-    }, [validatorData]);
-
-=======
     const commission = validatorData ? +validatorData.commissionRate / 100 : 0;
->>>>>>> 92df7783
     const stakingEnabled = useFeature(FEATURES.STAKING_ENABLED).on;
 
     if (isLoading || loadingValidators) {
