--- conflicted
+++ resolved
@@ -51,38 +51,15 @@
         );
     }, [validatorAddress, system]);
 
-<<<<<<< HEAD
-=======
     //TODO: verify this is the correct validator stake balance
->>>>>>> 92df7783
     const totalValidatorStake = validatorData?.stakingPoolSuiBalance || 0;
 
     const totalStake = useMemo(() => {
         if (!allDelegation) return 0n;
-<<<<<<< HEAD
-        let totalActiveStake = 0n;
-
-        if (stakeIdParams) {
-            const balance =
-                allDelegation.find(
-                    ({ stakedSui }) => stakedSui.id.id === stakeIdParams
-                )?.stakedSui.principal.value || 0;
-            return BigInt(balance);
-        }
-
-        allDelegation.forEach((event) => {
-            if (event.stakedSui.validatorAddress === validatorAddress) {
-                totalActiveStake += BigInt(event.stakedSui.principal.value);
-            }
-        });
-        return totalActiveStake;
-    }, [allDelegation, validatorAddress, stakeIdParams]);
-=======
         return stakeIdParams
             ? getStakeSuiBySuiId(allDelegation, stakeIdParams)
             : getTokenStakeSuiForValidator(allDelegation, validatorAddress);
     }, [allDelegation, stakeIdParams, validatorAddress]);
->>>>>>> 92df7783
 
     const apy = useMemo(() => {
         if (!validatorData || !system) return 0;
