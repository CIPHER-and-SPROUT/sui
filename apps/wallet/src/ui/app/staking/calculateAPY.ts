--- conflicted
+++ resolved
@@ -9,34 +9,21 @@
 
 export function calculateAPY(validator: SuiValidatorSummary, epoch: number) {
     let apy;
-<<<<<<< HEAD
-    const { suiBalance, activationEpoch, poolTokenBalance } =
-        validator.stakingPool;
-
-    // If the staking pool is active then we calculate its APY.
-    if (activationEpoch.vec.length > 0) {
-        const numEpochsParticipated = +epoch - +activationEpoch.vec[0];
-        apy =
-            Math.pow(
-                1 + (+suiBalance - +poolTokenBalance) / +poolTokenBalance,
-                365 / numEpochsParticipated
-=======
     const {
-        staking_pool_sui_balance,
-        staking_pool_activation_epoch,
-        pool_token_balance,
+        stakingPoolSuiBalance,
+        stakingPoolActivationEpoch,
+        poolTokenBalance,
     } = validator;
 
     // If the staking pool is active then we calculate its APY.
-    if (staking_pool_activation_epoch) {
-        const num_epochs_participated = +epoch - +staking_pool_activation_epoch;
+    if (stakingPoolActivationEpoch) {
+        const num_epochs_participated = +epoch - +stakingPoolActivationEpoch;
         apy =
             Math.pow(
                 1 +
-                    (+staking_pool_sui_balance - +pool_token_balance) /
-                        +pool_token_balance,
+                    (+stakingPoolSuiBalance - +poolTokenBalance) /
+                        +poolTokenBalance,
                 365 / num_epochs_participated
->>>>>>> c82e4b45
             ) - 1;
     } else {
         apy = 0;
