// Copyright (c) Mysten Labs, Inc.
// SPDX-License-Identifier: Apache-2.0

import BigNumber from 'bignumber.js';

import type { SuiValidatorSummary, DelegatedStake } from '@mysten/sui.js';

export function getStakingRewards(
    activeValidators: SuiValidatorSummary[],
    delegation: DelegatedStake
) {
    if (
        !activeValidators ||
        !delegation ||
        delegation.delegationStatus === 'Pending'
    )
        return 0;
    const pool_id = delegation.stakedSui.poolId;
    const validator = activeValidators.find(
<<<<<<< HEAD
        (validator) => validator.stakingPool.id === pool_id
=======
        (validator) => validator.staking_pool_id === pool_id
>>>>>>> c82e4b45
    );

    if (!validator) return 0;

    const poolTokens = new BigNumber(
        delegation.delegationStatus.Active.poolTokens.value
    );
<<<<<<< HEAD
    const delegationTokenSupply = new BigNumber(
        validator.stakingPool.poolTokenBalance
    );
    const suiBalance = new BigNumber(validator.stakingPool.suiBalance);
=======
    const delegationTokenSupply = new BigNumber(validator.pool_token_balance);
    const suiBalance = new BigNumber(validator.staking_pool_sui_balance);
>>>>>>> c82e4b45
    const pricipalAmout = new BigNumber(
        delegation.delegationStatus.Active.principalSuiAmount
    );
    const currentSuiWorth = poolTokens
        .multipliedBy(suiBalance)
        .dividedBy(delegationTokenSupply);

    const earnToken = currentSuiWorth.minus(pricipalAmout);
    return earnToken.decimalPlaces(0, BigNumber.ROUND_DOWN).toNumber();
}<|MERGE_RESOLUTION|>--- conflicted
+++ resolved
@@ -17,11 +17,7 @@
         return 0;
     const pool_id = delegation.stakedSui.poolId;
     const validator = activeValidators.find(
-<<<<<<< HEAD
-        (validator) => validator.stakingPool.id === pool_id
-=======
-        (validator) => validator.staking_pool_id === pool_id
->>>>>>> c82e4b45
+        (validator) => validator.stakingPoolId === pool_id
     );
 
     if (!validator) return 0;
@@ -29,15 +25,8 @@
     const poolTokens = new BigNumber(
         delegation.delegationStatus.Active.poolTokens.value
     );
-<<<<<<< HEAD
-    const delegationTokenSupply = new BigNumber(
-        validator.stakingPool.poolTokenBalance
-    );
-    const suiBalance = new BigNumber(validator.stakingPool.suiBalance);
-=======
-    const delegationTokenSupply = new BigNumber(validator.pool_token_balance);
-    const suiBalance = new BigNumber(validator.staking_pool_sui_balance);
->>>>>>> c82e4b45
+    const delegationTokenSupply = new BigNumber(validator.poolTokenBalance);
+    const suiBalance = new BigNumber(validator.stakingPoolSuiBalance);
     const pricipalAmout = new BigNumber(
         delegation.delegationStatus.Active.principalSuiAmount
     );
