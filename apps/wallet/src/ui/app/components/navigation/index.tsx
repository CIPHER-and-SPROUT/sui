--- conflicted
+++ resolved
@@ -20,7 +20,6 @@
 };
 
 function Navigation({ className }: NavigationProps) {
-<<<<<<< HEAD
     const isVisible = useAppSelector(getNavIsVisible);
     return (
         <nav
@@ -32,46 +31,6 @@
                 id="sui-apps-filters"
                 className="flex overflow-x-scroll whitespace-nowrap w-full justify-center"
             ></div>
-
-            <div className={st.navMenu}>
-                <NavLink
-                    data-testid="nav-tokens"
-                    to="./tokens"
-                    className={makeLinkCls}
-                    title="Tokens"
-                >
-                    <Tokens32 className="w-8 h-8" />
-                    <span className={st.title}>Coins</span>
-                </NavLink>
-                <NavLink to="./nfts" className={makeLinkCls} title="NFTs">
-                    <Nft132 className="w-8 h-8" />
-                    <span className={st.title}>NFTs</span>
-                </NavLink>
-                <NavLink to="./apps" className={makeLinkCls} title="Apps">
-                    <Apps32 className="w-8 h-8" />
-                    <span className={st.title}>Apps</span>
-                </NavLink>
-                <NavLink
-                    data-testid="nav-activity"
-                    to="./transactions"
-                    className={makeLinkCls}
-                    title="Transactions"
-                >
-                    <Activity32 className="w-8 h-8" />
-                    <span className={st.title}>Activity</span>
-                </NavLink>
-            </div>
-        </nav>
-    );
-=======
-	const isVisible = useAppSelector(getNavIsVisible);
-	return (
-		<nav
-			className={cl('border-b-0', st.container, className, {
-				[st.hidden]: !isVisible,
-			})}
-		>
-			<div id="sui-apps-filters"></div>
 
 			<div className={st.navMenu}>
 				<NavLink data-testid="nav-tokens" to="./tokens" className={makeLinkCls} title="Tokens">
@@ -98,7 +57,6 @@
 			</div>
 		</nav>
 	);
->>>>>>> 06860224
 }
 
 export default memo(Navigation);