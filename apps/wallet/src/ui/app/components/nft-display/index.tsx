--- conflicted
+++ resolved
@@ -55,11 +55,11 @@
         OBJ_TYPE_MAX_LENGTH,
         OBJ_TYPE_MAX_PREFIX_LENGTH
     );
-<<<<<<< HEAD
-    const displayTitle = originByteNft?.fields.name || name || objIDShort;
-=======
-    const displayTitle = typeof name === 'string' ? name : objIDShort;
->>>>>>> 9f3f0cd5
+
+    const displayTitle =
+        originByteNft?.fields.name ||
+        (typeof name === 'string' ? name : objIDShort);
+
     return (
         <div className={nftDisplayCardStyles({ animateHover, wideView })}>
             <NftImage
