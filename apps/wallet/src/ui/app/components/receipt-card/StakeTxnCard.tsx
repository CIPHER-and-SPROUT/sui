--- conflicted
+++ resolved
@@ -45,14 +45,8 @@
     const validatorData = useMemo(() => {
         if (!system || !stakingData || !stakingData.fields.validator_address)
             return null;
-<<<<<<< HEAD
-        return system.validators.activeValidators.find(
-            (av) =>
-                av.metadata.suiAddress === stakingData.fields.validator_address
-=======
-        return system.active_validators.find(
-            (av) => av.sui_address === stakingData.fields.validator_address
->>>>>>> c82e4b45
+        return system.activeValidators.find(
+            (av) => av.suiAddress === stakingData.fields.validator_address
         );
     }, [stakingData, system]);
 
