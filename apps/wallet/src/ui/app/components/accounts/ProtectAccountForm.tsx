// Copyright (c) Mysten Labs, Inc.
// SPDX-License-Identifier: Apache-2.0

import { useZodForm } from '@mysten/core';
import { type SubmitHandler } from 'react-hook-form';
import { useNavigate } from 'react-router-dom';
import { z } from 'zod';
import { CheckboxField } from '../../shared/forms/CheckboxField';
import { Form } from '../../shared/forms/Form';
import { SelectField } from '../../shared/forms/SelectField';
import { TextField } from '../../shared/forms/TextField';
import ExternalLink from '../external-link';
import { Button } from '_app/shared/ButtonUI';
import { ToS_LINK } from '_src/shared/constants';

const LOCK_INTERVALS = ['Hour', 'Minute', 'Second'];

const formSchema = z.object({
	password: z.string().nonempty('Required'),
	confirmedPassword: z.string().nonempty('Required'),
	acceptedTos: z.literal<boolean>(true),
	enabledAutolock: z.boolean(),
	autoLockTimer: z.preprocess(
		(a) => parseInt(z.string().parse(a), 10),
		z.number().gte(0, 'Must be greater than 0'),
	),
	autoLockInterval: z.enum(['Hour', 'Minute', 'Second']),
});

type FormValues = z.infer<typeof formSchema>;

type ProtectAccountFormProps = {
	submitButtonText: string;
	cancelButtonText: string;
	onSubmit: SubmitHandler<FormValues>;
};

export function ProtectAccountForm({
	submitButtonText,
	cancelButtonText,
	onSubmit,
}: ProtectAccountFormProps) {
	const form = useZodForm({
		mode: 'all',
		schema: formSchema,
		defaultValues: {
			password: '',
			confirmedPassword: '',
			acceptedTos: false,
			enabledAutolock: true,
			autoLockTimer: 1,
			autoLockInterval: 'Hour',
		},
	});
	const {
		register,
		formState: { isSubmitting, isValid },
	} = form;
	const navigate = useNavigate();
	return (
		<Form className="flex flex-col gap-6 h-full" form={form} onSubmit={onSubmit}>
			<TextField
				autoFocus
				type="password"
				label="Create Account Password"
				{...register('password')}
			/>
			<TextField
				type="password"
				label="Confirm Account Password"
				{...register('confirmedPassword')}
			/>
			<div className="flex flex-col gap-4">
<<<<<<< HEAD
				<CheckboxField name="enabledAutolock" label="Auto-lock after I am inactive for" />
				<div className="flex items-start justify-between gap-2">
					<TextField type="number" {...register('autoLockTimer')} />
					<SelectField name="autoLockInterval" options={LOCK_INTERVALS} />
				</div>
=======
				{/* TODO: Abhi is working on designs for the auto-lock input, we'll add this when it's ready */}
				{/* <CheckboxField name="enabledAutolock" label="Auto-lock after I am inactive for" /> */}
>>>>>>> 46ca1177
			</div>
			<div className="flex flex-col gap-5 mt-auto">
				<CheckboxField
					name="acceptedTos"
					label={
						<>
							I read and agreed to the{' '}
							<ExternalLink href={ToS_LINK} className="text-[#1F6493] no-underline">
								Terms of Services
							</ExternalLink>
						</>
					}
				/>
				<div className="flex gap-2.5">
					<Button
						variant="outline"
						size="tall"
						text={cancelButtonText}
						onClick={() => navigate(-1)}
					/>
					<Button
						type="submit"
						disabled={isSubmitting || !isValid}
						variant="primary"
						size="tall"
						loading={isSubmitting}
						text={submitButtonText}
					/>
				</div>
			</div>
		</Form>
	);
}<|MERGE_RESOLUTION|>--- conflicted
+++ resolved
@@ -71,16 +71,11 @@
 				{...register('confirmedPassword')}
 			/>
 			<div className="flex flex-col gap-4">
-<<<<<<< HEAD
 				<CheckboxField name="enabledAutolock" label="Auto-lock after I am inactive for" />
 				<div className="flex items-start justify-between gap-2">
 					<TextField type="number" {...register('autoLockTimer')} />
 					<SelectField name="autoLockInterval" options={LOCK_INTERVALS} />
 				</div>
-=======
-				{/* TODO: Abhi is working on designs for the auto-lock input, we'll add this when it's ready */}
-				{/* <CheckboxField name="enabledAutolock" label="Auto-lock after I am inactive for" /> */}
->>>>>>> 46ca1177
 			</div>
 			<div className="flex flex-col gap-5 mt-auto">
 				<CheckboxField
