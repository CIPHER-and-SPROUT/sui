// Copyright (c) Mysten Labs, Inc.
// SPDX-License-Identifier: Apache-2.0

import { Disclosure, Transition } from '@headlessui/react';
import { useResolveSuiNSName } from '@mysten/core';
import { ChevronDown16, Copy16 } from '@mysten/icons';
import { formatAddress } from '@mysten/sui.js';
import { cx } from 'class-variance-authority';

import { AccountBadge } from '../../AccountBadge';
import { AccountActions } from './AccountActions';
import { type SerializedAccount } from '_src/background/keyring/Account';
import { useCopyToClipboard } from '_src/ui/app/hooks/useCopyToClipboard';
import { Text } from '_src/ui/app/shared/text';

export type AccountProps = {
    account: SerializedAccount;
};

export function Account({ account }: AccountProps) {
    const { address, type } = account;
    const copyCallback = useCopyToClipboard(address, {
        copySuccessMessage: 'Address copied',
    });
    const { data: domainName } = useResolveSuiNSName(address);

    return (
        <Disclosure>
            {({ open }) => (
                <div
                    className={cx(
<<<<<<< HEAD
                        'transition flex flex-col flex-nowrap border border-solid rounded-lg hover:bg-gray-40',
=======
                        'transition flex flex-col flex-nowrap border border-solid rounded-2xl',
>>>>>>> 661394c9
                        open
                            ? 'bg-gray-40 border-transparent'
                            : 'hover:border-steel border-gray-60'
                    )}
                >
                    <Disclosure.Button
                        as="div"
                        className="flex flex-nowrap items-center px-5 py-3 self-stretch cursor-pointer gap-3 group"
                    >
                        <div className="transition flex flex-1 gap-3 justify-start items-center text-steel-dark group-hover:text-steel-darker ui-open:text-steel-darker min-w-0">
                            <div className="overflow-hidden flex flex-col gap-1">
                                {domainName && (
                                    <Text
                                        variant="body"
                                        weight="semibold"
                                        truncate
                                    >
                                        {domainName}
                                    </Text>
                                )}
                                <Text
                                    mono
                                    variant={domainName ? 'bodySmall' : 'body'}
                                    weight="semibold"
                                >
                                    {formatAddress(address)}
                                </Text>
                            </div>
                            <AccountBadge accountType={type} />
                        </div>
                        <Copy16
                            onClick={copyCallback}
                            className="transition text-base leading-none text-gray-60 active:text-gray-60 group-hover:text-hero-darkest cursor-pointer"
                        />
                        <ChevronDown16 className="transition text-base leading-none text-gray-60 ui-open:rotate-180 ui-open:text-hero-darkest group-hover:text-hero-darkest" />
                    </Disclosure.Button>
                    <Transition
                        enter="transition duration-100 ease-out"
                        enterFrom="transform opacity-0"
                        enterTo="transform opacity-100"
                        leave="transition duration-75 ease-out"
                        leaveFrom="transform opacity-100"
                        leaveTo="transform opacity-0"
                    >
                        <Disclosure.Panel className="px-5 pb-4">
                            <AccountActions account={account} />
                        </Disclosure.Panel>
                    </Transition>
                </div>
            )}
        </Disclosure>
    );
}<|MERGE_RESOLUTION|>--- conflicted
+++ resolved
@@ -29,11 +29,7 @@
             {({ open }) => (
                 <div
                     className={cx(
-<<<<<<< HEAD
-                        'transition flex flex-col flex-nowrap border border-solid rounded-lg hover:bg-gray-40',
-=======
-                        'transition flex flex-col flex-nowrap border border-solid rounded-2xl',
->>>>>>> 661394c9
+                        'transition flex flex-col flex-nowrap border border-solid rounded-2xl hover:bg-gray-40',
                         open
                             ? 'bg-gray-40 border-transparent'
                             : 'hover:border-steel border-gray-60'
