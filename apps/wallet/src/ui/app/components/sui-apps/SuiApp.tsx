--- conflicted
+++ resolved
@@ -6,13 +6,10 @@
 
 import DisconnectApp from './DisconnectApp';
 import ExternalLink from '_components/external-link';
-<<<<<<< HEAD
+
 import { useMiddleEllipsis } from '_hooks';
-import { plausible } from '_src/shared/constants';
-=======
-import Icon, { SuiIcons } from '_components/icon';
 import { trackEvent } from '_src/shared/plausible';
->>>>>>> bda236c3
+
 
 import st from './SuiApp.module.scss';
 
