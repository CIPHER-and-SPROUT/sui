--- conflicted
+++ resolved
@@ -101,11 +101,8 @@
 			derivationPath,
 			lastUnlockedOn: await this.lastUnlockedOn,
 			selected,
-<<<<<<< HEAD
 			nickname,
-=======
 			isPasswordUnlockable: true,
->>>>>>> 27f017c0
 		};
 	}
 }