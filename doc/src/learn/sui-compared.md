--- conflicted
+++ resolved
@@ -6,15 +6,7 @@
 
 Here are Sui's key features:
 
-<<<<<<< HEAD
-- High throughput and low latency
-
 - Causal order vs total order (enables massively parallel execution)
-=======
-## Blockchains
-
-Blockchain validators collectively build a shared accumulator: a representation of the state of the blockchain, a chain to which they add increments over time, called blocks. In blockchains that offer finality, every time validators want to make an incremental addition to the blockchain, i.e. a block proposal, they enter into a consensus protocol. This protocol lets them form an agreement over the current state of the chain, whether the proposed increment is suitable and valid, and what the state of the chain will be after the new addition. 
->>>>>>> 9b31388c
 
 - Move and object-centric data model (enables composable objects/NFTs)
 
