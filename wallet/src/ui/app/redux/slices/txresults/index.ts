// Copyright (c) 2022, Mysten Labs, Inc.
// SPDX-License-Identifier: Apache-2.0

import {
    getTransactionDigest,
    getTransactions,
    getTransactionKindName,
    getTransferObjectTransaction,
    getExecutionStatusType,
    getTotalGasUsed,
    getTransferSuiTransaction,
    getExecutionStatusError,
} from '@mysten/sui.js';
import { createSlice, createAsyncThunk } from '@reduxjs/toolkit';

import { batchBetchObjects } from '_redux/slices/sui-objects';

import type {
    GetTxnDigestsResponse,
    CertifiedTransaction,
    TransactionKindName,
    ExecutionStatusType,
} from '@mysten/sui.js';
import type { AppThunkConfig } from '_store/thunk-extras';

export type TxResultState = {
    To?: string;
    seq: number;
    txId: string;
    status: ExecutionStatusType;
    txGas: number;
    kind: TransactionKindName | undefined;
    From: string;
    Amount?: number;
    timestamp_ms?: number;
    url?: string;
    objectId: string;
    description?: string;
    name?: string;
    isSender?: boolean;
    error?: string;
};

interface TransactionManualState {
    loading: boolean;
    error: false | { code?: string; message?: string; name?: string };
    latestTx: TxResultState[];
    recentAddresses: string[];
}

const initialState: TransactionManualState = {
    loading: true,
    latestTx: [],
    recentAddresses: [],
    error: false,
};
type TxResultByAddress = TxResultState[];

// Remove duplicate transactionsId, reduces the number of RPC calls
const deduplicate = (results: [number, string][] | undefined) =>
    results
        ? results
              .map((result) => result[1])
              .filter((value, index, self) => self.indexOf(value) === index)
        : [];

export const getTransactionsByAddress = createAsyncThunk<
    TxResultByAddress,
    void,
    AppThunkConfig
>(
    'sui-transactions/get-transactions-by-address',
    async (
        _,
        { getState, dispatch, extra: { api } }
    ): Promise<TxResultByAddress> => {
        const address = getState().account.address;

        if (!address) {
            return [];
        }
        // Get all transactions txId for address
        const transactions: GetTxnDigestsResponse = (
            await api.instance.fullNode.getTransactionsForAddress(address)
        ).filter((tx) => tx);

        if (!transactions || !transactions.length) {
            return [];
        }

        const resp = await api.instance.fullNode
            .getTransactionWithEffectsBatch(deduplicate(transactions))
<<<<<<< HEAD
            .then(async (txEffs) => {
=======
            .then(async (txEffs: TransactionEffectsResponse[]) => {
>>>>>>> 69e11bf1
                return (
                    txEffs
                        .map((txEff, i) => {
                            const [seq, digest] = transactions.filter(
                                (transactionId) =>
                                    transactionId[1] ===
                                    getTransactionDigest(txEff.certificate)
                            )[0];
                            const res: CertifiedTransaction = txEff.certificate;
                            // TODO: handle multiple transactions
                            const txns = getTransactions(res);
                            if (txns.length > 1) {
                                return null;
                            }
                            const txn = txns[0];
                            const txKind = getTransactionKindName(txn);

                            const tranferSui =
                                txKind === 'TransferSui'
                                    ? getTransferSuiTransaction(txn)
                                    : null;
                            const recipient =
                                txKind === 'TransferSui'
                                    ? tranferSui?.recipient
                                    : getTransferObjectTransaction(txn)
                                          ?.recipient;

                            const txTransferObject =
                                getTransferObjectTransaction(txn);

                            return {
                                seq,
                                txId: digest,
                                status: getExecutionStatusType(txEff),
                                txGas: getTotalGasUsed(txEff),
                                kind: txKind,
                                From: res.data.sender,
                                ...(txTransferObject?.objectRef.objectId
                                    ? {
                                          objectId:
                                              txTransferObject?.objectRef
                                                  .objectId,
                                      }
                                    : {}),
                                error: getExecutionStatusError(txEff),
                                timestamp_ms: txEff.timestamp_ms,
                                isSender: res.data.sender === address,
                                ...(tranferSui?.amount
                                    ? { Amount: tranferSui.amount }
                                    : {}),
                                ...(recipient
                                    ? {
                                          To: recipient,
                                      }
                                    : {}),
                            };
                        })
                        // Remove failed transactions and sort by sequence number
                        .filter((itm) => itm)
                        // eslint-disable-next-line @typescript-eslint/no-non-null-assertion
                        .sort((a, b) => b!.seq - a!.seq)
                );
            });

        // Get all objectId and batch fetch objects for transactions with objectIds
        // remove duplicates
        const objectIDs = [
            ...new Set(
                resp.filter((itm) => itm).map((itm) => itm?.objectId || '')
            ),
        ];

        const getObjectBatch = await dispatch(batchBetchObjects(objectIDs));
        const txObjects = getObjectBatch.payload;

        const txnResp = resp.map((itm) => {
            const objectTxObj =
                txObjects && itm?.objectId && Array.isArray(txObjects)
                    ? txObjects.find(
                          (obj) => obj.reference.objectId === itm.objectId
                      )
                    : null;

            return {
                ...itm,
                ...(objectTxObj
                    ? {
                          description: objectTxObj.data.fields.description,
                          name: objectTxObj.data.fields.name,
                          url: objectTxObj.data.fields.url,
                      }
                    : {}),
            };
        });

        return txnResp as TxResultByAddress;
    }
);

const txSlice = createSlice({
    name: 'txresult',
    initialState,
    reducers: {},
    extraReducers: (builder) => {
        builder
            .addCase(getTransactionsByAddress.fulfilled, (state, action) => {
                state.loading = false;
                state.error = false;
                state.latestTx = action.payload;
                // Add recent addresses to the list
                const recentAddresses = action.payload.map((tx) => [
                    tx?.To as string,
                    tx.From as string,
                ]);
                // Remove duplicates
                state.recentAddresses = [
                    ...new Set(recentAddresses.flat().filter((itm) => itm)),
                ];
            })
            .addCase(getTransactionsByAddress.pending, (state, action) => {
                state.loading = true;
                state.latestTx = [];
                state.recentAddresses = [];
            })
            .addCase(
                getTransactionsByAddress.rejected,
                (state, { error: { code, name, message } }) => {
                    state.loading = false;
                    state.error = { code, message, name };
                    state.latestTx = [];
                    state.recentAddresses = [];
                }
            );
    },
});

export default txSlice.reducer;<|MERGE_RESOLUTION|>--- conflicted
+++ resolved
@@ -10,8 +10,12 @@
     getTotalGasUsed,
     getTransferSuiTransaction,
     getExecutionStatusError,
+    getTransferSuiTransaction,
+    getExecutionStatusError,
 } from '@mysten/sui.js';
 import { createSlice, createAsyncThunk } from '@reduxjs/toolkit';
+
+import { batchBetchObjects } from '_redux/slices/sui-objects';
 
 import { batchBetchObjects } from '_redux/slices/sui-objects';
 
@@ -39,6 +43,14 @@
     name?: string;
     isSender?: boolean;
     error?: string;
+    Amount?: number;
+    timestamp_ms?: number;
+    url?: string;
+    objectId: string;
+    description?: string;
+    name?: string;
+    isSender?: boolean;
+    error?: string;
 };
 
 interface TransactionManualState {
@@ -90,11 +102,7 @@
 
         const resp = await api.instance.fullNode
             .getTransactionWithEffectsBatch(deduplicate(transactions))
-<<<<<<< HEAD
             .then(async (txEffs) => {
-=======
-            .then(async (txEffs: TransactionEffectsResponse[]) => {
->>>>>>> 69e11bf1
                 return (
                     txEffs
                         .map((txEff, i) => {
@@ -116,11 +124,22 @@
                                 txKind === 'TransferSui'
                                     ? getTransferSuiTransaction(txn)
                                     : null;
+
+                            const tranferSui =
+                                txKind === 'TransferSui'
+                                    ? getTransferSuiTransaction(txn)
+                                    : null;
                             const recipient =
                                 txKind === 'TransferSui'
                                     ? tranferSui?.recipient
+                                    : txKind === 'TransferSui'
+                                    ? tranferSui?.recipient
                                     : getTransferObjectTransaction(txn)
+                                          
                                           ?.recipient;
+
+                            const txTransferObject =
+                                getTransferObjectTransaction(txn);
 
                             const txTransferObject =
                                 getTransferObjectTransaction(txn);
@@ -132,6 +151,19 @@
                                 txGas: getTotalGasUsed(txEff),
                                 kind: txKind,
                                 From: res.data.sender,
+                                ...(txTransferObject?.objectRef.objectId
+                                    ? {
+                                          objectId:
+                                              txTransferObject?.objectRef
+                                                  .objectId,
+                                      }
+                                    : {}),
+                                error: getExecutionStatusError(txEff),
+                                timestamp_ms: txEff.timestamp_ms,
+                                isSender: res.data.sender === address,
+                                ...(tranferSui?.amount
+                                    ? { Amount: tranferSui.amount }
+                                    : {}),
                                 ...(txTransferObject?.objectRef.objectId
                                     ? {
                                           objectId:
