// Copyright (c) 2022, Mysten Labs, Inc.
// SPDX-License-Identifier: Apache-2.0

import { Formik } from 'formik';
import { useCallback, useMemo, useState, memo } from 'react';
import { useNavigate } from 'react-router-dom';

import TransferNFTForm from './TransferNFTForm';
import { createValidationSchema } from './validation';
import PageTitle from '_app/shared/page-title';
import NFTDisplayCard from '_components/nft-display';
import { useAppSelector, useAppDispatch } from '_hooks';
import {
    accountNftsSelector,
    accountAggregateBalancesSelector,
} from '_redux/slices/account';
import { transferSuiNFT } from '_redux/slices/sui-objects';
import {
    GAS_TYPE_ARG,
    DEFAULT_NFT_TRANSFER_GAS_FEE,
} from '_redux/slices/sui-objects/Coin';

import type { ObjectId } from '@mysten/sui.js';
import type { FormikHelpers } from 'formik';

import st from './TransferNFTForm.module.scss';

const initialValues = {
    to: '',
    amount: DEFAULT_NFT_TRANSFER_GAS_FEE,
};

export type FormValues = typeof initialValues;

interface TransferProps {
    objectId: ObjectId;
}

function TransferNFTCard({ objectId }: TransferProps) {
    const address = useAppSelector(({ account: { address } }) => address);
    const dispatch = useAppDispatch();

    const nftCollections = useAppSelector(accountNftsSelector);
    const selectedNFTObj = useMemo(
        () =>
            nftCollections.filter(
                (nftItems) => nftItems.reference.objectId === objectId
            )[0],
        [nftCollections, objectId]
    );

    const aggregateBalances = useAppSelector(accountAggregateBalancesSelector);

    const gasAggregateBalance = useMemo(
        () => aggregateBalances[GAS_TYPE_ARG] || BigInt(0),
        [aggregateBalances]
    );

    const [sendError, setSendError] = useState<string | null>(null);

    const validationSchema = useMemo(
        () =>
            createValidationSchema(
                gasAggregateBalance,
                address || '',
                objectId || ''
            ),
        [gasAggregateBalance, address, objectId]
    );
    const navigate = useNavigate();
    const onHandleSubmit = useCallback(
        async (
            { to }: FormValues,
            { resetForm }: FormikHelpers<FormValues>
        ) => {
            if (objectId === null) {
                return;
            }
            setSendError(null);
<<<<<<< HEAD
            try {
                const resp = await dispatch(
                    transferSuiNFT({
                        recipientAddress: to,
                        nftId: objectId,
                        transferCost: DEFAULT_NFT_TRANSFER_GAS_FEE,
                    })
                ).unwrap();

                resetForm();
                if (resp.txId) {
                    navigate(
                        `/receipt?${new URLSearchParams({
                            txdigest: resp.txId,
                            transfer: 'nft',
                        }).toString()}`
                    );
                }
            } catch (e) {
                setSendError((e as SerializedError).message || null);
=======

            const resp = await dispatch(
                transferSuiNFT({
                    recipientAddress: to,
                    nftId: objectId,
                    transferCost: DEFAULT_NFT_TRANSFER_GAS_FEE,
                })
            ).unwrap();

            resetForm();
            if (resp.txId) {
                navigate(
                    `/receipt?${new URLSearchParams({
                        txdigest: resp.txId,
                        transfer: 'nft',
                    }).toString()}`
                );
>>>>>>> 69e11bf1
            }
        },
        [dispatch, navigate, objectId]
    );

    const handleOnClearSubmitError = useCallback(() => {
        setSendError(null);
    }, []);

    return (
        <div className={st.container}>
            {' '}
            <PageTitle
                title="Send NFT"
                backLink="/nfts"
                className={st.pageTitle}
            />
            <div className={st.content}>
                {selectedNFTObj && (
                    <NFTDisplayCard nftobj={selectedNFTObj} wideview={true} />
                )}
                <Formik
                    initialValues={initialValues}
                    validateOnMount={true}
                    validationSchema={validationSchema}
                    onSubmit={onHandleSubmit}
                >
                    <TransferNFTForm
                        submitError={sendError}
                        gasBalance={gasAggregateBalance.toString()}
                        onClearSubmitError={handleOnClearSubmitError}
                    />
                </Formik>
            </div>
<<<<<<< HEAD
        </div>
    );
=======
        </>
    );

    return <div className={st.container}>{TransferNFT}</div>;
>>>>>>> 69e11bf1
}

export default memo(TransferNFTCard);<|MERGE_RESOLUTION|>--- conflicted
+++ resolved
@@ -77,7 +77,6 @@
                 return;
             }
             setSendError(null);
-<<<<<<< HEAD
             try {
                 const resp = await dispatch(
                     transferSuiNFT({
@@ -98,28 +97,9 @@
                 }
             } catch (e) {
                 setSendError((e as SerializedError).message || null);
-=======
-
-            const resp = await dispatch(
-                transferSuiNFT({
-                    recipientAddress: to,
-                    nftId: objectId,
-                    transferCost: DEFAULT_NFT_TRANSFER_GAS_FEE,
-                })
-            ).unwrap();
-
-            resetForm();
-            if (resp.txId) {
-                navigate(
-                    `/receipt?${new URLSearchParams({
-                        txdigest: resp.txId,
-                        transfer: 'nft',
-                    }).toString()}`
-                );
->>>>>>> 69e11bf1
             }
         },
-        [dispatch, navigate, objectId]
+        [dispatch, navigate, navigate, objectId]
     );
 
     const handleOnClearSubmitError = useCallback(() => {
@@ -151,15 +131,8 @@
                     />
                 </Formik>
             </div>
-<<<<<<< HEAD
         </div>
     );
-=======
-        </>
-    );
-
-    return <div className={st.container}>{TransferNFT}</div>;
->>>>>>> 69e11bf1
 }
 
 export default memo(TransferNFTCard);