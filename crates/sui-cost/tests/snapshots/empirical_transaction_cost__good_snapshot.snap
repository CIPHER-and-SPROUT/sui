---
source: crates/sui-cost/tests/empirical_transaction_cost.rs
expression: common_costs_actual
---
{
  "MergeCoin": {
<<<<<<< HEAD
    "computation_cost": 2513,
=======
    "computation_cost": 2510,
>>>>>>> 154b41cd
    "storage_cost": 30,
    "storage_rebate": 0
  },
  "Publish": {
<<<<<<< HEAD
    "computation_cost": 2548,
=======
    "computation_cost": 2546,
>>>>>>> 154b41cd
    "storage_cost": 82,
    "storage_rebate": 0
  },
  "SharedCounterAssertValue": {
    "computation_cost": 2197,
    "storage_cost": 30,
    "storage_rebate": 15
  },
  "SharedCounterCreate": {
    "computation_cost": 2088,
    "storage_cost": 30,
    "storage_rebate": 0
  },
  "SharedCounterIncrement": {
    "computation_cost": 2197,
    "storage_cost": 30,
    "storage_rebate": 15
  },
  "SplitCoin": {
<<<<<<< HEAD
    "computation_cost": 2504,
    "storage_cost": 0,
=======
    "computation_cost": 2520,
    "storage_cost": 75,
>>>>>>> 154b41cd
    "storage_rebate": 0
  },
  "TransferPortionSuiCoin": {
    "computation_cost": 45,
    "storage_cost": 45,
    "storage_rebate": 0
  },
  "TransferWholeCoin": {
    "computation_cost": 41,
    "storage_cost": 30,
    "storage_rebate": 0
  },
  "TransferWholeSuiCoin": {
    "computation_cost": 38,
    "storage_cost": 30,
    "storage_rebate": 0
  }
}<|MERGE_RESOLUTION|>--- conflicted
+++ resolved
@@ -4,20 +4,12 @@
 ---
 {
   "MergeCoin": {
-<<<<<<< HEAD
-    "computation_cost": 2513,
-=======
-    "computation_cost": 2510,
->>>>>>> 154b41cd
+    "computation_cost": 2515,
     "storage_cost": 30,
     "storage_rebate": 0
   },
   "Publish": {
-<<<<<<< HEAD
-    "computation_cost": 2548,
-=======
-    "computation_cost": 2546,
->>>>>>> 154b41cd
+    "computation_cost": 2551,
     "storage_cost": 82,
     "storage_rebate": 0
   },
@@ -37,13 +29,8 @@
     "storage_rebate": 15
   },
   "SplitCoin": {
-<<<<<<< HEAD
-    "computation_cost": 2504,
-    "storage_cost": 0,
-=======
-    "computation_cost": 2520,
+    "computation_cost": 2525,
     "storage_cost": 75,
->>>>>>> 154b41cd
     "storage_rebate": 0
   },
   "TransferPortionSuiCoin": {
