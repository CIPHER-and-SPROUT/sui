--- conflicted
+++ resolved
@@ -4,16 +4,12 @@
 ---
 {
   "MergeCoin": {
-<<<<<<< HEAD
-    "computation_cost": 485,
-=======
-    "computation_cost": 483,
->>>>>>> 8821b0d5
+    "computation_cost": 486,
     "storage_cost": 32,
     "storage_rebate": 0
   },
   "Publish": {
-    "computation_cost": 546,
+    "computation_cost": 547,
     "storage_cost": 83,
     "storage_rebate": 0
   },
@@ -33,11 +29,7 @@
     "storage_rebate": 15
   },
   "SplitCoin": {
-<<<<<<< HEAD
     "computation_cost": 596,
-=======
-    "computation_cost": 594,
->>>>>>> 8821b0d5
     "storage_cost": 80,
     "storage_rebate": 0
   },
