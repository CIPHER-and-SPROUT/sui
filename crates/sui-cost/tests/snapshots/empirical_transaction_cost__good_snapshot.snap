---
source: crates/sui-cost/tests/empirical_transaction_cost.rs
expression: common_costs_actual
---
{
  "MergeCoin": {
<<<<<<< HEAD
    "computation_cost": 1476,
=======
    "computation_cost": 490,
>>>>>>> 61c9b01e
    "storage_cost": 30,
    "storage_rebate": 0
  },
  "Publish": {
<<<<<<< HEAD
    "computation_cost": 1512,
=======
    "computation_cost": 551,
>>>>>>> 61c9b01e
    "storage_cost": 82,
    "storage_rebate": 0
  },
  "SharedCounterAssertValue": {
    "computation_cost": 1197,
    "storage_cost": 30,
    "storage_rebate": 15
  },
  "SharedCounterCreate": {
    "computation_cost": 1088,
    "storage_cost": 30,
    "storage_rebate": 0
  },
  "SharedCounterIncrement": {
    "computation_cost": 1197,
    "storage_cost": 30,
    "storage_rebate": 15
  },
  "SplitCoin": {
<<<<<<< HEAD
    "computation_cost": 1487,
=======
    "computation_cost": 601,
>>>>>>> 61c9b01e
    "storage_cost": 75,
    "storage_rebate": 0
  },
  "TransferPortionSuiCoin": {
    "computation_cost": 45,
    "storage_cost": 45,
    "storage_rebate": 0
  },
  "TransferWholeCoin": {
    "computation_cost": 41,
    "storage_cost": 30,
    "storage_rebate": 0
  },
  "TransferWholeSuiCoin": {
    "computation_cost": 38,
    "storage_cost": 30,
    "storage_rebate": 0
  }
}<|MERGE_RESOLUTION|>--- conflicted
+++ resolved
@@ -4,20 +4,12 @@
 ---
 {
   "MergeCoin": {
-<<<<<<< HEAD
-    "computation_cost": 1476,
-=======
-    "computation_cost": 490,
->>>>>>> 61c9b01e
+    "computation_cost": 1481,
     "storage_cost": 30,
     "storage_rebate": 0
   },
   "Publish": {
-<<<<<<< HEAD
-    "computation_cost": 1512,
-=======
-    "computation_cost": 551,
->>>>>>> 61c9b01e
+    "computation_cost": 1517,
     "storage_cost": 82,
     "storage_rebate": 0
   },
@@ -37,11 +29,7 @@
     "storage_rebate": 15
   },
   "SplitCoin": {
-<<<<<<< HEAD
-    "computation_cost": 1487,
-=======
-    "computation_cost": 601,
->>>>>>> 61c9b01e
+    "computation_cost": 1491,
     "storage_cost": 75,
     "storage_rebate": 0
   },
