--- conflicted
+++ resolved
@@ -1684,12 +1684,9 @@
         gas_amounts: vec![GAS_FOR_TESTING],
     });
 
-<<<<<<< HEAD
+    // Create the simulator with the specific account configs, which also crates objects
+
     let (sim, read_replica) = PersistedStore::new_sim_replica_with_protocol_version_and_accounts(
-=======
-    // Create the simulator with the specific account configs, which also crates objects
-    let sim = Simulacrum::new_with_protocol_version_and_accounts(
->>>>>>> 5c127605
         rng,
         DEFAULT_CHAIN_START_TIMESTAMP,
         protocol_config.version,
@@ -1742,6 +1739,7 @@
             account_objects,
             accounts,
         },
+        cluster,
     )
 }
 
@@ -1766,20 +1764,6 @@
         }
         named_address_mapping.insert(name, addr);
     }
-<<<<<<< HEAD
-    (
-        Box::new(sim),
-        AccountSetup {
-            default_account,
-            named_address_mapping,
-            objects,
-            account_objects,
-            accounts,
-        },
-        Some(cluster),
-    )
-=======
->>>>>>> 5c127605
 }
 
 impl NodeStateGetter for SuiTestAdapter<'_> {
