// Copyright (c) Mysten Labs, Inc.
// SPDX-License-Identifier: Apache-2.0

//! A `Simulacrum` of Sui.
//!
//! The word simulacrum is latin for "likeness, semblance", it is also a spell in D&D which creates
//! a copy of a creature which then follows the player's commands and wishes. As such this crate
//! provides the [`Simulacrum`] type which is a implementation or instantiation of a sui
//! blockchain, one which doesn't do anything unless acted upon.
//!
//! [`Simulacrum`]: crate::Simulacrum

use std::num::NonZeroUsize;

use anyhow::{anyhow, Result};
use rand::rngs::OsRng;
use sui_config::{genesis, transaction_deny_config::TransactionDenyConfig};
use sui_protocol_config::ProtocolVersion;
use sui_swarm_config::network_config::NetworkConfig;
use sui_swarm_config::network_config_builder::ConfigBuilder;
use sui_types::base_types::AuthorityName;
use sui_types::crypto::AuthorityKeyPair;
use sui_types::{
    base_types::SuiAddress,
    committee::Committee,
    effects::TransactionEffects,
    error::ExecutionError,
    gas_coin::MIST_PER_SUI,
    inner_temporary_store::InnerTemporaryStore,
<<<<<<< HEAD
    messages_checkpoint::{
        CertifiedCheckpointSummary, CheckpointSummary, EndOfEpochData, VerifiedCheckpoint,
    },
    object::Object,
=======
    messages_checkpoint::{EndOfEpochData, VerifiedCheckpoint},
>>>>>>> 314603b2
    signature::VerifyParams,
    transaction::{Transaction, VerifiedTransaction},
};

use self::epoch_state::EpochState;
pub use self::store::InMemoryStore;
use self::store::KeyStore;
use sui_types::mock_checkpoint_builder::{MockCheckpointBuilder, ValidatorKeypairProvider};

mod epoch_state;
mod store;

/// A `Simulacrum` of Sui.
///
/// This type represents a simulated instantiation of a Sui blockchain that needs to be driven
/// manually, that is time doesn't advance and checkpoints are not formed unless explicitly
/// requested.
///
/// See [module level][mod] documentation for more details.
///
/// [mod]: index.html
pub struct Simulacrum<R = OsRng> {
    rng: R,
    keystore: KeyStore,
    #[allow(unused)]
    genesis: genesis::Genesis,
    store: InMemoryStore,
    checkpoint_builder: MockCheckpointBuilder,

    // Epoch specific data
    epoch_state: EpochState,

    // Other
    deny_config: TransactionDenyConfig,
}

impl Simulacrum {
    /// Create a new, random Simulacrum instance using an `OsRng` as the source of randomness.
    #[allow(clippy::new_without_default)]
    pub fn new() -> Self {
        Self::new_with_rng(OsRng)
    }
}

impl<R> Simulacrum<R>
where
    R: rand::RngCore + rand::CryptoRng,
{
    /// Create a new Simulacrum instance using the provided `rng`.
    ///
    /// This allows you to create a fully deterministic initial chainstate when a seeded rng is
    /// used.
    ///
    /// ```
    /// use simulacrum::Simulacrum;
    /// use rand::{SeedableRng, rngs::StdRng};
    ///
    /// # fn main() {
    /// let mut rng = StdRng::seed_from_u64(1);
    /// let simulacrum = Simulacrum::new_with_rng(rng);
    /// # }
    /// ```
    pub fn new_with_rng(mut rng: R) -> Self {
        let config = ConfigBuilder::new_with_temp_dir()
            .rng(&mut rng)
            .with_chain_start_timestamp_ms(1)
            .deterministic_committee_size(NonZeroUsize::new(1).unwrap())
            .build();
<<<<<<< HEAD
        Self::new_with_network_config(&config, rng)
    }

    pub fn new_with_protocol_version_and_objects(
        mut rng: R,
        protocol_version: ProtocolVersion,
        objects: Vec<Object>,
    ) -> Self {
        let config = ConfigBuilder::new_with_temp_dir()
            .rng(&mut rng)
            .with_chain_start_timestamp_ms(1)
            .deterministic_committee_size(NonZeroUsize::new(1).unwrap())
            .with_protocol_version(protocol_version)
            .with_objects(objects)
            .build();
        Self::new_with_network_config(&config, rng)
    }

    fn new_with_network_config(config: &NetworkConfig, rng: R) -> Self {
        let keystore = KeyStore::from_newtork_config(config);
=======
        let keystore = KeyStore::from_network_config(&config);
>>>>>>> 314603b2
        let store = InMemoryStore::new(&config.genesis);
        let checkpoint_builder = MockCheckpointBuilder::new(config.genesis.checkpoint());

        let genesis = &config.genesis;
        let epoch_state = EpochState::new(genesis.sui_system_object());

        Self {
            rng,
            keystore,
            genesis: genesis.clone(),
            store,
            checkpoint_builder,
            epoch_state,
            deny_config: TransactionDenyConfig::default(),
        }
    }
}

impl<R> Simulacrum<R> {
    /// Attempts to execute the provided Transaction.
    ///
    /// The provided Transaction undergoes the same types of checks that a Validator does prior to
    /// signing and executing in the production system. Some of these checks are as follows:
    /// - User signature is valid
    /// - Sender owns all OwnedObject inputs
    /// - etc
    ///
    /// If the above checks are successful then the transaction is immediately executed, enqueued
    /// to be included in the next checkpoint (the next time `create_checkpoint` is called) and the
    /// corresponding TransactionEffects are returned.
    pub fn execute_transaction(
        &mut self,
        transaction: Transaction,
    ) -> anyhow::Result<(TransactionEffects, Option<ExecutionError>)> {
        let transaction = transaction.verify(&VerifyParams::default())?;

        let (inner_temporary_store, effects, execution_error_opt) = self
            .epoch_state
            .execute_transaction(&self.store, &self.deny_config, &transaction)?;

        let InnerTemporaryStore {
            written, events, ..
        } = inner_temporary_store;

        self.store.insert_executed_transaction(
            transaction.clone(),
            effects.clone(),
            events,
            written,
        );

        // Insert into checkpoint builder
        self.checkpoint_builder
            .push_transaction(transaction, effects.clone());
        Ok((effects, execution_error_opt.err()))
    }

    /// Creates the next Checkpoint using the Transactions enqueued since the last checkpoint was
    /// created.
    pub fn create_checkpoint(&mut self) -> VerifiedCheckpoint {
        let committee = CommitteeWithKeys::new(&self.keystore, self.epoch_state.committee());
        let (checkpoint, contents) = self
            .checkpoint_builder
            .build(&committee, self.store.get_clock().timestamp_ms());
        self.store.insert_checkpoint(checkpoint.clone());
        self.store.insert_checkpoint_contents(contents);
        checkpoint
    }

    /// Advances the clock by `duration`.
    ///
    /// This creates and executes a ConsensusCommitPrologue transaction which advances the chain
    /// Clock by the provided duration.
    pub fn advance_clock(&mut self, duration: std::time::Duration) -> TransactionEffects {
        let epoch = self.epoch_state.epoch();
        let round = self.epoch_state.next_consensus_round();
        let timestamp_ms = self.store.get_clock().timestamp_ms() + duration.as_millis() as u64;
        let consensus_commit_prologue_transaction =
            VerifiedTransaction::new_consensus_commit_prologue(epoch, round, timestamp_ms);

        self.execute_transaction(consensus_commit_prologue_transaction.into())
            .expect("advancing the clock cannot fail")
            .0
    }

    /// Advances the epoch.
    ///
    /// This creates and executes an EpochChange transaction which advances the chain into the next
    /// epoch. Since the EpochChange transaction is required to be the final transaction in an
    /// epoch, the final checkpoint in the epoch is also created.
    ///
    /// NOTE: This function does not currently support updating the protocol version or the system
    /// packages
    pub fn advance_epoch(&mut self) {
        let next_epoch = self.epoch_state.epoch() + 1;
        let next_epoch_protocol_version = self.epoch_state.protocol_version();
        let gas_cost_summary = self.checkpoint_builder.epoch_rolling_gas_cost_summary();
        let epoch_start_timestamp_ms = self.store.get_clock().timestamp_ms();
        let next_epoch_system_package_bytes = vec![];
        let tx = VerifiedTransaction::new_change_epoch(
            next_epoch,
            next_epoch_protocol_version,
            gas_cost_summary.storage_cost,
            gas_cost_summary.computation_cost,
            gas_cost_summary.storage_rebate,
            gas_cost_summary.non_refundable_storage_fee,
            epoch_start_timestamp_ms,
            next_epoch_system_package_bytes,
        );

        self.execute_transaction(tx.into())
            .expect("advancing the epoch cannot fail");

        let new_epoch_state = EpochState::new(self.store.get_system_state());
        let end_of_epoch_data = EndOfEpochData {
            next_epoch_committee: new_epoch_state.committee().voting_rights.clone(),
            next_epoch_protocol_version,
            epoch_commitments: vec![],
        };
        let committee = CommitteeWithKeys::new(&self.keystore, self.epoch_state.committee());
        let (checkpoint, contents) = self.checkpoint_builder.build_end_of_epoch(
            &committee,
            self.store.get_clock().timestamp_ms(),
            next_epoch,
            end_of_epoch_data,
        );

        self.store.insert_checkpoint(checkpoint);
        self.store.insert_checkpoint_contents(contents);
        self.epoch_state = new_epoch_state;
    }

    pub fn store(&self) -> &InMemoryStore {
        &self.store
    }

    pub fn keystore(&self) -> &KeyStore {
        &self.keystore
    }

    /// Return a handle to the internally held RNG.
    ///
    /// Returns a handle to the RNG used to create this Simulacrum for use as a source of
    /// randomness. Using a seeded RNG to build a Simulacrum and then utilizing the stored RNG as a
    /// source of randomness can lead to a fully deterministic chain evolution.
    pub fn rng(&mut self) -> &mut R {
        &mut self.rng
    }

    /// Return the reference gas price for the current epoch
    pub fn reference_gas_price(&self) -> u64 {
        self.epoch_state.reference_gas_price()
    }

    /// Request that `amount` Mist be sent to `address` from a faucet account.
    ///
    /// ```
    /// use simulacrum::Simulacrum;
    /// use sui_types::base_types::SuiAddress;
    /// use sui_types::gas_coin::MIST_PER_SUI;
    ///
    /// # fn main() {
    /// let mut simulacrum = Simulacrum::new();
    /// let address = SuiAddress::generate(simulacrum.rng());
    /// simulacrum.request_gas(address, MIST_PER_SUI).unwrap();
    ///
    /// // `account` now has a Coin<SUI> object with single SUI in it.
    /// // ...
    /// # }
    /// ```
    pub fn request_gas(&mut self, address: SuiAddress, amount: u64) -> Result<TransactionEffects> {
        // For right now we'll just use the first account as the `faucet` account. We may want to
        // explicitly cordon off the faucet account from the rest of the accounts though.
        let (sender, key) = self.keystore().accounts().next().unwrap();
        let object = self
            .store()
            .owned_objects(*sender)
            .find(|object| {
                object.is_gas_coin() && object.get_coin_value_unsafe() > amount + MIST_PER_SUI
            })
            .ok_or_else(|| {
                anyhow!("unable to find a coin with enough to satisfy request for {amount} Mist")
            })?;

        let gas_data = sui_types::transaction::GasData {
            payment: vec![object.compute_object_reference()],
            owner: *sender,
            price: self.reference_gas_price(),
            budget: MIST_PER_SUI,
        };

        let pt = {
            let mut builder =
                sui_types::programmable_transaction_builder::ProgrammableTransactionBuilder::new();
            builder.transfer_sui(address, Some(amount));
            builder.finish()
        };

        let kind = sui_types::transaction::TransactionKind::ProgrammableTransaction(pt);
        let tx_data =
            sui_types::transaction::TransactionData::new_with_gas_data(kind, *sender, gas_data);
        let tx = Transaction::from_data_and_signer(
            tx_data,
            shared_crypto::intent::Intent::sui_transaction(),
            vec![key],
        );

        self.execute_transaction(tx).map(|x| x.0)
    }
}

pub struct CommitteeWithKeys<'a> {
    keystore: &'a KeyStore,
    committee: &'a Committee,
}

impl<'a> CommitteeWithKeys<'a> {
    fn new(keystore: &'a KeyStore, committee: &'a Committee) -> Self {
        Self {
            keystore,
            committee,
        }
    }

    pub fn keystore(&self) -> &KeyStore {
        self.keystore
    }
}

impl ValidatorKeypairProvider for CommitteeWithKeys<'_> {
    fn get_validator_key(&self, name: &AuthorityName) -> &AuthorityKeyPair {
        self.keystore.validator(name).unwrap()
    }

    fn get_committee(&self) -> &Committee {
        self.committee
    }
}

#[cfg(test)]
mod tests {
    use std::time::Duration;

    use rand::{rngs::StdRng, SeedableRng};
    use shared_crypto::intent::Intent;
    use sui_types::{
        base_types::SuiAddress,
        effects::TransactionEffectsAPI,
        gas_coin::GasCoin,
        programmable_transaction_builder::ProgrammableTransactionBuilder,
        transaction::{GasData, TransactionData, TransactionKind},
    };

    use super::*;

    #[test]
    fn deterministic_genesis() {
        let rng = StdRng::from_seed([9; 32]);
        let chain1 = Simulacrum::new_with_rng(rng);
        let genesis_checkpoint_digest1 = chain1
            .store()
            .get_checkpoint_by_sequence_number(0)
            .unwrap()
            .digest();

        let rng = StdRng::from_seed([9; 32]);
        let chain2 = Simulacrum::new_with_rng(rng);
        let genesis_checkpoint_digest2 = chain2
            .store()
            .get_checkpoint_by_sequence_number(0)
            .unwrap()
            .digest();

        assert_eq!(genesis_checkpoint_digest1, genesis_checkpoint_digest2);

        // Ensure the committees are different when using different seeds
        let rng = StdRng::from_seed([0; 32]);
        let chain3 = Simulacrum::new_with_rng(rng);

        assert_ne!(
            chain1.store().get_committee_by_epoch(0),
            chain3.store().get_committee_by_epoch(0),
        );
    }

    #[test]
    fn simple() {
        let steps = 10;
        let mut chain = Simulacrum::new();

        let clock = chain.store().get_clock();
        let start_time_ms = clock.timestamp_ms();
        println!("clock: {:#?}", clock);
        for _ in 0..steps {
            chain.advance_clock(Duration::from_millis(1));
            chain.create_checkpoint();
            let clock = chain.store().get_clock();
            println!("clock: {:#?}", clock);
        }
        let end_time_ms = chain.store().get_clock().timestamp_ms();
        assert_eq!(end_time_ms - start_time_ms, steps);
        dbg!(chain.store().get_highest_checkpint());
    }

    #[test]
    fn simple_epoch() {
        let steps = 10;
        let mut chain = Simulacrum::new();

        let start_epoch = chain.store.get_highest_checkpint().unwrap().epoch;
        for i in 0..steps {
            chain.advance_epoch();
            chain.advance_clock(Duration::from_millis(1));
            chain.create_checkpoint();
            println!("{i}");
        }
        let end_epoch = chain.store.get_highest_checkpint().unwrap().epoch;
        assert_eq!(end_epoch - start_epoch, steps);
        dbg!(chain.store().get_highest_checkpint());
    }

    #[test]
    fn transfer() {
        let mut sim = Simulacrum::new();
        let recipient = SuiAddress::generate(sim.rng());
        let (sender, key) = sim.keystore().accounts().next().unwrap();
        let sender = *sender;

        let object = sim
            .store()
            .owned_objects(sender)
            .find(|object| object.is_gas_coin())
            .unwrap();
        let gas_coin = GasCoin::try_from(object).unwrap();
        let gas_id = object.id();
        let transfer_amount = gas_coin.value() / 2;

        gas_coin.value();
        let pt = {
            let mut builder = ProgrammableTransactionBuilder::new();
            builder.transfer_sui(recipient, Some(transfer_amount));
            builder.finish()
        };

        let kind = TransactionKind::ProgrammableTransaction(pt);
        let gas_data = GasData {
            payment: vec![object.compute_object_reference()],
            owner: sender,
            price: sim.reference_gas_price(),
            budget: 1_000_000_000,
        };
        let tx_data = TransactionData::new_with_gas_data(kind, sender, gas_data);
        let tx = Transaction::from_data_and_signer(tx_data, Intent::sui_transaction(), vec![key]);

        let effects = sim.execute_transaction(tx).unwrap().0;
        let gas_summary = effects.gas_cost_summary();
        let gas_paid = gas_summary.net_gas_usage();

        assert_eq!(
            (transfer_amount as i64 - gas_paid) as u64,
            sim.store()
                .get_object(&gas_id)
                .and_then(|object| GasCoin::try_from(object).ok())
                .unwrap()
                .value()
        );

        assert_eq!(
            transfer_amount,
            sim.store()
                .owned_objects(recipient)
                .next()
                .and_then(|object| GasCoin::try_from(object).ok())
                .unwrap()
                .value()
        );

        let checkpoint = sim.create_checkpoint();

        assert_eq!(&checkpoint.epoch_rolling_gas_cost_summary, gas_summary);
        assert_eq!(checkpoint.network_total_transactions, 2); // genesis + 1 txn
    }
}<|MERGE_RESOLUTION|>--- conflicted
+++ resolved
@@ -27,14 +27,8 @@
     error::ExecutionError,
     gas_coin::MIST_PER_SUI,
     inner_temporary_store::InnerTemporaryStore,
-<<<<<<< HEAD
-    messages_checkpoint::{
-        CertifiedCheckpointSummary, CheckpointSummary, EndOfEpochData, VerifiedCheckpoint,
-    },
+    messages_checkpoint::{EndOfEpochData, VerifiedCheckpoint},
     object::Object,
-=======
-    messages_checkpoint::{EndOfEpochData, VerifiedCheckpoint},
->>>>>>> 314603b2
     signature::VerifyParams,
     transaction::{Transaction, VerifiedTransaction},
 };
@@ -103,7 +97,6 @@
             .with_chain_start_timestamp_ms(1)
             .deterministic_committee_size(NonZeroUsize::new(1).unwrap())
             .build();
-<<<<<<< HEAD
         Self::new_with_network_config(&config, rng)
     }
 
@@ -123,10 +116,7 @@
     }
 
     fn new_with_network_config(config: &NetworkConfig, rng: R) -> Self {
-        let keystore = KeyStore::from_newtork_config(config);
-=======
-        let keystore = KeyStore::from_network_config(&config);
->>>>>>> 314603b2
+        let keystore = KeyStore::from_network_config(config);
         let store = InMemoryStore::new(&config.genesis);
         let checkpoint_builder = MockCheckpointBuilder::new(config.genesis.checkpoint());
 
