--- conflicted
+++ resolved
@@ -58,12 +58,9 @@
 //             such that the minimum transaction cost is the same as the minimum computation
 //             bucket.
 //             Add a feature flag to indicate the changes semantics of `base_tx_cost_fixed`.
-<<<<<<< HEAD
-// Version 19: Add limit for total size of events.
+// Version 19: Changes to sui-system package to enable liquid staking.
+//             Add limit for total size of events.
 //             Increase limit for number of events emitted to 1024.
-=======
-// Version 19: Changes to sui-system package to enable liquid staking.
->>>>>>> 54fc41a4
 
 #[derive(Copy, Clone, Debug, Hash, Serialize, Deserialize, PartialEq, Eq, PartialOrd, Ord)]
 pub struct ProtocolVersion(u64);
@@ -1335,7 +1332,6 @@
                 cfg.base_tx_cost_fixed = Some(1_000);
                 cfg
             }
-<<<<<<< HEAD
             19 => {
                 let mut cfg = Self::get_for_version_impl(version - 1, chain);
                 cfg.max_num_event_emit = Some(1024);
@@ -1346,9 +1342,7 @@
                 );
                 cfg
             }
-=======
-            19 => Self::get_for_version_impl(version - 1, chain),
->>>>>>> 54fc41a4
+
             // Use this template when making changes:
             //
             //     // modify an existing constant.
