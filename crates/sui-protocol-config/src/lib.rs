--- conflicted
+++ resolved
@@ -146,13 +146,10 @@
     /// Maximum number of individual transactions in a Batch transaction.
     max_tx_in_batch: Option<u32>,
 
-<<<<<<< HEAD
     /// Maximum size of serialized transaction effects.
     max_serialized_tx_effects_size: Option<usize>,
-=======
     /// Maximum number of gas payment objets for a transaction.
     max_gas_payment_objects: Option<u32>,
->>>>>>> d57bbc72
 
     /// Maximum number of modules in a Publish transaction.
     max_modules_in_publish: Option<u32>,
@@ -383,13 +380,11 @@
     pub fn max_tx_in_batch(&self) -> u32 {
         self.max_tx_in_batch.expect(CONSTANT_ERR_MSG)
     }
-<<<<<<< HEAD
     pub fn max_serialized_tx_effects_size(&self) -> usize {
         self.max_serialized_tx_effects_size.expect(CONSTANT_ERR_MSG)
-=======
+    }
     pub fn max_gas_payment_objects(&self) -> u32 {
         self.max_gas_payment_objects.expect(CONSTANT_ERR_MSG)
->>>>>>> d57bbc72
     }
     pub fn max_modules_in_publish(&self) -> u32 {
         self.max_modules_in_publish.expect(CONSTANT_ERR_MSG)
@@ -691,11 +686,8 @@
 
                 max_tx_size: Some(64 * 1024),
                 max_tx_in_batch: Some(10),
-<<<<<<< HEAD
                 max_serialized_tx_effects_size: Some(64 * 1024),
-=======
                 max_gas_payment_objects: Some(32),
->>>>>>> d57bbc72
                 max_modules_in_publish: Some(128),
                 max_arguments: Some(512),
                 max_type_arguments: Some(16),
