// Copyright (c) Mysten Labs, Inc.
// SPDX-License-Identifier: Apache-2.0

use clap::*;
use move_vm_config::verifier::{MeterConfig, VerifierConfig};
use serde::{Deserialize, Serialize};
use serde_with::skip_serializing_none;
use std::cell::RefCell;
use std::collections::BTreeSet;
use std::sync::atomic::{AtomicBool, Ordering};
use sui_protocol_config_macros::{ProtocolConfigAccessors, ProtocolConfigFeatureFlagsGetters};
use tracing::{info, warn};

/// The minimum and maximum protocol versions supported by this build.
const MIN_PROTOCOL_VERSION: u64 = 1;
const MAX_PROTOCOL_VERSION: u64 = 47;

// Record history of protocol version allocations here:
//
// Version 1: Original version.
// Version 2: Framework changes, including advancing epoch_start_time in safemode.
// Version 3: gas model v2, including all sui conservation fixes. Fix for loaded child object
//            changes, enable package upgrades, add limits on `max_size_written_objects`,
//            `max_size_written_objects_system_tx`
// Version 4: New reward slashing rate. Framework changes to skip stake susbidy when the epoch
//            length is short.
// Version 5: Package upgrade compatibility error fix. New gas cost table. New scoring decision
//            mechanism that includes up to f scoring authorities.
// Version 6: Change to how bytes are charged in the gas meter, increase buffer stake to 0.5f
// Version 7: Disallow adding new abilities to types during package upgrades,
//            disable_invariant_violation_check_in_swap_loc,
//            disable init functions becoming entry,
//            hash module bytes individually before computing package digest.
// Version 8: Disallow changing abilities and type constraints for type parameters in structs
//            during upgrades.
// Version 9: Limit the length of Move idenfitiers to 128.
//            Disallow extraneous module bytes,
//            advance_to_highest_supported_protocol_version,
// Version 10:increase bytecode verifier `max_verifier_meter_ticks_per_function` and
//            `max_meter_ticks_per_module` limits each from 6_000_000 to 16_000_000. sui-system
//            framework changes.
// Version 11: Introduce `std::type_name::get_with_original_ids` to the system frameworks. Bound max depth of values within the VM.
// Version 12: Changes to deepbook in framework to add API for querying marketplace.
//             Change NW Batch to use versioned metadata field.
//             Changes to sui-system package to add PTB-friendly unstake function, and minor cleanup.
// Version 13: System package change deprecating `0xdee9::clob` and `0xdee9::custodian`, replaced by
//             `0xdee9::clob_v2` and `0xdee9::custodian_v2`.
// Version 14: Introduce a config variable to allow charging of computation to be either
//             bucket base or rounding up. The presence of `gas_rounding_step` (or `None`)
//             decides whether rounding is applied or not.
// Version 15: Add reordering of user transactions by gas price after consensus.
//             Add `sui::table_vec::drop` to the framework via a system package upgrade.
// Version 16: Enabled simplified_unwrap_then_delete feature flag, which allows the execution engine
//             to no longer consult the object store when generating unwrapped_then_deleted in the
//             effects; this also allows us to stop including wrapped tombstones in accumulator.
//             Add self-matching prevention for deepbook.
// Version 17: Enable upgraded multisig support.
// Version 18: Introduce execution layer versioning, preserve all existing behaviour in v0.
//             Gas minimum charges moved to be a multiplier over the reference gas price. In this
//             protocol version the multiplier is the same as the lowest bucket of computation
//             such that the minimum transaction cost is the same as the minimum computation
//             bucket.
//             Add a feature flag to indicate the changes semantics of `base_tx_cost_fixed`.
// Version 19: Changes to sui-system package to enable liquid staking.
//             Add limit for total size of events.
//             Increase limit for number of events emitted to 1024.
// Version 20: Enables the flag `narwhal_new_leader_election_schedule` for the new narwhal leader
//             schedule algorithm for enhanced fault tolerance and sets the bad node stake threshold
//             value. Both values are set for all the environments except mainnet.
// Version 21: ZKLogin known providers.
// Version 22: Child object format change.
// Version 23: Enabling the flag `narwhal_new_leader_election_schedule` for the new narwhal leader
//             schedule algorithm for enhanced fault tolerance and sets the bad node stake threshold
//             value for mainnet.
// Version 24: Re-enable simple gas conservation checks.
//             Package publish/upgrade number in a single transaction limited.
//             JWK / authenticator state flags.
// Version 25: Add sui::table_vec::swap and sui::table_vec::swap_remove to system packages.
// Version 26: New gas model version.
//             Add support for receiving objects off of other objects in devnet only.
// Version 28: Add sui::zklogin::verify_zklogin_id and related functions to sui framework.
//             Enable transaction effects v2 in devnet.
// Version 29: Add verify_legacy_zklogin_address flag to sui framework, this add ability to verify
//             transactions from a legacy zklogin address.
// Version 30: Enable Narwhal CertificateV2
//             Add support for random beacon.
//             Enable transaction effects v2 in testnet.
//             Deprecate supported oauth providers from protocol config and rely on node config
//             instead.
//             In execution, has_public_transfer is recomputed when loading the object.
//             Add support for shared obj deletion and receiving objects off of other objects in devnet only.
// Version 31: Add support for shared object deletion in devnet only.
//             Add support for getting object ID referenced by receiving object in sui framework.
//             Create new execution layer version, and preserve previous behavior in v1.
//             Update semantics of `sui::transfer::receive` and add `sui::transfer::public_receive`.
// Version 32: Add delete functions for VerifiedID and VerifiedIssuer.
//             Add sui::token module to sui framework.
//             Enable transfer to object in testnet.
//             Enable Narwhal CertificateV2 on mainnet
//             Make critbit tree and order getters public in deepbook.
// Version 33: Add support for `receiving_object_id` function in framework
//             Hardened OTW check.
//             Enable transfer-to-object in mainnet.
//             Enable shared object deletion in testnet.
//             Enable effects v2 in mainnet.
// Version 34: Framework changes for random beacon.
// Version 35: Add poseidon hash function.
//             Enable coin deny list.
// Version 36: Enable group operations native functions in devnet.
//             Enable shared object deletion in mainnet.
//             Set the consensus accepted transaction size and the included transactions size in the proposed block.
// Version 37: Reject entry functions with mutable Random.
// Version 38: Introduce limits for binary tables size.
// Version 39: Allow skipped epochs for randomness updates.
//             Extra version to fix `test_upgrade_compatibility` simtest.
// Version 40:
// Version 41: Enable group operations native functions in testnet and mainnet (without msm).
// Version 42: Migrate sui framework and related code to Move 2024
// Version 43: Introduce the upper bound delta config for a zklogin signature's max epoch.
//             Introduce an explicit parameter for the tick limit per package (previously this was
//             represented by the parameter for the tick limit per module).
// Version 44: Enable consensus fork detection on mainnet.
//             Switch between Narwhal and Mysticeti consensus in tests, devnet and testnet.
// Version 45: Use tonic networking for Mysticeti consensus.
//             Set min Move binary format version to 6.
//             Enable transactions to be signed with zkLogin inside multisig signature.
//             Add native bridge.
//             Enable native bridge in devnet
//             Enable Leader Scoring & Schedule Change for Mysticeti consensus.
// Version 46: Enable native bridge in testnet
//             Enable resharing at the same initial shared version.
<<<<<<< HEAD
// Version 47: Enable random beacon in testnet.
=======
// Version 47: Use tonic networking for Mysticeti.
//             Resolve Move abort locations to the package id instead of the runtime module ID.
>>>>>>> 8b7216f3

#[derive(Copy, Clone, Debug, Hash, Serialize, Deserialize, PartialEq, Eq, PartialOrd, Ord)]
pub struct ProtocolVersion(u64);

impl ProtocolVersion {
    // The minimum and maximum protocol version supported by this binary. Counterintuitively, this constant may
    // change over time as support for old protocol versions is removed from the source. This
    // ensures that when a new network (such as a testnet) is created, its genesis committee will
    // use a protocol version that is actually supported by the binary.
    pub const MIN: Self = Self(MIN_PROTOCOL_VERSION);

    pub const MAX: Self = Self(MAX_PROTOCOL_VERSION);

    #[cfg(not(msim))]
    const MAX_ALLOWED: Self = Self::MAX;

    // We create one additional "fake" version in simulator builds so that we can test upgrades.
    #[cfg(msim)]
    pub const MAX_ALLOWED: Self = Self(MAX_PROTOCOL_VERSION + 1);

    pub fn new(v: u64) -> Self {
        Self(v)
    }

    pub const fn as_u64(&self) -> u64 {
        self.0
    }

    // For serde deserialization - we don't define a Default impl because there isn't a single
    // universally appropriate default value.
    pub fn max() -> Self {
        Self::MAX
    }
}

impl From<u64> for ProtocolVersion {
    fn from(v: u64) -> Self {
        Self::new(v)
    }
}

impl std::ops::Sub<u64> for ProtocolVersion {
    type Output = Self;
    fn sub(self, rhs: u64) -> Self::Output {
        Self::new(self.0 - rhs)
    }
}

impl std::ops::Add<u64> for ProtocolVersion {
    type Output = Self;
    fn add(self, rhs: u64) -> Self::Output {
        Self::new(self.0 + rhs)
    }
}

/// Models the set of protocol versions supported by a validator.
/// The `sui-node` binary will always use the SYSTEM_DEFAULT constant, but for testing we need
/// to be able to inject arbitrary versions into SuiNode.
#[derive(Serialize, Deserialize, Debug, Clone, Copy, Hash, PartialEq, Eq)]
pub struct SupportedProtocolVersions {
    pub min: ProtocolVersion,
    pub max: ProtocolVersion,
}

impl SupportedProtocolVersions {
    pub const SYSTEM_DEFAULT: Self = Self {
        min: ProtocolVersion::MIN,
        max: ProtocolVersion::MAX,
    };

    /// Use by VersionedProtocolMessage implementors to describe in which range of versions a
    /// message variant is supported.
    pub fn new_for_message(min: u64, max: u64) -> Self {
        let min = ProtocolVersion::new(min);
        let max = ProtocolVersion::new(max);
        Self { min, max }
    }

    pub fn new_for_testing(min: u64, max: u64) -> Self {
        let min = min.into();
        let max = max.into();
        Self { min, max }
    }

    pub fn is_version_supported(&self, v: ProtocolVersion) -> bool {
        v.0 >= self.min.0 && v.0 <= self.max.0
    }
}

#[derive(Clone, Serialize, Deserialize, Debug, PartialEq, Copy, PartialOrd, Ord, Eq, ValueEnum)]
pub enum Chain {
    Mainnet,
    Testnet,
    Unknown,
}

impl Default for Chain {
    fn default() -> Self {
        Self::Unknown
    }
}

pub struct Error(pub String);

/// Records on/off feature flags that may vary at each protocol version.
#[derive(Default, Clone, Serialize, Debug, ProtocolConfigFeatureFlagsGetters)]
struct FeatureFlags {
    // Add feature flags here, e.g.:
    // new_protocol_feature: bool,
    #[serde(skip_serializing_if = "is_false")]
    package_upgrades: bool,
    // If true, validators will commit to the root state digest
    // in end of epoch checkpoint proposals
    #[serde(skip_serializing_if = "is_false")]
    commit_root_state_digest: bool,
    // Pass epoch start time to advance_epoch safe mode function.
    #[serde(skip_serializing_if = "is_false")]
    advance_epoch_start_time_in_safe_mode: bool,
    // If true, apply the fix to correctly capturing loaded child object versions in execution's
    // object runtime.
    #[serde(skip_serializing_if = "is_false")]
    loaded_child_objects_fixed: bool,
    // If true, treat missing types in the upgraded modules when creating an upgraded package as a
    // compatibility error.
    #[serde(skip_serializing_if = "is_false")]
    missing_type_is_compatibility_error: bool,
    // If true, then the scoring decision mechanism will not get disabled when we do have more than
    // f low scoring authorities, but it will simply flag as low scoring only up to f authorities.
    #[serde(skip_serializing_if = "is_false")]
    scoring_decision_with_validity_cutoff: bool,

    // DEPRECATED: this was an ephemeral feature flag only used by consensus handler, which has now
    // been deployed everywhere.
    #[serde(skip_serializing_if = "is_false")]
    consensus_order_end_of_epoch_last: bool,

    // Disallow adding abilities to types during package upgrades.
    #[serde(skip_serializing_if = "is_false")]
    disallow_adding_abilities_on_upgrade: bool,
    // Disables unnecessary invariant check in the Move VM when swapping the value out of a local
    #[serde(skip_serializing_if = "is_false")]
    disable_invariant_violation_check_in_swap_loc: bool,
    // advance to highest supported protocol version at epoch change, instead of the next consecutive
    // protocol version.
    #[serde(skip_serializing_if = "is_false")]
    advance_to_highest_supported_protocol_version: bool,
    // If true, disallow entry modifiers on entry functions
    #[serde(skip_serializing_if = "is_false")]
    ban_entry_init: bool,
    // If true, hash module bytes individually when calculating package digests for upgrades
    #[serde(skip_serializing_if = "is_false")]
    package_digest_hash_module: bool,
    // If true, disallow changing struct type parameters during package upgrades
    #[serde(skip_serializing_if = "is_false")]
    disallow_change_struct_type_params_on_upgrade: bool,
    // If true, checks no extra bytes in a compiled module
    #[serde(skip_serializing_if = "is_false")]
    no_extraneous_module_bytes: bool,
    // If true, then use the versioned metadata format in narwhal entities.
    #[serde(skip_serializing_if = "is_false")]
    narwhal_versioned_metadata: bool,

    // Enable zklogin auth
    #[serde(skip_serializing_if = "is_false")]
    zklogin_auth: bool,
    // How we order transactions coming out of consensus before sending to execution.
    #[serde(skip_serializing_if = "ConsensusTransactionOrdering::is_none")]
    consensus_transaction_ordering: ConsensusTransactionOrdering,

    // Previously, the unwrapped_then_deleted field in TransactionEffects makes a distinction between
    // whether an object has existed in the store previously (i.e. whether there is a tombstone).
    // Such dependency makes effects generation inefficient, and requires us to include wrapped
    // tombstone in state root hash.
    // To prepare for effects V2, with this flag set to true, we simplify the definition of
    // unwrapped_then_deleted to always include unwrapped then deleted objects,
    // regardless of their previous state in the store.
    #[serde(skip_serializing_if = "is_false")]
    simplified_unwrap_then_delete: bool,
    // Enable upgraded multisig support
    #[serde(skip_serializing_if = "is_false")]
    upgraded_multisig_supported: bool,
    // If true minimum txn charge is a multiplier of the gas price
    #[serde(skip_serializing_if = "is_false")]
    txn_base_cost_as_multiplier: bool,

    // If true, the ability to delete shared objects is in effect
    #[serde(skip_serializing_if = "is_false")]
    shared_object_deletion: bool,

    // If true, then the new algorithm for the leader election schedule will be used
    #[serde(skip_serializing_if = "is_false")]
    narwhal_new_leader_election_schedule: bool,

    // A list of supported OIDC providers that can be used for zklogin.
    #[serde(skip_serializing_if = "is_empty")]
    zklogin_supported_providers: BTreeSet<String>,

    // If true, use the new child object format
    #[serde(skip_serializing_if = "is_false")]
    loaded_child_object_format: bool,

    #[serde(skip_serializing_if = "is_false")]
    enable_jwk_consensus_updates: bool,

    #[serde(skip_serializing_if = "is_false")]
    end_of_epoch_transaction_supported: bool,

    // Perform simple conservation checks keeping into account out of gas scenarios
    // while charging for storage.
    #[serde(skip_serializing_if = "is_false")]
    simple_conservation_checks: bool,

    // If true, use the new child object format type logging
    #[serde(skip_serializing_if = "is_false")]
    loaded_child_object_format_type: bool,

    // Enable receiving sent objects
    #[serde(skip_serializing_if = "is_false")]
    receive_objects: bool,

    // Enable random beacon protocol
    #[serde(skip_serializing_if = "is_false")]
    random_beacon: bool,

    // Enable bridge protocol
    #[serde(skip_serializing_if = "is_false")]
    bridge: bool,

    #[serde(skip_serializing_if = "is_false")]
    enable_effects_v2: bool,

    // If true, then use CertificateV2 in narwhal.
    #[serde(skip_serializing_if = "is_false")]
    narwhal_certificate_v2: bool,

    // If true, allow verify with legacy zklogin address
    #[serde(skip_serializing_if = "is_false")]
    verify_legacy_zklogin_address: bool,

    // Enable throughput aware consensus submission
    #[serde(skip_serializing_if = "is_false")]
    throughput_aware_consensus_submission: bool,

    // If true, recompute has_public_transfer from the type instead of what is stored in the object
    #[serde(skip_serializing_if = "is_false")]
    recompute_has_public_transfer_in_execution: bool,

    // If true, multisig containing zkLogin sig is accepted.
    #[serde(skip_serializing_if = "is_false")]
    accept_zklogin_in_multisig: bool,

    // If true, consensus prologue transaction also includes the consensus output digest.
    // It can be used to detect consensus output folk.
    #[serde(skip_serializing_if = "is_false")]
    include_consensus_digest_in_prologue: bool,

    // If true, use the hardened OTW check
    #[serde(skip_serializing_if = "is_false")]
    hardened_otw_check: bool,

    // If true allow calling receiving_object_id function
    #[serde(skip_serializing_if = "is_false")]
    allow_receiving_object_id: bool,

    // Enable the poseidon hash function
    #[serde(skip_serializing_if = "is_false")]
    enable_poseidon: bool,

    // If true, enable the coin deny list.
    #[serde(skip_serializing_if = "is_false")]
    enable_coin_deny_list: bool,

    // Enable native functions for group operations.
    #[serde(skip_serializing_if = "is_false")]
    enable_group_ops_native_functions: bool,

    // Enable native function for msm.
    #[serde(skip_serializing_if = "is_false")]
    enable_group_ops_native_function_msm: bool,

    // Reject functions with mutable Random.
    #[serde(skip_serializing_if = "is_false")]
    reject_mutable_random_on_entry_functions: bool,

    // Controls the behavior of per object congestion control in consensus handler.
    #[serde(skip_serializing_if = "PerObjectCongestionControlMode::is_none")]
    per_object_congestion_control_mode: PerObjectCongestionControlMode,

    // The consensus protocol to be used for the epoch.
    #[serde(skip_serializing_if = "ConsensusChoice::is_narwhal")]
    consensus_choice: ConsensusChoice,

    // Consensus network to use.
    #[serde(skip_serializing_if = "ConsensusNetwork::is_anemo")]
    consensus_network: ConsensusNetwork,

    // Set the upper bound allowed for max_epoch in zklogin signature.
    #[serde(skip_serializing_if = "Option::is_none")]
    zklogin_max_epoch_upper_bound_delta: Option<u64>,

    // Controls leader scoring & schedule change in Mysticeti consensus.
    #[serde(skip_serializing_if = "is_false")]
    mysticeti_leader_scoring_and_schedule: bool,

    // Enable resharing of shared objects using the same initial shared version
    #[serde(skip_serializing_if = "is_false")]
    reshare_at_same_initial_version: bool,

    // Resolve Move abort locations to the package id instead of the runtime module ID.
    #[serde(skip_serializing_if = "is_false")]
    resolve_abort_locations_to_package_id: bool,
}

fn is_false(b: &bool) -> bool {
    !b
}

fn is_empty(b: &BTreeSet<String>) -> bool {
    b.is_empty()
}

/// Ordering mechanism for transactions in one Narwhal consensus output.
#[derive(Default, Copy, Clone, PartialEq, Eq, Serialize, Debug)]
pub enum ConsensusTransactionOrdering {
    /// No ordering. Transactions are processed in the order they appear in the consensus output.
    #[default]
    None,
    /// Order transactions by gas price, highest first.
    ByGasPrice,
}

impl ConsensusTransactionOrdering {
    pub fn is_none(&self) -> bool {
        matches!(self, ConsensusTransactionOrdering::None)
    }
}

// The config for per object congestion control in consensus handler.
#[derive(Default, Copy, Clone, PartialEq, Eq, Serialize, Debug)]
pub enum PerObjectCongestionControlMode {
    #[default]
    None, // No congestion control.
    TotalGasBudget, // Use txn gas budget as execution cost.
}

impl PerObjectCongestionControlMode {
    pub fn is_none(&self) -> bool {
        matches!(self, PerObjectCongestionControlMode::None)
    }
}

// Configuration options for consensus algorithm.
#[derive(Default, Copy, Clone, PartialEq, Eq, Serialize, Debug)]
pub enum ConsensusChoice {
    #[default]
    Narwhal,
    SwapEachEpoch,
    Mysticeti,
}

impl ConsensusChoice {
    pub fn is_narwhal(&self) -> bool {
        matches!(self, ConsensusChoice::Narwhal)
    }
}

// Configuration options for consensus network.
#[derive(Default, Copy, Clone, PartialEq, Eq, Serialize, Debug)]
pub enum ConsensusNetwork {
    #[default]
    Anemo,
    Tonic,
}

impl ConsensusNetwork {
    pub fn is_anemo(&self) -> bool {
        matches!(self, ConsensusNetwork::Anemo)
    }
}

/// Constants that change the behavior of the protocol.
///
/// The value of each constant here must be fixed for a given protocol version. To change the value
/// of a constant, advance the protocol version, and add support for it in `get_for_version` under
/// the new version number.
/// (below).
///
/// To add a new field to this struct, use the following procedure:
/// - Advance the protocol version.
/// - Add the field as a private `Option<T>` to the struct.
/// - Initialize the field to `None` in prior protocol versions.
/// - Initialize the field to `Some(val)` for your new protocol version.
/// - Add a public getter that simply unwraps the field.
/// - Two public getters of the form `field(&self) -> field_type`
///     and `field_as_option(&self) -> Option<field_type>` will be automatically generated for you.
/// Example for a field: `new_constant: Option<u64>`
/// ```rust,ignore
///      pub fn new_constant(&self) -> u64 {
///         self.new_constant.expect(Self::CONSTANT_ERR_MSG)
///     }
///      pub fn new_constant_as_option(&self) -> Option<u64> {
///         self.new_constant.expect(Self::CONSTANT_ERR_MSG)
///     }
/// ```
/// With `pub fn new_constant(&self) -> u64`, if the constant is accessed in a protocol version
/// in which it is not defined, the validator will crash. (Crashing is necessary because
/// this type of error would almost always result in forking if not prevented here).
/// If you don't want the validator to crash, you can use the
/// `pub fn new_constant_as_option(&self) -> Option<u64>` getter, which will
/// return `None` if the field is not defined at that version.
/// - If you want a customized getter, you can add a method in the impl.
#[skip_serializing_none]
#[derive(Clone, Serialize, Debug, ProtocolConfigAccessors)]
pub struct ProtocolConfig {
    pub version: ProtocolVersion,

    feature_flags: FeatureFlags,

    // ==== Transaction input limits ====
    /// Maximum serialized size of a transaction (in bytes).
    max_tx_size_bytes: Option<u64>,

    /// Maximum number of input objects to a transaction. Enforced by the transaction input checker
    max_input_objects: Option<u64>,

    /// Max size of objects a transaction can write to disk after completion. Enforce by the Sui adapter.
    /// This is the sum of the serialized size of all objects written to disk.
    /// The max size of individual objects on the other hand is `max_move_object_size`.
    max_size_written_objects: Option<u64>,
    /// Max size of objects a system transaction can write to disk after completion. Enforce by the Sui adapter.
    /// Similar to `max_size_written_objects` but for system transactions.
    max_size_written_objects_system_tx: Option<u64>,

    /// Maximum size of serialized transaction effects.
    max_serialized_tx_effects_size_bytes: Option<u64>,

    /// Maximum size of serialized transaction effects for system transactions.
    max_serialized_tx_effects_size_bytes_system_tx: Option<u64>,

    /// Maximum number of gas payment objects for a transaction.
    max_gas_payment_objects: Option<u32>,

    /// Maximum number of modules in a Publish transaction.
    max_modules_in_publish: Option<u32>,

    /// Maximum number of transitive dependencies in a package when publishing.
    max_package_dependencies: Option<u32>,

    /// Maximum number of arguments in a move call or a ProgrammableTransaction's
    /// TransferObjects command.
    max_arguments: Option<u32>,

    /// Maximum number of total type arguments, computed recursively.
    max_type_arguments: Option<u32>,

    /// Maximum depth of an individual type argument.
    max_type_argument_depth: Option<u32>,

    /// Maximum size of a Pure CallArg.
    max_pure_argument_size: Option<u32>,

    /// Maximum number of Commands in a ProgrammableTransaction.
    max_programmable_tx_commands: Option<u32>,

    // ==== Move VM, Move bytecode verifier, and execution limits ===
    /// Maximum Move bytecode version the VM understands. All older versions are accepted.
    move_binary_format_version: Option<u32>,
    min_move_binary_format_version: Option<u32>,

    /// Configuration controlling binary tables size.
    binary_module_handles: Option<u16>,
    binary_struct_handles: Option<u16>,
    binary_function_handles: Option<u16>,
    binary_function_instantiations: Option<u16>,
    binary_signatures: Option<u16>,
    binary_constant_pool: Option<u16>,
    binary_identifiers: Option<u16>,
    binary_address_identifiers: Option<u16>,
    binary_struct_defs: Option<u16>,
    binary_struct_def_instantiations: Option<u16>,
    binary_function_defs: Option<u16>,
    binary_field_handles: Option<u16>,
    binary_field_instantiations: Option<u16>,
    binary_friend_decls: Option<u16>,

    /// Maximum size of the `contents` part of an object, in bytes. Enforced by the Sui adapter when effects are produced.
    max_move_object_size: Option<u64>,

    // TODO: Option<increase to 500 KB. currently, publishing a package > 500 KB exceeds the max computation gas cost
    /// Maximum size of a Move package object, in bytes. Enforced by the Sui adapter at the end of a publish transaction.
    max_move_package_size: Option<u64>,

    /// Max number of publish or upgrade commands allowed in a programmable transaction block.
    max_publish_or_upgrade_per_ptb: Option<u64>,

    /// Maximum number of gas units that a single MoveCall transaction can use. Enforced by the Sui adapter.
    max_tx_gas: Option<u64>,

    /// Maximum amount of the proposed gas price in MIST (defined in the transaction).
    max_gas_price: Option<u64>,

    /// The max computation bucket for gas. This is the max that can be charged for computation.
    max_gas_computation_bucket: Option<u64>,

    // Define the value used to round up computation gas charges
    gas_rounding_step: Option<u64>,

    /// Maximum number of nested loops. Enforced by the Move bytecode verifier.
    max_loop_depth: Option<u64>,

    /// Maximum number of type arguments that can be bound to generic type parameters. Enforced by the Move bytecode verifier.
    max_generic_instantiation_length: Option<u64>,

    /// Maximum number of parameters that a Move function can have. Enforced by the Move bytecode verifier.
    max_function_parameters: Option<u64>,

    /// Maximum number of basic blocks that a Move function can have. Enforced by the Move bytecode verifier.
    max_basic_blocks: Option<u64>,

    /// Maximum stack size value. Enforced by the Move bytecode verifier.
    max_value_stack_size: Option<u64>,

    /// Maximum number of "type nodes", a metric for how big a SignatureToken will be when expanded into a fully qualified type. Enforced by the Move bytecode verifier.
    max_type_nodes: Option<u64>,

    /// Maximum number of push instructions in one function. Enforced by the Move bytecode verifier.
    max_push_size: Option<u64>,

    /// Maximum number of struct definitions in a module. Enforced by the Move bytecode verifier.
    max_struct_definitions: Option<u64>,

    /// Maximum number of function definitions in a module. Enforced by the Move bytecode verifier.
    max_function_definitions: Option<u64>,

    /// Maximum number of fields allowed in a struct definition. Enforced by the Move bytecode verifier.
    max_fields_in_struct: Option<u64>,

    /// Maximum dependency depth. Enforced by the Move linker when loading dependent modules.
    max_dependency_depth: Option<u64>,

    /// Maximum number of Move events that a single transaction can emit. Enforced by the VM during execution.
    max_num_event_emit: Option<u64>,

    /// Maximum number of new IDs that a single transaction can create. Enforced by the VM during execution.
    max_num_new_move_object_ids: Option<u64>,

    /// Maximum number of new IDs that a single system transaction can create. Enforced by the VM during execution.
    max_num_new_move_object_ids_system_tx: Option<u64>,

    /// Maximum number of IDs that a single transaction can delete. Enforced by the VM during execution.
    max_num_deleted_move_object_ids: Option<u64>,

    /// Maximum number of IDs that a single system transaction can delete. Enforced by the VM during execution.
    max_num_deleted_move_object_ids_system_tx: Option<u64>,

    /// Maximum number of IDs that a single transaction can transfer. Enforced by the VM during execution.
    max_num_transferred_move_object_ids: Option<u64>,

    /// Maximum number of IDs that a single system transaction can transfer. Enforced by the VM during execution.
    max_num_transferred_move_object_ids_system_tx: Option<u64>,

    /// Maximum size of a Move user event. Enforced by the VM during execution.
    max_event_emit_size: Option<u64>,

    /// Maximum size of a Move user event. Enforced by the VM during execution.
    max_event_emit_size_total: Option<u64>,

    /// Maximum length of a vector in Move. Enforced by the VM during execution, and for constants, by the verifier.
    max_move_vector_len: Option<u64>,

    /// Maximum length of an `Identifier` in Move. Enforced by the bytecode verifier at signing.
    max_move_identifier_len: Option<u64>,

    /// Maximum depth of a Move value within the VM.
    max_move_value_depth: Option<u64>,

    /// Maximum number of back edges in Move function. Enforced by the bytecode verifier at signing.
    max_back_edges_per_function: Option<u64>,

    /// Maximum number of back edges in Move module. Enforced by the bytecode verifier at signing.
    max_back_edges_per_module: Option<u64>,

    /// Maximum number of meter `ticks` spent verifying a Move function. Enforced by the bytecode verifier at signing.
    max_verifier_meter_ticks_per_function: Option<u64>,

    /// Maximum number of meter `ticks` spent verifying a Move module. Enforced by the bytecode verifier at signing.
    max_meter_ticks_per_module: Option<u64>,

    /// Maximum number of meter `ticks` spent verifying a Move package. Enforced by the bytecode verifier at signing.
    max_meter_ticks_per_package: Option<u64>,

    // === Object runtime internal operation limits ====
    // These affect dynamic fields
    /// Maximum number of cached objects in the object runtime ObjectStore. Enforced by object runtime during execution
    object_runtime_max_num_cached_objects: Option<u64>,

    /// Maximum number of cached objects in the object runtime ObjectStore in system transaction. Enforced by object runtime during execution
    object_runtime_max_num_cached_objects_system_tx: Option<u64>,

    /// Maximum number of stored objects accessed by object runtime ObjectStore. Enforced by object runtime during execution
    object_runtime_max_num_store_entries: Option<u64>,

    /// Maximum number of stored objects accessed by object runtime ObjectStore in system transaction. Enforced by object runtime during execution
    object_runtime_max_num_store_entries_system_tx: Option<u64>,

    // === Execution gas costs ====
    /// Base cost for any Sui transaction
    base_tx_cost_fixed: Option<u64>,

    /// Additional cost for a transaction that publishes a package
    /// i.e., the base cost of such a transaction is base_tx_cost_fixed + package_publish_cost_fixed
    package_publish_cost_fixed: Option<u64>,

    /// Cost per byte of a Move call transaction
    /// i.e., the cost of such a transaction is base_cost + (base_tx_cost_per_byte * size)
    base_tx_cost_per_byte: Option<u64>,

    /// Cost per byte for a transaction that publishes a package
    package_publish_cost_per_byte: Option<u64>,

    // Per-byte cost of reading an object during transaction execution
    obj_access_cost_read_per_byte: Option<u64>,

    // Per-byte cost of writing an object during transaction execution
    obj_access_cost_mutate_per_byte: Option<u64>,

    // Per-byte cost of deleting an object during transaction execution
    obj_access_cost_delete_per_byte: Option<u64>,

    /// Per-byte cost charged for each input object to a transaction.
    /// Meant to approximate the cost of checking locks for each object
    // TODO: Option<I'm not sure that this cost makes sense. Checking locks is "free"
    // in the sense that an invalid tx that can never be committed/pay gas can
    // force validators to check an arbitrary number of locks. If those checks are
    // "free" for invalid transactions, why charge for them in valid transactions
    // TODO: Option<if we keep this, I think we probably want it to be a fixed cost rather
    // than a per-byte cost. checking an object lock should not require loading an
    // entire object, just consulting an ID -> tx digest map
    obj_access_cost_verify_per_byte: Option<u64>,

    /// === Gas version. gas model ===

    /// Gas model version, what code we are using to charge gas
    gas_model_version: Option<u64>,

    /// === Storage gas costs ===

    /// Per-byte cost of storing an object in the Sui global object store. Some of this cost may be refundable if the object is later freed
    obj_data_cost_refundable: Option<u64>,

    // Per-byte cost of storing an object in the Sui transaction log (e.g., in CertifiedTransactionEffects)
    // This depends on the size of various fields including the effects
    // TODO: Option<I don't fully understand this^ and more details would be useful
    obj_metadata_cost_non_refundable: Option<u64>,

    /// === Tokenomics ===

    // TODO: Option<this should be changed to u64.
    /// Sender of a txn that touches an object will get this percent of the storage rebate back.
    /// In basis point.
    storage_rebate_rate: Option<u64>,

    /// 5% of the storage fund's share of rewards are reinvested into the storage fund.
    /// In basis point.
    storage_fund_reinvest_rate: Option<u64>,

    /// The share of rewards that will be slashed and redistributed is 50%.
    /// In basis point.
    reward_slashing_rate: Option<u64>,

    /// Unit gas price, Mist per internal gas unit.
    storage_gas_price: Option<u64>,

    /// === Core Protocol ===

    /// Max number of transactions per checkpoint.
    /// Note that this is a protocol constant and not a config as validators must have this set to
    /// the same value, otherwise they *will* fork.
    max_transactions_per_checkpoint: Option<u64>,

    /// Max size of a checkpoint in bytes.
    /// Note that this is a protocol constant and not a config as validators must have this set to
    /// the same value, otherwise they *will* fork.
    max_checkpoint_size_bytes: Option<u64>,

    /// A protocol upgrade always requires 2f+1 stake to agree. We support a buffer of additional
    /// stake (as a fraction of f, expressed in basis points) that is required before an upgrade
    /// can happen automatically. 10000bps would indicate that complete unanimity is required (all
    /// 3f+1 must vote), while 0bps would indicate that 2f+1 is sufficient.
    buffer_stake_for_protocol_upgrade_bps: Option<u64>,

    // === Native Function Costs ===

    // `address` module
    // Cost params for the Move native function `address::from_bytes(bytes: vector<u8>)`
    address_from_bytes_cost_base: Option<u64>,
    // Cost params for the Move native function `address::to_u256(address): u256`
    address_to_u256_cost_base: Option<u64>,
    // Cost params for the Move native function `address::from_u256(u256): address`
    address_from_u256_cost_base: Option<u64>,

    // `dynamic_field` module
    // Cost params for the Move native function `hash_type_and_key<K: copy + drop + store>(parent: address, k: K): address`
    dynamic_field_hash_type_and_key_cost_base: Option<u64>,
    dynamic_field_hash_type_and_key_type_cost_per_byte: Option<u64>,
    dynamic_field_hash_type_and_key_value_cost_per_byte: Option<u64>,
    dynamic_field_hash_type_and_key_type_tag_cost_per_byte: Option<u64>,
    // Cost params for the Move native function `add_child_object<Child: key>(parent: address, child: Child)`
    dynamic_field_add_child_object_cost_base: Option<u64>,
    dynamic_field_add_child_object_type_cost_per_byte: Option<u64>,
    dynamic_field_add_child_object_value_cost_per_byte: Option<u64>,
    dynamic_field_add_child_object_struct_tag_cost_per_byte: Option<u64>,
    // Cost params for the Move native function `borrow_child_object_mut<Child: key>(parent: &mut UID, id: address): &mut Child`
    dynamic_field_borrow_child_object_cost_base: Option<u64>,
    dynamic_field_borrow_child_object_child_ref_cost_per_byte: Option<u64>,
    dynamic_field_borrow_child_object_type_cost_per_byte: Option<u64>,
    // Cost params for the Move native function `remove_child_object<Child: key>(parent: address, id: address): Child`
    dynamic_field_remove_child_object_cost_base: Option<u64>,
    dynamic_field_remove_child_object_child_cost_per_byte: Option<u64>,
    dynamic_field_remove_child_object_type_cost_per_byte: Option<u64>,
    // Cost params for the Move native function `has_child_object(parent: address, id: address): bool`
    dynamic_field_has_child_object_cost_base: Option<u64>,
    // Cost params for the Move native function `has_child_object_with_ty<Child: key>(parent: address, id: address): bool`
    dynamic_field_has_child_object_with_ty_cost_base: Option<u64>,
    dynamic_field_has_child_object_with_ty_type_cost_per_byte: Option<u64>,
    dynamic_field_has_child_object_with_ty_type_tag_cost_per_byte: Option<u64>,

    // `event` module
    // Cost params for the Move native function `event::emit<T: copy + drop>(event: T)`
    event_emit_cost_base: Option<u64>,
    event_emit_value_size_derivation_cost_per_byte: Option<u64>,
    event_emit_tag_size_derivation_cost_per_byte: Option<u64>,
    event_emit_output_cost_per_byte: Option<u64>,

    //  `object` module
    // Cost params for the Move native function `borrow_uid<T: key>(obj: &T): &UID`
    object_borrow_uid_cost_base: Option<u64>,
    // Cost params for the Move native function `delete_impl(id: address)`
    object_delete_impl_cost_base: Option<u64>,
    // Cost params for the Move native function `record_new_uid(id: address)`
    object_record_new_uid_cost_base: Option<u64>,

    // Transfer
    // Cost params for the Move native function `transfer_impl<T: key>(obj: T, recipient: address)`
    transfer_transfer_internal_cost_base: Option<u64>,
    // Cost params for the Move native function `freeze_object<T: key>(obj: T)`
    transfer_freeze_object_cost_base: Option<u64>,
    // Cost params for the Move native function `share_object<T: key>(obj: T)`
    transfer_share_object_cost_base: Option<u64>,
    // Cost params for the Move native function
    // `receive_object<T: key>(p: &mut UID, recv: Receiving<T>T)`
    transfer_receive_object_cost_base: Option<u64>,

    // TxContext
    // Cost params for the Move native function `transfer_impl<T: key>(obj: T, recipient: address)`
    tx_context_derive_id_cost_base: Option<u64>,

    // Types
    // Cost params for the Move native function `is_one_time_witness<T: drop>(_: &T): bool`
    types_is_one_time_witness_cost_base: Option<u64>,
    types_is_one_time_witness_type_tag_cost_per_byte: Option<u64>,
    types_is_one_time_witness_type_cost_per_byte: Option<u64>,

    // Validator
    // Cost params for the Move native function `validate_metadata_bcs(metadata: vector<u8>)`
    validator_validate_metadata_cost_base: Option<u64>,
    validator_validate_metadata_data_cost_per_byte: Option<u64>,

    // Crypto natives
    crypto_invalid_arguments_cost: Option<u64>,
    // bls12381::bls12381_min_sig_verify
    bls12381_bls12381_min_sig_verify_cost_base: Option<u64>,
    bls12381_bls12381_min_sig_verify_msg_cost_per_byte: Option<u64>,
    bls12381_bls12381_min_sig_verify_msg_cost_per_block: Option<u64>,

    // bls12381::bls12381_min_pk_verify
    bls12381_bls12381_min_pk_verify_cost_base: Option<u64>,
    bls12381_bls12381_min_pk_verify_msg_cost_per_byte: Option<u64>,
    bls12381_bls12381_min_pk_verify_msg_cost_per_block: Option<u64>,

    // ecdsa_k1::ecrecover
    ecdsa_k1_ecrecover_keccak256_cost_base: Option<u64>,
    ecdsa_k1_ecrecover_keccak256_msg_cost_per_byte: Option<u64>,
    ecdsa_k1_ecrecover_keccak256_msg_cost_per_block: Option<u64>,
    ecdsa_k1_ecrecover_sha256_cost_base: Option<u64>,
    ecdsa_k1_ecrecover_sha256_msg_cost_per_byte: Option<u64>,
    ecdsa_k1_ecrecover_sha256_msg_cost_per_block: Option<u64>,

    // ecdsa_k1::decompress_pubkey
    ecdsa_k1_decompress_pubkey_cost_base: Option<u64>,

    // ecdsa_k1::secp256k1_verify
    ecdsa_k1_secp256k1_verify_keccak256_cost_base: Option<u64>,
    ecdsa_k1_secp256k1_verify_keccak256_msg_cost_per_byte: Option<u64>,
    ecdsa_k1_secp256k1_verify_keccak256_msg_cost_per_block: Option<u64>,
    ecdsa_k1_secp256k1_verify_sha256_cost_base: Option<u64>,
    ecdsa_k1_secp256k1_verify_sha256_msg_cost_per_byte: Option<u64>,
    ecdsa_k1_secp256k1_verify_sha256_msg_cost_per_block: Option<u64>,

    // ecdsa_r1::ecrecover
    ecdsa_r1_ecrecover_keccak256_cost_base: Option<u64>,
    ecdsa_r1_ecrecover_keccak256_msg_cost_per_byte: Option<u64>,
    ecdsa_r1_ecrecover_keccak256_msg_cost_per_block: Option<u64>,
    ecdsa_r1_ecrecover_sha256_cost_base: Option<u64>,
    ecdsa_r1_ecrecover_sha256_msg_cost_per_byte: Option<u64>,
    ecdsa_r1_ecrecover_sha256_msg_cost_per_block: Option<u64>,

    // ecdsa_r1::secp256k1_verify
    ecdsa_r1_secp256r1_verify_keccak256_cost_base: Option<u64>,
    ecdsa_r1_secp256r1_verify_keccak256_msg_cost_per_byte: Option<u64>,
    ecdsa_r1_secp256r1_verify_keccak256_msg_cost_per_block: Option<u64>,
    ecdsa_r1_secp256r1_verify_sha256_cost_base: Option<u64>,
    ecdsa_r1_secp256r1_verify_sha256_msg_cost_per_byte: Option<u64>,
    ecdsa_r1_secp256r1_verify_sha256_msg_cost_per_block: Option<u64>,

    // ecvrf::verify
    ecvrf_ecvrf_verify_cost_base: Option<u64>,
    ecvrf_ecvrf_verify_alpha_string_cost_per_byte: Option<u64>,
    ecvrf_ecvrf_verify_alpha_string_cost_per_block: Option<u64>,

    // ed25519
    ed25519_ed25519_verify_cost_base: Option<u64>,
    ed25519_ed25519_verify_msg_cost_per_byte: Option<u64>,
    ed25519_ed25519_verify_msg_cost_per_block: Option<u64>,

    // groth16::prepare_verifying_key
    groth16_prepare_verifying_key_bls12381_cost_base: Option<u64>,
    groth16_prepare_verifying_key_bn254_cost_base: Option<u64>,

    // groth16::verify_groth16_proof_internal
    groth16_verify_groth16_proof_internal_bls12381_cost_base: Option<u64>,
    groth16_verify_groth16_proof_internal_bls12381_cost_per_public_input: Option<u64>,
    groth16_verify_groth16_proof_internal_bn254_cost_base: Option<u64>,
    groth16_verify_groth16_proof_internal_bn254_cost_per_public_input: Option<u64>,
    groth16_verify_groth16_proof_internal_public_input_cost_per_byte: Option<u64>,

    // hash::blake2b256
    hash_blake2b256_cost_base: Option<u64>,
    hash_blake2b256_data_cost_per_byte: Option<u64>,
    hash_blake2b256_data_cost_per_block: Option<u64>,

    // hash::keccak256
    hash_keccak256_cost_base: Option<u64>,
    hash_keccak256_data_cost_per_byte: Option<u64>,
    hash_keccak256_data_cost_per_block: Option<u64>,

    // poseidon::poseidon_bn254
    poseidon_bn254_cost_base: Option<u64>,
    poseidon_bn254_cost_per_block: Option<u64>,

    // group_ops
    group_ops_bls12381_decode_scalar_cost: Option<u64>,
    group_ops_bls12381_decode_g1_cost: Option<u64>,
    group_ops_bls12381_decode_g2_cost: Option<u64>,
    group_ops_bls12381_decode_gt_cost: Option<u64>,
    group_ops_bls12381_scalar_add_cost: Option<u64>,
    group_ops_bls12381_g1_add_cost: Option<u64>,
    group_ops_bls12381_g2_add_cost: Option<u64>,
    group_ops_bls12381_gt_add_cost: Option<u64>,
    group_ops_bls12381_scalar_sub_cost: Option<u64>,
    group_ops_bls12381_g1_sub_cost: Option<u64>,
    group_ops_bls12381_g2_sub_cost: Option<u64>,
    group_ops_bls12381_gt_sub_cost: Option<u64>,
    group_ops_bls12381_scalar_mul_cost: Option<u64>,
    group_ops_bls12381_g1_mul_cost: Option<u64>,
    group_ops_bls12381_g2_mul_cost: Option<u64>,
    group_ops_bls12381_gt_mul_cost: Option<u64>,
    group_ops_bls12381_scalar_div_cost: Option<u64>,
    group_ops_bls12381_g1_div_cost: Option<u64>,
    group_ops_bls12381_g2_div_cost: Option<u64>,
    group_ops_bls12381_gt_div_cost: Option<u64>,
    group_ops_bls12381_g1_hash_to_base_cost: Option<u64>,
    group_ops_bls12381_g2_hash_to_base_cost: Option<u64>,
    group_ops_bls12381_g1_hash_to_cost_per_byte: Option<u64>,
    group_ops_bls12381_g2_hash_to_cost_per_byte: Option<u64>,
    group_ops_bls12381_g1_msm_base_cost: Option<u64>,
    group_ops_bls12381_g2_msm_base_cost: Option<u64>,
    group_ops_bls12381_g1_msm_base_cost_per_input: Option<u64>,
    group_ops_bls12381_g2_msm_base_cost_per_input: Option<u64>,
    group_ops_bls12381_msm_max_len: Option<u32>,
    group_ops_bls12381_pairing_cost: Option<u64>,

    // hmac::hmac_sha3_256
    hmac_hmac_sha3_256_cost_base: Option<u64>,
    hmac_hmac_sha3_256_input_cost_per_byte: Option<u64>,
    hmac_hmac_sha3_256_input_cost_per_block: Option<u64>,

    // zklogin::check_zklogin_id
    check_zklogin_id_cost_base: Option<u64>,
    // zklogin::check_zklogin_issuer
    check_zklogin_issuer_cost_base: Option<u64>,

    // Const params for consensus scoring decision
    // The scaling factor property for the MED outlier detection
    scoring_decision_mad_divisor: Option<f64>,
    // The cutoff value for the MED outlier detection
    scoring_decision_cutoff_value: Option<f64>,

    /// === Execution Version ===
    execution_version: Option<u64>,

    // Dictates the threshold (percentage of stake) that is used to calculate the "bad" nodes to be
    // swapped when creating the consensus schedule. The values should be of the range [0 - 33]. Anything
    // above 33 (f) will not be allowed.
    consensus_bad_nodes_stake_threshold: Option<u64>,

    max_jwk_votes_per_validator_per_epoch: Option<u64>,
    // The maximum age of a JWK in epochs before it is removed from the AuthenticatorState object.
    // Applied at the end of an epoch as a delta from the new epoch value, so setting this to 1
    // will cause the new epoch to start with JWKs from the previous epoch still valid.
    max_age_of_jwk_in_epochs: Option<u64>,

    /// === random beacon ===

    /// Maximum allowed precision loss when reducing voting weights for the random beacon
    /// protocol.
    random_beacon_reduction_allowed_delta: Option<u16>,

    /// Minimum number of shares below which voting weights will not be reduced for the
    /// random beacon protocol.
    random_beacon_reduction_lower_bound: Option<u32>,

    /// Consensus Round after which DKG should be aborted and randomness disabled for
    /// the epoch, if it hasn't already completed.
    random_beacon_dkg_timeout_round: Option<u32>,

    /// Minimum interval between consecutive rounds of generated randomness.
    random_beacon_min_round_interval_ms: Option<u64>,

    /// The maximum serialised transaction size (in bytes) accepted by consensus. That should be bigger than the
    /// `max_tx_size_bytes` with some additional headroom.
    consensus_max_transaction_size_bytes: Option<u64>,
    /// The maximum size of transactions included in a consensus proposed block
    consensus_max_transactions_in_block_bytes: Option<u64>,

    /// The max accumulated txn execution cost per object in a checkpoint. Transactions
    /// in a checkpoint will be deferred once their touch shared objects hit this limit.
    max_accumulated_txn_cost_per_object_in_checkpoint: Option<u64>,

    /// The max number of consensus rounds a transaction can be deferred due to shared object congestion.
    /// Transactions will be cancelled after this many rounds.
    max_deferral_rounds_for_congestion_control: Option<u64>,
}

// feature flags
impl ProtocolConfig {
    // Add checks for feature flag support here, e.g.:
    // pub fn check_new_protocol_feature_supported(&self) -> Result<(), Error> {
    //     if self.feature_flags.new_protocol_feature_supported {
    //         Ok(())
    //     } else {
    //         Err(Error(format!(
    //             "new_protocol_feature is not supported at {:?}",
    //             self.version
    //         )))
    //     }
    // }

    pub fn check_package_upgrades_supported(&self) -> Result<(), Error> {
        if self.feature_flags.package_upgrades {
            Ok(())
        } else {
            Err(Error(format!(
                "package upgrades are not supported at {:?}",
                self.version
            )))
        }
    }

    pub fn allow_receiving_object_id(&self) -> bool {
        self.feature_flags.allow_receiving_object_id
    }

    pub fn receiving_objects_supported(&self) -> bool {
        self.feature_flags.receive_objects
    }

    pub fn package_upgrades_supported(&self) -> bool {
        self.feature_flags.package_upgrades
    }

    pub fn check_commit_root_state_digest_supported(&self) -> bool {
        self.feature_flags.commit_root_state_digest
    }

    pub fn get_advance_epoch_start_time_in_safe_mode(&self) -> bool {
        self.feature_flags.advance_epoch_start_time_in_safe_mode
    }

    pub fn loaded_child_objects_fixed(&self) -> bool {
        self.feature_flags.loaded_child_objects_fixed
    }

    pub fn missing_type_is_compatibility_error(&self) -> bool {
        self.feature_flags.missing_type_is_compatibility_error
    }

    pub fn scoring_decision_with_validity_cutoff(&self) -> bool {
        self.feature_flags.scoring_decision_with_validity_cutoff
    }

    pub fn narwhal_versioned_metadata(&self) -> bool {
        self.feature_flags.narwhal_versioned_metadata
    }

    pub fn consensus_order_end_of_epoch_last(&self) -> bool {
        self.feature_flags.consensus_order_end_of_epoch_last
    }

    pub fn disallow_adding_abilities_on_upgrade(&self) -> bool {
        self.feature_flags.disallow_adding_abilities_on_upgrade
    }

    pub fn disable_invariant_violation_check_in_swap_loc(&self) -> bool {
        self.feature_flags
            .disable_invariant_violation_check_in_swap_loc
    }

    pub fn advance_to_highest_supported_protocol_version(&self) -> bool {
        self.feature_flags
            .advance_to_highest_supported_protocol_version
    }

    pub fn ban_entry_init(&self) -> bool {
        self.feature_flags.ban_entry_init
    }

    pub fn package_digest_hash_module(&self) -> bool {
        self.feature_flags.package_digest_hash_module
    }

    pub fn disallow_change_struct_type_params_on_upgrade(&self) -> bool {
        self.feature_flags
            .disallow_change_struct_type_params_on_upgrade
    }

    pub fn no_extraneous_module_bytes(&self) -> bool {
        self.feature_flags.no_extraneous_module_bytes
    }

    pub fn zklogin_auth(&self) -> bool {
        self.feature_flags.zklogin_auth
    }

    pub fn zklogin_supported_providers(&self) -> &BTreeSet<String> {
        &self.feature_flags.zklogin_supported_providers
    }

    pub fn consensus_transaction_ordering(&self) -> ConsensusTransactionOrdering {
        self.feature_flags.consensus_transaction_ordering
    }

    pub fn simplified_unwrap_then_delete(&self) -> bool {
        self.feature_flags.simplified_unwrap_then_delete
    }

    pub fn supports_upgraded_multisig(&self) -> bool {
        self.feature_flags.upgraded_multisig_supported
    }

    pub fn txn_base_cost_as_multiplier(&self) -> bool {
        self.feature_flags.txn_base_cost_as_multiplier
    }

    pub fn shared_object_deletion(&self) -> bool {
        self.feature_flags.shared_object_deletion
    }

    pub fn narwhal_new_leader_election_schedule(&self) -> bool {
        self.feature_flags.narwhal_new_leader_election_schedule
    }

    pub fn loaded_child_object_format(&self) -> bool {
        self.feature_flags.loaded_child_object_format
    }

    pub fn enable_jwk_consensus_updates(&self) -> bool {
        let ret = self.feature_flags.enable_jwk_consensus_updates;
        if ret {
            // jwk updates required end-of-epoch transactions
            assert!(self.feature_flags.end_of_epoch_transaction_supported);
        }
        ret
    }

    pub fn simple_conservation_checks(&self) -> bool {
        self.feature_flags.simple_conservation_checks
    }

    pub fn loaded_child_object_format_type(&self) -> bool {
        self.feature_flags.loaded_child_object_format_type
    }

    pub fn end_of_epoch_transaction_supported(&self) -> bool {
        let ret = self.feature_flags.end_of_epoch_transaction_supported;
        if !ret {
            // jwk updates required end-of-epoch transactions
            assert!(!self.feature_flags.enable_jwk_consensus_updates);
        }
        ret
    }

    pub fn recompute_has_public_transfer_in_execution(&self) -> bool {
        self.feature_flags
            .recompute_has_public_transfer_in_execution
    }

    // this function only exists for readability in the genesis code.
    pub fn create_authenticator_state_in_genesis(&self) -> bool {
        self.enable_jwk_consensus_updates()
    }

    pub fn random_beacon(&self) -> bool {
        self.feature_flags.random_beacon
    }

    pub fn enable_bridge(&self) -> bool {
        let ret = self.feature_flags.bridge;
        if ret {
            // bridge required end-of-epoch transactions
            assert!(self.feature_flags.end_of_epoch_transaction_supported);
        }
        ret
    }

    pub fn enable_effects_v2(&self) -> bool {
        self.feature_flags.enable_effects_v2
    }

    pub fn narwhal_certificate_v2(&self) -> bool {
        self.feature_flags.narwhal_certificate_v2
    }

    pub fn verify_legacy_zklogin_address(&self) -> bool {
        self.feature_flags.verify_legacy_zklogin_address
    }

    pub fn accept_zklogin_in_multisig(&self) -> bool {
        self.feature_flags.accept_zklogin_in_multisig
    }

    pub fn zklogin_max_epoch_upper_bound_delta(&self) -> Option<u64> {
        self.feature_flags.zklogin_max_epoch_upper_bound_delta
    }

    pub fn throughput_aware_consensus_submission(&self) -> bool {
        self.feature_flags.throughput_aware_consensus_submission
    }

    pub fn include_consensus_digest_in_prologue(&self) -> bool {
        self.feature_flags.include_consensus_digest_in_prologue
    }

    pub fn hardened_otw_check(&self) -> bool {
        self.feature_flags.hardened_otw_check
    }

    pub fn enable_poseidon(&self) -> bool {
        self.feature_flags.enable_poseidon
    }

    pub fn enable_coin_deny_list(&self) -> bool {
        self.feature_flags.enable_coin_deny_list
    }

    pub fn enable_group_ops_native_functions(&self) -> bool {
        self.feature_flags.enable_group_ops_native_functions
    }

    pub fn enable_group_ops_native_function_msm(&self) -> bool {
        self.feature_flags.enable_group_ops_native_function_msm
    }

    pub fn reject_mutable_random_on_entry_functions(&self) -> bool {
        self.feature_flags.reject_mutable_random_on_entry_functions
    }

    pub fn per_object_congestion_control_mode(&self) -> PerObjectCongestionControlMode {
        self.feature_flags.per_object_congestion_control_mode
    }

    pub fn consensus_choice(&self) -> ConsensusChoice {
        self.feature_flags.consensus_choice
    }

    pub fn consensus_network(&self) -> ConsensusNetwork {
        self.feature_flags.consensus_network
    }

    pub fn mysticeti_leader_scoring_and_schedule(&self) -> bool {
        self.feature_flags.mysticeti_leader_scoring_and_schedule
    }

    pub fn reshare_at_same_initial_version(&self) -> bool {
        self.feature_flags.reshare_at_same_initial_version
    }

    pub fn resolve_abort_locations_to_package_id(&self) -> bool {
        self.feature_flags.resolve_abort_locations_to_package_id
    }
}

#[cfg(not(msim))]
static POISON_VERSION_METHODS: AtomicBool = AtomicBool::new(false);

// Use a thread local in sim tests for test isolation.
#[cfg(msim)]
thread_local! {
    static POISON_VERSION_METHODS: AtomicBool = AtomicBool::new(false);
}

// Instantiations for each protocol version.
impl ProtocolConfig {
    /// Get the value ProtocolConfig that are in effect during the given protocol version.
    pub fn get_for_version(version: ProtocolVersion, chain: Chain) -> Self {
        // ProtocolVersion can be deserialized so we need to check it here as well.
        assert!(
            version >= ProtocolVersion::MIN,
            "Network protocol version is {:?}, but the minimum supported version by the binary is {:?}. Please upgrade the binary.",
            version,
            ProtocolVersion::MIN.0,
        );
        assert!(
            version <= ProtocolVersion::MAX_ALLOWED,
            "Network protocol version is {:?}, but the maximum supported version by the binary is {:?}. Please upgrade the binary.",
            version,
            ProtocolVersion::MAX_ALLOWED.0,
        );

        let mut ret = Self::get_for_version_impl(version, chain);
        ret.version = version;

        CONFIG_OVERRIDE.with(|ovr| {
            if let Some(override_fn) = &*ovr.borrow() {
                warn!(
                    "overriding ProtocolConfig settings with custom settings (you should not see this log outside of tests)"
                );
                override_fn(version, ret)
            } else {
                ret
            }
        })
    }

    /// Get the value ProtocolConfig that are in effect during the given protocol version.
    /// Or none if the version is not supported.
    pub fn get_for_version_if_supported(version: ProtocolVersion, chain: Chain) -> Option<Self> {
        if version.0 >= ProtocolVersion::MIN.0 && version.0 <= ProtocolVersion::MAX_ALLOWED.0 {
            let mut ret = Self::get_for_version_impl(version, chain);
            ret.version = version;
            Some(ret)
        } else {
            None
        }
    }

    #[cfg(not(msim))]
    pub fn poison_get_for_min_version() {
        POISON_VERSION_METHODS.store(true, Ordering::Relaxed);
    }

    #[cfg(not(msim))]
    fn load_poison_get_for_min_version() -> bool {
        POISON_VERSION_METHODS.load(Ordering::Relaxed)
    }

    #[cfg(msim)]
    pub fn poison_get_for_min_version() {
        POISON_VERSION_METHODS.with(|p| p.store(true, Ordering::Relaxed));
    }

    #[cfg(msim)]
    fn load_poison_get_for_min_version() -> bool {
        POISON_VERSION_METHODS.with(|p| p.load(Ordering::Relaxed))
    }

    /// Convenience to get the constants at the current minimum supported version.
    /// Mainly used by client code that may not yet be protocol-version aware.
    pub fn get_for_min_version() -> Self {
        if Self::load_poison_get_for_min_version() {
            panic!("get_for_min_version called on validator");
        }
        ProtocolConfig::get_for_version(ProtocolVersion::MIN, Chain::Unknown)
    }

    /// CAREFUL! - You probably want to use `get_for_version` instead.
    ///
    /// Convenience to get the constants at the current maximum supported version.
    /// Mainly used by genesis. Note well that this function uses the max version
    /// supported locally by the node, which is not necessarily the current version
    /// of the network. ALSO, this function disregards chain specific config (by
    /// using Chain::Unknown), thereby potentially returning a protocol config that
    /// is incorrect for some feature flags. Definitely safe for testing and for
    /// protocol version 11 and prior.
    #[allow(non_snake_case)]
    pub fn get_for_max_version_UNSAFE() -> Self {
        if Self::load_poison_get_for_min_version() {
            panic!("get_for_max_version_UNSAFE called on validator");
        }
        ProtocolConfig::get_for_version(ProtocolVersion::MAX, Chain::Unknown)
    }

    fn get_for_version_impl(version: ProtocolVersion, chain: Chain) -> Self {
        #[cfg(msim)]
        {
            // populate the fake simulator version # with a different base tx cost.
            if version == ProtocolVersion::MAX_ALLOWED {
                let mut config = Self::get_for_version_impl(version - 1, Chain::Unknown);
                config.base_tx_cost_fixed = Some(config.base_tx_cost_fixed() + 1000);
                return config;
            }
        }

        // IMPORTANT: Never modify the value of any constant for a pre-existing protocol version.
        // To change the values here you must create a new protocol version with the new values!
        let mut cfg = Self {
            // will be overwritten before being returned
            version,

            // All flags are disabled in V1
            feature_flags: Default::default(),

            max_tx_size_bytes: Some(128 * 1024),
            // We need this number to be at least 100x less than `max_serialized_tx_effects_size_bytes`otherwise effects can be huge
            max_input_objects: Some(2048),
            max_serialized_tx_effects_size_bytes: Some(512 * 1024),
            max_serialized_tx_effects_size_bytes_system_tx: Some(512 * 1024 * 16),
            max_gas_payment_objects: Some(256),
            max_modules_in_publish: Some(128),
            max_package_dependencies: None,
            max_arguments: Some(512),
            max_type_arguments: Some(16),
            max_type_argument_depth: Some(16),
            max_pure_argument_size: Some(16 * 1024),
            max_programmable_tx_commands: Some(1024),
            move_binary_format_version: Some(6),
            min_move_binary_format_version: None,
            binary_module_handles: None,
            binary_struct_handles: None,
            binary_function_handles: None,
            binary_function_instantiations: None,
            binary_signatures: None,
            binary_constant_pool: None,
            binary_identifiers: None,
            binary_address_identifiers: None,
            binary_struct_defs: None,
            binary_struct_def_instantiations: None,
            binary_function_defs: None,
            binary_field_handles: None,
            binary_field_instantiations: None,
            binary_friend_decls: None,
            max_move_object_size: Some(250 * 1024),
            max_move_package_size: Some(100 * 1024),
            max_publish_or_upgrade_per_ptb: None,
            max_tx_gas: Some(10_000_000_000),
            max_gas_price: Some(100_000),
            max_gas_computation_bucket: Some(5_000_000),
            max_loop_depth: Some(5),
            max_generic_instantiation_length: Some(32),
            max_function_parameters: Some(128),
            max_basic_blocks: Some(1024),
            max_value_stack_size: Some(1024),
            max_type_nodes: Some(256),
            max_push_size: Some(10000),
            max_struct_definitions: Some(200),
            max_function_definitions: Some(1000),
            max_fields_in_struct: Some(32),
            max_dependency_depth: Some(100),
            max_num_event_emit: Some(256),
            max_num_new_move_object_ids: Some(2048),
            max_num_new_move_object_ids_system_tx: Some(2048 * 16),
            max_num_deleted_move_object_ids: Some(2048),
            max_num_deleted_move_object_ids_system_tx: Some(2048 * 16),
            max_num_transferred_move_object_ids: Some(2048),
            max_num_transferred_move_object_ids_system_tx: Some(2048 * 16),
            max_event_emit_size: Some(250 * 1024),
            max_move_vector_len: Some(256 * 1024),

            max_back_edges_per_function: Some(10_000),
            max_back_edges_per_module: Some(10_000),
            max_verifier_meter_ticks_per_function: Some(6_000_000),
            max_meter_ticks_per_module: Some(6_000_000),
            max_meter_ticks_per_package: None,

            object_runtime_max_num_cached_objects: Some(1000),
            object_runtime_max_num_cached_objects_system_tx: Some(1000 * 16),
            object_runtime_max_num_store_entries: Some(1000),
            object_runtime_max_num_store_entries_system_tx: Some(1000 * 16),
            base_tx_cost_fixed: Some(110_000),
            package_publish_cost_fixed: Some(1_000),
            base_tx_cost_per_byte: Some(0),
            package_publish_cost_per_byte: Some(80),
            obj_access_cost_read_per_byte: Some(15),
            obj_access_cost_mutate_per_byte: Some(40),
            obj_access_cost_delete_per_byte: Some(40),
            obj_access_cost_verify_per_byte: Some(200),
            obj_data_cost_refundable: Some(100),
            obj_metadata_cost_non_refundable: Some(50),
            gas_model_version: Some(1),
            storage_rebate_rate: Some(9900),
            storage_fund_reinvest_rate: Some(500),
            reward_slashing_rate: Some(5000),
            storage_gas_price: Some(1),
            max_transactions_per_checkpoint: Some(10_000),
            max_checkpoint_size_bytes: Some(30 * 1024 * 1024),

            // For now, perform upgrades with a bare quorum of validators.
            // MUSTFIX: This number should be increased to at least 2000 (20%) for mainnet.
            buffer_stake_for_protocol_upgrade_bps: Some(0),

            // === Native Function Costs ===
            // `address` module
            // Cost params for the Move native function `address::from_bytes(bytes: vector<u8>)`
            address_from_bytes_cost_base: Some(52),
            // Cost params for the Move native function `address::to_u256(address): u256`
            address_to_u256_cost_base: Some(52),
            // Cost params for the Move native function `address::from_u256(u256): address`
            address_from_u256_cost_base: Some(52),

            // `dynamic_field` module
            // Cost params for the Move native function `hash_type_and_key<K: copy + drop + store>(parent: address, k: K): address`
            dynamic_field_hash_type_and_key_cost_base: Some(100),
            dynamic_field_hash_type_and_key_type_cost_per_byte: Some(2),
            dynamic_field_hash_type_and_key_value_cost_per_byte: Some(2),
            dynamic_field_hash_type_and_key_type_tag_cost_per_byte: Some(2),
            // Cost params for the Move native function `add_child_object<Child: key>(parent: address, child: Child)`
            dynamic_field_add_child_object_cost_base: Some(100),
            dynamic_field_add_child_object_type_cost_per_byte: Some(10),
            dynamic_field_add_child_object_value_cost_per_byte: Some(10),
            dynamic_field_add_child_object_struct_tag_cost_per_byte: Some(10),
            // Cost params for the Move native function `borrow_child_object_mut<Child: key>(parent: &mut UID, id: address): &mut Child`
            dynamic_field_borrow_child_object_cost_base: Some(100),
            dynamic_field_borrow_child_object_child_ref_cost_per_byte: Some(10),
            dynamic_field_borrow_child_object_type_cost_per_byte: Some(10),
            // Cost params for the Move native function `remove_child_object<Child: key>(parent: address, id: address): Child`
            dynamic_field_remove_child_object_cost_base: Some(100),
            dynamic_field_remove_child_object_child_cost_per_byte: Some(2),
            dynamic_field_remove_child_object_type_cost_per_byte: Some(2),
            // Cost params for the Move native function `has_child_object(parent: address, id: address): bool`
            dynamic_field_has_child_object_cost_base: Some(100),
            // Cost params for the Move native function `has_child_object_with_ty<Child: key>(parent: address, id: address): bool`
            dynamic_field_has_child_object_with_ty_cost_base: Some(100),
            dynamic_field_has_child_object_with_ty_type_cost_per_byte: Some(2),
            dynamic_field_has_child_object_with_ty_type_tag_cost_per_byte: Some(2),

            // `event` module
            // Cost params for the Move native function `event::emit<T: copy + drop>(event: T)`
            event_emit_cost_base: Some(52),
            event_emit_value_size_derivation_cost_per_byte: Some(2),
            event_emit_tag_size_derivation_cost_per_byte: Some(5),
            event_emit_output_cost_per_byte: Some(10),

            //  `object` module
            // Cost params for the Move native function `borrow_uid<T: key>(obj: &T): &UID`
            object_borrow_uid_cost_base: Some(52),
            // Cost params for the Move native function `delete_impl(id: address)`
            object_delete_impl_cost_base: Some(52),
            // Cost params for the Move native function `record_new_uid(id: address)`
            object_record_new_uid_cost_base: Some(52),

            // `transfer` module
            // Cost params for the Move native function `transfer_impl<T: key>(obj: T, recipient: address)`
            transfer_transfer_internal_cost_base: Some(52),
            // Cost params for the Move native function `freeze_object<T: key>(obj: T)`
            transfer_freeze_object_cost_base: Some(52),
            // Cost params for the Move native function `share_object<T: key>(obj: T)`
            transfer_share_object_cost_base: Some(52),
            transfer_receive_object_cost_base: None,

            // `tx_context` module
            // Cost params for the Move native function `transfer_impl<T: key>(obj: T, recipient: address)`
            tx_context_derive_id_cost_base: Some(52),

            // `types` module
            // Cost params for the Move native function `is_one_time_witness<T: drop>(_: &T): bool`
            types_is_one_time_witness_cost_base: Some(52),
            types_is_one_time_witness_type_tag_cost_per_byte: Some(2),
            types_is_one_time_witness_type_cost_per_byte: Some(2),

            // `validator` module
            // Cost params for the Move native function `validate_metadata_bcs(metadata: vector<u8>)`
            validator_validate_metadata_cost_base: Some(52),
            validator_validate_metadata_data_cost_per_byte: Some(2),

            // Crypto
            crypto_invalid_arguments_cost: Some(100),
            // bls12381::bls12381_min_pk_verify
            bls12381_bls12381_min_sig_verify_cost_base: Some(52),
            bls12381_bls12381_min_sig_verify_msg_cost_per_byte: Some(2),
            bls12381_bls12381_min_sig_verify_msg_cost_per_block: Some(2),

            // bls12381::bls12381_min_pk_verify
            bls12381_bls12381_min_pk_verify_cost_base: Some(52),
            bls12381_bls12381_min_pk_verify_msg_cost_per_byte: Some(2),
            bls12381_bls12381_min_pk_verify_msg_cost_per_block: Some(2),

            // ecdsa_k1::ecrecover
            ecdsa_k1_ecrecover_keccak256_cost_base: Some(52),
            ecdsa_k1_ecrecover_keccak256_msg_cost_per_byte: Some(2),
            ecdsa_k1_ecrecover_keccak256_msg_cost_per_block: Some(2),
            ecdsa_k1_ecrecover_sha256_cost_base: Some(52),
            ecdsa_k1_ecrecover_sha256_msg_cost_per_byte: Some(2),
            ecdsa_k1_ecrecover_sha256_msg_cost_per_block: Some(2),

            // ecdsa_k1::decompress_pubkey
            ecdsa_k1_decompress_pubkey_cost_base: Some(52),

            // ecdsa_k1::secp256k1_verify
            ecdsa_k1_secp256k1_verify_keccak256_cost_base: Some(52),
            ecdsa_k1_secp256k1_verify_keccak256_msg_cost_per_byte: Some(2),
            ecdsa_k1_secp256k1_verify_keccak256_msg_cost_per_block: Some(2),
            ecdsa_k1_secp256k1_verify_sha256_cost_base: Some(52),
            ecdsa_k1_secp256k1_verify_sha256_msg_cost_per_byte: Some(2),
            ecdsa_k1_secp256k1_verify_sha256_msg_cost_per_block: Some(2),

            // ecdsa_r1::ecrecover
            ecdsa_r1_ecrecover_keccak256_cost_base: Some(52),
            ecdsa_r1_ecrecover_keccak256_msg_cost_per_byte: Some(2),
            ecdsa_r1_ecrecover_keccak256_msg_cost_per_block: Some(2),
            ecdsa_r1_ecrecover_sha256_cost_base: Some(52),
            ecdsa_r1_ecrecover_sha256_msg_cost_per_byte: Some(2),
            ecdsa_r1_ecrecover_sha256_msg_cost_per_block: Some(2),

            // ecdsa_r1::secp256k1_verify
            ecdsa_r1_secp256r1_verify_keccak256_cost_base: Some(52),
            ecdsa_r1_secp256r1_verify_keccak256_msg_cost_per_byte: Some(2),
            ecdsa_r1_secp256r1_verify_keccak256_msg_cost_per_block: Some(2),
            ecdsa_r1_secp256r1_verify_sha256_cost_base: Some(52),
            ecdsa_r1_secp256r1_verify_sha256_msg_cost_per_byte: Some(2),
            ecdsa_r1_secp256r1_verify_sha256_msg_cost_per_block: Some(2),

            // ecvrf::verify
            ecvrf_ecvrf_verify_cost_base: Some(52),
            ecvrf_ecvrf_verify_alpha_string_cost_per_byte: Some(2),
            ecvrf_ecvrf_verify_alpha_string_cost_per_block: Some(2),

            // ed25519
            ed25519_ed25519_verify_cost_base: Some(52),
            ed25519_ed25519_verify_msg_cost_per_byte: Some(2),
            ed25519_ed25519_verify_msg_cost_per_block: Some(2),

            // groth16::prepare_verifying_key
            groth16_prepare_verifying_key_bls12381_cost_base: Some(52),
            groth16_prepare_verifying_key_bn254_cost_base: Some(52),

            // groth16::verify_groth16_proof_internal
            groth16_verify_groth16_proof_internal_bls12381_cost_base: Some(52),
            groth16_verify_groth16_proof_internal_bls12381_cost_per_public_input: Some(2),
            groth16_verify_groth16_proof_internal_bn254_cost_base: Some(52),
            groth16_verify_groth16_proof_internal_bn254_cost_per_public_input: Some(2),
            groth16_verify_groth16_proof_internal_public_input_cost_per_byte: Some(2),

            // hash::blake2b256
            hash_blake2b256_cost_base: Some(52),
            hash_blake2b256_data_cost_per_byte: Some(2),
            hash_blake2b256_data_cost_per_block: Some(2),
            // hash::keccak256
            hash_keccak256_cost_base: Some(52),
            hash_keccak256_data_cost_per_byte: Some(2),
            hash_keccak256_data_cost_per_block: Some(2),

            poseidon_bn254_cost_base: None,
            poseidon_bn254_cost_per_block: None,

            // hmac::hmac_sha3_256
            hmac_hmac_sha3_256_cost_base: Some(52),
            hmac_hmac_sha3_256_input_cost_per_byte: Some(2),
            hmac_hmac_sha3_256_input_cost_per_block: Some(2),

            // group ops
            group_ops_bls12381_decode_scalar_cost: None,
            group_ops_bls12381_decode_g1_cost: None,
            group_ops_bls12381_decode_g2_cost: None,
            group_ops_bls12381_decode_gt_cost: None,
            group_ops_bls12381_scalar_add_cost: None,
            group_ops_bls12381_g1_add_cost: None,
            group_ops_bls12381_g2_add_cost: None,
            group_ops_bls12381_gt_add_cost: None,
            group_ops_bls12381_scalar_sub_cost: None,
            group_ops_bls12381_g1_sub_cost: None,
            group_ops_bls12381_g2_sub_cost: None,
            group_ops_bls12381_gt_sub_cost: None,
            group_ops_bls12381_scalar_mul_cost: None,
            group_ops_bls12381_g1_mul_cost: None,
            group_ops_bls12381_g2_mul_cost: None,
            group_ops_bls12381_gt_mul_cost: None,
            group_ops_bls12381_scalar_div_cost: None,
            group_ops_bls12381_g1_div_cost: None,
            group_ops_bls12381_g2_div_cost: None,
            group_ops_bls12381_gt_div_cost: None,
            group_ops_bls12381_g1_hash_to_base_cost: None,
            group_ops_bls12381_g2_hash_to_base_cost: None,
            group_ops_bls12381_g1_hash_to_cost_per_byte: None,
            group_ops_bls12381_g2_hash_to_cost_per_byte: None,
            group_ops_bls12381_g1_msm_base_cost: None,
            group_ops_bls12381_g2_msm_base_cost: None,
            group_ops_bls12381_g1_msm_base_cost_per_input: None,
            group_ops_bls12381_g2_msm_base_cost_per_input: None,
            group_ops_bls12381_msm_max_len: None,
            group_ops_bls12381_pairing_cost: None,

            // zklogin::check_zklogin_id
            check_zklogin_id_cost_base: None,
            // zklogin::check_zklogin_issuer
            check_zklogin_issuer_cost_base: None,

            max_size_written_objects: None,
            max_size_written_objects_system_tx: None,

            // Const params for consensus scoring decision
            scoring_decision_mad_divisor: None,
            scoring_decision_cutoff_value: None,

            // Limits the length of a Move identifier
            max_move_identifier_len: None,
            max_move_value_depth: None,

            gas_rounding_step: None,

            execution_version: None,

            max_event_emit_size_total: None,

            consensus_bad_nodes_stake_threshold: None,

            max_jwk_votes_per_validator_per_epoch: None,

            max_age_of_jwk_in_epochs: None,

            random_beacon_reduction_allowed_delta: None,

            random_beacon_reduction_lower_bound: None,

            random_beacon_dkg_timeout_round: None,

            random_beacon_min_round_interval_ms: None,

            consensus_max_transaction_size_bytes: None,

            consensus_max_transactions_in_block_bytes: None,

            max_accumulated_txn_cost_per_object_in_checkpoint: None,

            max_deferral_rounds_for_congestion_control: None,
            // When adding a new constant, set it to None in the earliest version, like this:
            // new_constant: None,
        };
        for cur in 2..=version.0 {
            match cur {
                1 => unreachable!(),
                2 => {
                    cfg.feature_flags.advance_epoch_start_time_in_safe_mode = true;
                }
                3 => {
                    // changes for gas model
                    cfg.gas_model_version = Some(2);
                    // max gas budget is in MIST and an absolute value 50SUI
                    cfg.max_tx_gas = Some(50_000_000_000);
                    // min gas budget is in MIST and an absolute value 2000MIST or 0.000002SUI
                    cfg.base_tx_cost_fixed = Some(2_000);
                    // storage gas price multiplier
                    cfg.storage_gas_price = Some(76);
                    cfg.feature_flags.loaded_child_objects_fixed = true;
                    // max size of written objects during a TXn
                    // this is a sum of all objects written during a TXn
                    cfg.max_size_written_objects = Some(5 * 1000 * 1000);
                    // max size of written objects during a system TXn to allow for larger writes
                    // akin to `max_size_written_objects` but for system TXns
                    cfg.max_size_written_objects_system_tx = Some(50 * 1000 * 1000);
                    cfg.feature_flags.package_upgrades = true;
                }
                // This is the first protocol version currently possible.
                // Mainnet starts with version 4. Previous versions are pre mainnet and have
                // all been wiped out.
                // Every other chain is after version 4.
                4 => {
                    // Change reward slashing rate to 100%.
                    cfg.reward_slashing_rate = Some(10000);
                    // protect old and new lookup for object version
                    cfg.gas_model_version = Some(3);
                }
                5 => {
                    cfg.feature_flags.missing_type_is_compatibility_error = true;
                    cfg.gas_model_version = Some(4);
                    cfg.feature_flags.scoring_decision_with_validity_cutoff = true;
                    cfg.scoring_decision_mad_divisor = Some(2.3);
                    cfg.scoring_decision_cutoff_value = Some(2.5);
                }
                6 => {
                    cfg.gas_model_version = Some(5);
                    cfg.buffer_stake_for_protocol_upgrade_bps = Some(5000);
                    cfg.feature_flags.consensus_order_end_of_epoch_last = true;
                }
                7 => {
                    cfg.feature_flags.disallow_adding_abilities_on_upgrade = true;
                    cfg.feature_flags
                        .disable_invariant_violation_check_in_swap_loc = true;
                    cfg.feature_flags.ban_entry_init = true;
                    cfg.feature_flags.package_digest_hash_module = true;
                }
                8 => {
                    cfg.feature_flags
                        .disallow_change_struct_type_params_on_upgrade = true;
                }
                9 => {
                    // Limits the length of a Move identifier
                    cfg.max_move_identifier_len = Some(128);
                    cfg.feature_flags.no_extraneous_module_bytes = true;
                    cfg.feature_flags
                        .advance_to_highest_supported_protocol_version = true;
                }
                10 => {
                    cfg.max_verifier_meter_ticks_per_function = Some(16_000_000);
                    cfg.max_meter_ticks_per_module = Some(16_000_000);
                }
                11 => {
                    cfg.max_move_value_depth = Some(128);
                }
                12 => {
                    cfg.feature_flags.narwhal_versioned_metadata = true;
                    if chain != Chain::Mainnet {
                        cfg.feature_flags.commit_root_state_digest = true;
                    }

                    if chain != Chain::Mainnet && chain != Chain::Testnet {
                        cfg.feature_flags.zklogin_auth = true;
                    }
                }
                13 => {}
                14 => {
                    cfg.gas_rounding_step = Some(1_000);
                    cfg.gas_model_version = Some(6);
                }
                15 => {
                    cfg.feature_flags.consensus_transaction_ordering =
                        ConsensusTransactionOrdering::ByGasPrice;
                }
                16 => {
                    cfg.feature_flags.simplified_unwrap_then_delete = true;
                }
                17 => {
                    cfg.feature_flags.upgraded_multisig_supported = true;
                }
                18 => {
                    cfg.execution_version = Some(1);
                    // Following flags are implied by this execution version.  Once support for earlier
                    // protocol versions is dropped, these flags can be removed:
                    // cfg.feature_flags.package_upgrades = true;
                    // cfg.feature_flags.disallow_adding_abilities_on_upgrade = true;
                    // cfg.feature_flags.disallow_change_struct_type_params_on_upgrade = true;
                    // cfg.feature_flags.loaded_child_objects_fixed = true;
                    // cfg.feature_flags.ban_entry_init = true;
                    // cfg.feature_flags.pack_digest_hash_modules = true;
                    cfg.feature_flags.txn_base_cost_as_multiplier = true;
                    // this is a multiplier of the gas price
                    cfg.base_tx_cost_fixed = Some(1_000);
                }
                19 => {
                    cfg.max_num_event_emit = Some(1024);
                    // We maintain the same total size limit for events, but increase the number of
                    // events that can be emitted.
                    cfg.max_event_emit_size_total = Some(
                        256 /* former event count limit */ * 250 * 1024, /* size limit per event */
                    );
                }
                20 => {
                    cfg.feature_flags.commit_root_state_digest = true;

                    if chain != Chain::Mainnet {
                        cfg.feature_flags.narwhal_new_leader_election_schedule = true;
                        cfg.consensus_bad_nodes_stake_threshold = Some(20);
                    }
                }

                21 => {
                    if chain != Chain::Mainnet {
                        cfg.feature_flags.zklogin_supported_providers = BTreeSet::from([
                            "Google".to_string(),
                            "Facebook".to_string(),
                            "Twitch".to_string(),
                        ]);
                    }
                }
                22 => {
                    cfg.feature_flags.loaded_child_object_format = true;
                }
                23 => {
                    cfg.feature_flags.loaded_child_object_format_type = true;
                    cfg.feature_flags.narwhal_new_leader_election_schedule = true;
                    // Taking a baby step approach, we consider only 20% by stake as bad nodes so we
                    // have a 80% by stake of nodes participating in the leader committee. That allow
                    // us for more redundancy in case we have validators under performing - since the
                    // responsibility is shared amongst more nodes. We can increase that once we do have
                    // higher confidence.
                    cfg.consensus_bad_nodes_stake_threshold = Some(20);
                }
                24 => {
                    cfg.feature_flags.simple_conservation_checks = true;
                    cfg.max_publish_or_upgrade_per_ptb = Some(5);

                    cfg.feature_flags.end_of_epoch_transaction_supported = true;

                    if chain != Chain::Mainnet {
                        cfg.feature_flags.enable_jwk_consensus_updates = true;
                        // Max of 10 votes per hour
                        cfg.max_jwk_votes_per_validator_per_epoch = Some(240);
                        cfg.max_age_of_jwk_in_epochs = Some(1);
                    }
                }
                25 => {
                    // Enable zkLogin for all providers in all networks.
                    cfg.feature_flags.zklogin_supported_providers = BTreeSet::from([
                        "Google".to_string(),
                        "Facebook".to_string(),
                        "Twitch".to_string(),
                    ]);
                    cfg.feature_flags.zklogin_auth = true;

                    // Enable jwk consensus updates
                    cfg.feature_flags.enable_jwk_consensus_updates = true;
                    cfg.max_jwk_votes_per_validator_per_epoch = Some(240);
                    cfg.max_age_of_jwk_in_epochs = Some(1);
                }
                26 => {
                    cfg.gas_model_version = Some(7);
                    // Only enable receiving objects in devnet
                    if chain != Chain::Mainnet && chain != Chain::Testnet {
                        cfg.transfer_receive_object_cost_base = Some(52);
                        cfg.feature_flags.receive_objects = true;
                    }
                }
                27 => {
                    cfg.gas_model_version = Some(8);
                }
                28 => {
                    // zklogin::check_zklogin_id
                    cfg.check_zklogin_id_cost_base = Some(200);
                    // zklogin::check_zklogin_issuer
                    cfg.check_zklogin_issuer_cost_base = Some(200);

                    // Only enable effects v2 on devnet.
                    if chain != Chain::Mainnet && chain != Chain::Testnet {
                        cfg.feature_flags.enable_effects_v2 = true;
                    }
                }
                29 => {
                    cfg.feature_flags.verify_legacy_zklogin_address = true;
                }
                30 => {
                    // Only enable nw certificate v2 on testnet.
                    if chain != Chain::Mainnet {
                        cfg.feature_flags.narwhal_certificate_v2 = true;
                    }

                    cfg.random_beacon_reduction_allowed_delta = Some(800);
                    // Only enable effects v2 on devnet and testnet.
                    if chain != Chain::Mainnet {
                        cfg.feature_flags.enable_effects_v2 = true;
                    }

                    // zklogin_supported_providers config is deprecated, zklogin
                    // signature verifier will use the fetched jwk map to determine
                    // whether the provider is supported based on node config.
                    cfg.feature_flags.zklogin_supported_providers = BTreeSet::default();

                    cfg.feature_flags.recompute_has_public_transfer_in_execution = true;
                }
                31 => {
                    cfg.execution_version = Some(2);
                    // Only enable shared object deletion on devnet
                    if chain != Chain::Mainnet && chain != Chain::Testnet {
                        cfg.feature_flags.shared_object_deletion = true;
                    }
                }
                32 => {
                    // enable zklogin in multisig in devnet and testnet
                    if chain != Chain::Mainnet {
                        cfg.feature_flags.accept_zklogin_in_multisig = true;
                    }
                    // enable receiving objects in devnet and testnet
                    if chain != Chain::Mainnet {
                        cfg.transfer_receive_object_cost_base = Some(52);
                        cfg.feature_flags.receive_objects = true;
                    }
                    // Only enable random beacon on devnet
                    if chain != Chain::Mainnet && chain != Chain::Testnet {
                        cfg.feature_flags.random_beacon = true;
                        cfg.random_beacon_reduction_lower_bound = Some(1600);
                        cfg.random_beacon_dkg_timeout_round = Some(3000);
                        cfg.random_beacon_min_round_interval_ms = Some(150);
                    }
                    // Only enable consensus digest in consensus commit prologue in devnet.
                    if chain != Chain::Testnet && chain != Chain::Mainnet {
                        cfg.feature_flags.include_consensus_digest_in_prologue = true;
                    }

                    // enable nw cert v2 on mainnet
                    cfg.feature_flags.narwhal_certificate_v2 = true;
                }
                33 => {
                    cfg.feature_flags.hardened_otw_check = true;
                    cfg.feature_flags.allow_receiving_object_id = true;

                    // Enable transfer-to-object in mainnet
                    cfg.transfer_receive_object_cost_base = Some(52);
                    cfg.feature_flags.receive_objects = true;

                    // Enable shared object deletion in testnet and devnet
                    if chain != Chain::Mainnet {
                        cfg.feature_flags.shared_object_deletion = true;
                    }

                    cfg.feature_flags.enable_effects_v2 = true;
                }
                34 => {}
                35 => {
                    // Add costs for poseidon::poseidon_bn254
                    if chain != Chain::Mainnet && chain != Chain::Testnet {
                        cfg.feature_flags.enable_poseidon = true;
                        cfg.poseidon_bn254_cost_base = Some(260);
                        cfg.poseidon_bn254_cost_per_block = Some(10);
                    }

                    cfg.feature_flags.enable_coin_deny_list = true;
                }
                36 => {
                    // Only enable group ops on devnet
                    if chain != Chain::Mainnet && chain != Chain::Testnet {
                        cfg.feature_flags.enable_group_ops_native_functions = true;
                        cfg.feature_flags.enable_group_ops_native_function_msm = true;
                        // Next values are arbitrary in a similar way as the other crypto native functions.
                        cfg.group_ops_bls12381_decode_scalar_cost = Some(52);
                        cfg.group_ops_bls12381_decode_g1_cost = Some(52);
                        cfg.group_ops_bls12381_decode_g2_cost = Some(52);
                        cfg.group_ops_bls12381_decode_gt_cost = Some(52);
                        cfg.group_ops_bls12381_scalar_add_cost = Some(52);
                        cfg.group_ops_bls12381_g1_add_cost = Some(52);
                        cfg.group_ops_bls12381_g2_add_cost = Some(52);
                        cfg.group_ops_bls12381_gt_add_cost = Some(52);
                        cfg.group_ops_bls12381_scalar_sub_cost = Some(52);
                        cfg.group_ops_bls12381_g1_sub_cost = Some(52);
                        cfg.group_ops_bls12381_g2_sub_cost = Some(52);
                        cfg.group_ops_bls12381_gt_sub_cost = Some(52);
                        cfg.group_ops_bls12381_scalar_mul_cost = Some(52);
                        cfg.group_ops_bls12381_g1_mul_cost = Some(52);
                        cfg.group_ops_bls12381_g2_mul_cost = Some(52);
                        cfg.group_ops_bls12381_gt_mul_cost = Some(52);
                        cfg.group_ops_bls12381_scalar_div_cost = Some(52);
                        cfg.group_ops_bls12381_g1_div_cost = Some(52);
                        cfg.group_ops_bls12381_g2_div_cost = Some(52);
                        cfg.group_ops_bls12381_gt_div_cost = Some(52);
                        cfg.group_ops_bls12381_g1_hash_to_base_cost = Some(52);
                        cfg.group_ops_bls12381_g2_hash_to_base_cost = Some(52);
                        cfg.group_ops_bls12381_g1_hash_to_cost_per_byte = Some(2);
                        cfg.group_ops_bls12381_g2_hash_to_cost_per_byte = Some(2);
                        cfg.group_ops_bls12381_g1_msm_base_cost = Some(52);
                        cfg.group_ops_bls12381_g2_msm_base_cost = Some(52);
                        cfg.group_ops_bls12381_g1_msm_base_cost_per_input = Some(52);
                        cfg.group_ops_bls12381_g2_msm_base_cost_per_input = Some(52);
                        cfg.group_ops_bls12381_msm_max_len = Some(32);
                        cfg.group_ops_bls12381_pairing_cost = Some(52);
                    }
                    // Enable shared object deletion on all networks.
                    cfg.feature_flags.shared_object_deletion = true;

                    cfg.consensus_max_transaction_size_bytes = Some(256 * 1024); // 256KB
                    cfg.consensus_max_transactions_in_block_bytes = Some(6 * 1_024 * 1024);
                    // 6 MB
                }
                37 => {
                    cfg.feature_flags.reject_mutable_random_on_entry_functions = true;

                    // Enable consensus digest in consensus commit prologue in testnet and devnet.
                    if chain != Chain::Mainnet {
                        cfg.feature_flags.include_consensus_digest_in_prologue = true;
                    }
                }
                38 => {
                    cfg.binary_module_handles = Some(100);
                    cfg.binary_struct_handles = Some(300);
                    cfg.binary_function_handles = Some(1500);
                    cfg.binary_function_instantiations = Some(750);
                    cfg.binary_signatures = Some(1000);
                    // constants and identifiers are proportional to the binary size,
                    // and they vastly depend on the code, so we are leaving them
                    // reasonably high
                    cfg.binary_constant_pool = Some(4000);
                    cfg.binary_identifiers = Some(10000);
                    cfg.binary_address_identifiers = Some(100);
                    cfg.binary_struct_defs = Some(200);
                    cfg.binary_struct_def_instantiations = Some(100);
                    cfg.binary_function_defs = Some(1000);
                    cfg.binary_field_handles = Some(500);
                    cfg.binary_field_instantiations = Some(250);
                    cfg.binary_friend_decls = Some(100);
                    // reduce dependencies maximum
                    cfg.max_package_dependencies = Some(32);
                    cfg.max_modules_in_publish = Some(64);
                    // bump execution version
                    cfg.execution_version = Some(3);
                }
                39 => {
                    // It is important that we keep this protocol version blank due to an issue with random.move.
                }
                40 => {}
                41 => {
                    // Enable group ops and all networks (but not msm)
                    cfg.feature_flags.enable_group_ops_native_functions = true;
                    // Next values are arbitrary in a similar way as the other crypto native functions.
                    cfg.group_ops_bls12381_decode_scalar_cost = Some(52);
                    cfg.group_ops_bls12381_decode_g1_cost = Some(52);
                    cfg.group_ops_bls12381_decode_g2_cost = Some(52);
                    cfg.group_ops_bls12381_decode_gt_cost = Some(52);
                    cfg.group_ops_bls12381_scalar_add_cost = Some(52);
                    cfg.group_ops_bls12381_g1_add_cost = Some(52);
                    cfg.group_ops_bls12381_g2_add_cost = Some(52);
                    cfg.group_ops_bls12381_gt_add_cost = Some(52);
                    cfg.group_ops_bls12381_scalar_sub_cost = Some(52);
                    cfg.group_ops_bls12381_g1_sub_cost = Some(52);
                    cfg.group_ops_bls12381_g2_sub_cost = Some(52);
                    cfg.group_ops_bls12381_gt_sub_cost = Some(52);
                    cfg.group_ops_bls12381_scalar_mul_cost = Some(52);
                    cfg.group_ops_bls12381_g1_mul_cost = Some(52);
                    cfg.group_ops_bls12381_g2_mul_cost = Some(52);
                    cfg.group_ops_bls12381_gt_mul_cost = Some(52);
                    cfg.group_ops_bls12381_scalar_div_cost = Some(52);
                    cfg.group_ops_bls12381_g1_div_cost = Some(52);
                    cfg.group_ops_bls12381_g2_div_cost = Some(52);
                    cfg.group_ops_bls12381_gt_div_cost = Some(52);
                    cfg.group_ops_bls12381_g1_hash_to_base_cost = Some(52);
                    cfg.group_ops_bls12381_g2_hash_to_base_cost = Some(52);
                    cfg.group_ops_bls12381_g1_hash_to_cost_per_byte = Some(2);
                    cfg.group_ops_bls12381_g2_hash_to_cost_per_byte = Some(2);
                    cfg.group_ops_bls12381_g1_msm_base_cost = Some(52);
                    cfg.group_ops_bls12381_g2_msm_base_cost = Some(52);
                    cfg.group_ops_bls12381_g1_msm_base_cost_per_input = Some(52);
                    cfg.group_ops_bls12381_g2_msm_base_cost_per_input = Some(52);
                    cfg.group_ops_bls12381_msm_max_len = Some(32);
                    cfg.group_ops_bls12381_pairing_cost = Some(52);
                }
                42 => {}
                43 => {
                    cfg.feature_flags.zklogin_max_epoch_upper_bound_delta = Some(30);
                    cfg.max_meter_ticks_per_package = Some(16_000_000);
                }
                44 => {
                    // Enable consensus digest in consensus commit prologue on all networks..
                    cfg.feature_flags.include_consensus_digest_in_prologue = true;
                    // Switch between Narwhal and Mysticeti per epoch in tests, devnet and testnet.
                    if chain != Chain::Mainnet {
                        cfg.feature_flags.consensus_choice = ConsensusChoice::SwapEachEpoch;
                    }
                }
                45 => {
                    // Use tonic networking for consensus, in tests and devnet.
                    if chain != Chain::Testnet && chain != Chain::Mainnet {
                        cfg.feature_flags.consensus_network = ConsensusNetwork::Tonic;
                    }

                    if chain != Chain::Mainnet {
                        // Enable leader scoring & schedule change on testnet for mysticeti.
                        cfg.feature_flags.mysticeti_leader_scoring_and_schedule = true;
                    }
                    cfg.min_move_binary_format_version = Some(6);
                    cfg.feature_flags.accept_zklogin_in_multisig = true;

                    // Also bumps framework snapshot to fix binop issue.

                    // enable bridge in devnet
                    if chain != Chain::Mainnet && chain != Chain::Testnet {
                        cfg.feature_flags.bridge = true;
                    }
                }
                46 => {
                    // enable bridge in devnet and testnet
                    if chain != Chain::Mainnet {
                        cfg.feature_flags.bridge = true;
                    }

                    // Enable resharing at same initial version
                    cfg.feature_flags.reshare_at_same_initial_version = true;
                }
                47 => {
<<<<<<< HEAD
                    // Enable random beacon on testnet.
                    if chain != Chain::Mainnet {
                        cfg.feature_flags.random_beacon = true;
                        cfg.random_beacon_reduction_lower_bound = Some(1600);
                        cfg.random_beacon_dkg_timeout_round = Some(3000);
                        cfg.random_beacon_min_round_interval_ms = Some(200);
                    }
=======
                    // Use tonic networking for Mysticeti.
                    cfg.feature_flags.consensus_network = ConsensusNetwork::Tonic;

                    // Enable resolving abort code IDs to package ID instead of runtime module ID
                    cfg.feature_flags.resolve_abort_locations_to_package_id = true;
>>>>>>> 8b7216f3
                }
                // Use this template when making changes:
                //
                //     // modify an existing constant.
                //     move_binary_format_version: Some(7),
                //
                //     // Add a new constant (which is set to None in prior versions).
                //     new_constant: Some(new_value),
                //
                //     // Remove a constant (ensure that it is never accessed during this version).
                //     max_move_object_size: None,
                _ => panic!("unsupported version {:?}", version),
            }
        }
        cfg
    }

    // Extract the bytecode verifier config from this protocol config. `for_signing` indicates
    // whether this config is used for verification during signing or execution.
    pub fn verifier_config(&self, for_signing: bool) -> VerifierConfig {
        let (max_back_edges_per_function, max_back_edges_per_module) = if for_signing {
            (
                Some(self.max_back_edges_per_function() as usize),
                Some(self.max_back_edges_per_module() as usize),
            )
        } else {
            (None, None)
        };

        VerifierConfig {
            max_loop_depth: Some(self.max_loop_depth() as usize),
            max_generic_instantiation_length: Some(self.max_generic_instantiation_length() as usize),
            max_function_parameters: Some(self.max_function_parameters() as usize),
            max_basic_blocks: Some(self.max_basic_blocks() as usize),
            max_value_stack_size: self.max_value_stack_size() as usize,
            max_type_nodes: Some(self.max_type_nodes() as usize),
            max_push_size: Some(self.max_push_size() as usize),
            max_dependency_depth: Some(self.max_dependency_depth() as usize),
            max_fields_in_struct: Some(self.max_fields_in_struct() as usize),
            max_function_definitions: Some(self.max_function_definitions() as usize),
            max_struct_definitions: Some(self.max_struct_definitions() as usize),
            max_constant_vector_len: Some(self.max_move_vector_len()),
            max_back_edges_per_function,
            max_back_edges_per_module,
            max_basic_blocks_in_script: None,
            max_idenfitier_len: self.max_move_identifier_len_as_option(), // Before protocol version 9, there was no limit
            allow_receiving_object_id: self.allow_receiving_object_id(),
            reject_mutable_random_on_entry_functions: self
                .reject_mutable_random_on_entry_functions(),
            bytecode_version: self.move_binary_format_version(),
        }
    }

    pub fn meter_config(&self) -> MeterConfig {
        MeterConfig {
            max_per_fun_meter_units: Some(self.max_verifier_meter_ticks_per_function() as u128),
            max_per_mod_meter_units: Some(self.max_meter_ticks_per_module() as u128),
            max_per_pkg_meter_units: Some(
                // Until the per-package limit was introduced, the per-module limit played double
                // duty.
                self.max_meter_ticks_per_package_as_option()
                    .unwrap_or_else(|| self.max_meter_ticks_per_module()) as u128,
            ),
        }
    }

    /// Override one or more settings in the config, for testing.
    /// This must be called at the beginning of the test, before get_for_(min|max)_version is
    /// called, since those functions cache their return value.
    pub fn apply_overrides_for_testing(
        override_fn: impl Fn(ProtocolVersion, Self) -> Self + Send + 'static,
    ) -> OverrideGuard {
        CONFIG_OVERRIDE.with(|ovr| {
            let mut cur = ovr.borrow_mut();
            assert!(cur.is_none(), "config override already present");
            *cur = Some(Box::new(override_fn));
            OverrideGuard
        })
    }
}

// Setters for tests
impl ProtocolConfig {
    pub fn set_package_upgrades_for_testing(&mut self, val: bool) {
        self.feature_flags.package_upgrades = val
    }
    pub fn set_advance_to_highest_supported_protocol_version_for_testing(&mut self, val: bool) {
        self.feature_flags
            .advance_to_highest_supported_protocol_version = val
    }
    pub fn set_commit_root_state_digest_supported(&mut self, val: bool) {
        self.feature_flags.commit_root_state_digest = val
    }
    pub fn set_zklogin_auth_for_testing(&mut self, val: bool) {
        self.feature_flags.zklogin_auth = val
    }
    pub fn set_enable_jwk_consensus_updates_for_testing(&mut self, val: bool) {
        self.feature_flags.enable_jwk_consensus_updates = val
    }
    pub fn set_random_beacon_for_testing(&mut self, val: bool) {
        self.feature_flags.random_beacon = val
    }
    pub fn set_upgraded_multisig_for_testing(&mut self, val: bool) {
        self.feature_flags.upgraded_multisig_supported = val
    }
    pub fn set_accept_zklogin_in_multisig_for_testing(&mut self, val: bool) {
        self.feature_flags.accept_zklogin_in_multisig = val
    }

    pub fn set_shared_object_deletion(&mut self, val: bool) {
        self.feature_flags.shared_object_deletion = val;
    }

    pub fn set_narwhal_new_leader_election_schedule(&mut self, val: bool) {
        self.feature_flags.narwhal_new_leader_election_schedule = val;
    }

    pub fn set_consensus_bad_nodes_stake_threshold(&mut self, val: u64) {
        self.consensus_bad_nodes_stake_threshold = Some(val);
    }
    pub fn set_receive_object_for_testing(&mut self, val: bool) {
        self.feature_flags.receive_objects = val
    }
    pub fn set_narwhal_certificate_v2(&mut self, val: bool) {
        self.feature_flags.narwhal_certificate_v2 = val
    }
    pub fn set_verify_legacy_zklogin_address(&mut self, val: bool) {
        self.feature_flags.verify_legacy_zklogin_address = val
    }
    pub fn set_enable_effects_v2(&mut self, val: bool) {
        self.feature_flags.enable_effects_v2 = val;
    }
    pub fn set_consensus_max_transaction_size_bytes(&mut self, val: u64) {
        self.consensus_max_transaction_size_bytes = Some(val);
    }
    pub fn set_consensus_max_transactions_in_block_bytes(&mut self, val: u64) {
        self.consensus_max_transactions_in_block_bytes = Some(val);
    }

    pub fn set_per_object_congestion_control_mode(&mut self, val: PerObjectCongestionControlMode) {
        self.feature_flags.per_object_congestion_control_mode = val;
    }

    pub fn set_consensus_choice(&mut self, val: ConsensusChoice) {
        self.feature_flags.consensus_choice = val;
    }

    pub fn set_consensus_network(&mut self, val: ConsensusNetwork) {
        self.feature_flags.consensus_network = val;
    }

    pub fn set_max_accumulated_txn_cost_per_object_in_checkpoint(&mut self, val: u64) {
        self.max_accumulated_txn_cost_per_object_in_checkpoint = Some(val);
    }

    pub fn set_max_deferral_rounds_for_congestion_control(&mut self, val: u64) {
        self.max_deferral_rounds_for_congestion_control = Some(val);
    }

    pub fn set_zklogin_max_epoch_upper_bound_delta(&mut self, val: Option<u64>) {
        self.feature_flags.zklogin_max_epoch_upper_bound_delta = val
    }
    pub fn set_disable_bridge_for_testing(&mut self) {
        self.feature_flags.bridge = false
    }

    pub fn set_mysticeti_leader_scoring_and_schedule(&mut self, val: bool) {
        self.feature_flags.mysticeti_leader_scoring_and_schedule = val;
    }
}

type OverrideFn = dyn Fn(ProtocolVersion, ProtocolConfig) -> ProtocolConfig + Send;

thread_local! {
    static CONFIG_OVERRIDE: RefCell<Option<Box<OverrideFn>>> = RefCell::new(None);
}

#[must_use]
pub struct OverrideGuard;

impl Drop for OverrideGuard {
    fn drop(&mut self) {
        info!("restoring override fn");
        CONFIG_OVERRIDE.with(|ovr| {
            *ovr.borrow_mut() = None;
        });
    }
}

/// Defines which limit got crossed.
/// The value which crossed the limit and value of the limit crossed are embedded
#[derive(PartialEq, Eq)]
pub enum LimitThresholdCrossed {
    None,
    Soft(u128, u128),
    Hard(u128, u128),
}

/// Convenience function for comparing limit ranges
/// V::MAX must be at >= U::MAX and T::MAX
pub fn check_limit_in_range<T: Into<V>, U: Into<V>, V: PartialOrd + Into<u128>>(
    x: T,
    soft_limit: U,
    hard_limit: V,
) -> LimitThresholdCrossed {
    let x: V = x.into();
    let soft_limit: V = soft_limit.into();

    debug_assert!(soft_limit <= hard_limit);

    // It is important to preserve this comparison order because if soft_limit == hard_limit
    // we want LimitThresholdCrossed::Hard
    if x >= hard_limit {
        LimitThresholdCrossed::Hard(x.into(), hard_limit.into())
    } else if x < soft_limit {
        LimitThresholdCrossed::None
    } else {
        LimitThresholdCrossed::Soft(x.into(), soft_limit.into())
    }
}

#[macro_export]
macro_rules! check_limit {
    ($x:expr, $hard:expr) => {
        check_limit!($x, $hard, $hard)
    };
    ($x:expr, $soft:expr, $hard:expr) => {
        check_limit_in_range($x as u64, $soft, $hard)
    };
}

/// Used to check which limits were crossed if the TX is metered (not system tx)
/// Args are: is_metered, value_to_check, metered_limit, unmetered_limit
/// metered_limit is always less than or equal to unmetered_hard_limit
#[macro_export]
macro_rules! check_limit_by_meter {
    ($is_metered:expr, $x:expr, $metered_limit:expr, $unmetered_hard_limit:expr, $metric:expr) => {{
        // If this is metered, we use the metered_limit limit as the upper bound
        let (h, metered_str) = if $is_metered {
            ($metered_limit, "metered")
        } else {
            // Unmetered gets more headroom
            ($unmetered_hard_limit, "unmetered")
        };
        use sui_protocol_config::check_limit_in_range;
        let result = check_limit_in_range($x as u64, $metered_limit, h);
        match result {
            LimitThresholdCrossed::None => {}
            LimitThresholdCrossed::Soft(_, _) => {
                $metric.with_label_values(&[metered_str, "soft"]).inc();
            }
            LimitThresholdCrossed::Hard(_, _) => {
                $metric.with_label_values(&[metered_str, "hard"]).inc();
            }
        };
        result
    }};
}

#[cfg(all(test, not(msim)))]
mod test {
    use super::*;
    use insta::assert_yaml_snapshot;

    #[test]
    fn snapshot_tests() {
        println!("\n============================================================================");
        println!("!                                                                          !");
        println!("! IMPORTANT: never update snapshots from this test. only add new versions! !");
        println!("!                                                                          !");
        println!("============================================================================\n");
        for chain_id in &[Chain::Unknown, Chain::Mainnet, Chain::Testnet] {
            // make Chain::Unknown snapshots compatible with pre-chain-id snapshots so that we
            // don't break the release-time compatibility tests. Once Chain Id configs have been
            // released everywhere, we can remove this and only test Mainnet and Testnet
            let chain_str = match chain_id {
                Chain::Unknown => "".to_string(),
                _ => format!("{:?}_", chain_id),
            };
            for i in MIN_PROTOCOL_VERSION..=MAX_PROTOCOL_VERSION {
                let cur = ProtocolVersion::new(i);
                assert_yaml_snapshot!(
                    format!("{}version_{}", chain_str, cur.as_u64()),
                    ProtocolConfig::get_for_version(cur, *chain_id)
                );
            }
        }
    }

    #[test]
    fn test_getters() {
        let prot: ProtocolConfig =
            ProtocolConfig::get_for_version(ProtocolVersion::new(1), Chain::Unknown);
        assert_eq!(
            prot.max_arguments(),
            prot.max_arguments_as_option().unwrap()
        );
    }

    #[test]
    fn test_setters() {
        let mut prot: ProtocolConfig =
            ProtocolConfig::get_for_version(ProtocolVersion::new(1), Chain::Unknown);
        prot.set_max_arguments_for_testing(123);
        assert_eq!(prot.max_arguments(), 123);

        prot.set_max_arguments_from_str_for_testing("321".to_string());
        assert_eq!(prot.max_arguments(), 321);

        prot.disable_max_arguments_for_testing();
        assert_eq!(prot.max_arguments_as_option(), None);

        prot.set_attr_for_testing("max_arguments".to_string(), "456".to_string());
        assert_eq!(prot.max_arguments(), 456);
    }

    #[test]
    fn lookup_by_string_test() {
        let prot: ProtocolConfig =
            ProtocolConfig::get_for_version(ProtocolVersion::new(1), Chain::Unknown);
        // Does not exist
        assert!(prot.lookup_attr("some random string".to_string()).is_none());

        assert!(
            prot.lookup_attr("max_arguments".to_string())
                == Some(ProtocolConfigValue::u32(prot.max_arguments())),
        );

        // We didnt have this in version 1
        assert!(prot
            .lookup_attr("max_move_identifier_len".to_string())
            .is_none());

        // But we did in version 9
        let prot: ProtocolConfig =
            ProtocolConfig::get_for_version(ProtocolVersion::new(9), Chain::Unknown);
        assert!(
            prot.lookup_attr("max_move_identifier_len".to_string())
                == Some(ProtocolConfigValue::u64(prot.max_move_identifier_len()))
        );

        let prot: ProtocolConfig =
            ProtocolConfig::get_for_version(ProtocolVersion::new(1), Chain::Unknown);
        // We didnt have this in version 1
        assert!(prot
            .attr_map()
            .get("max_move_identifier_len")
            .unwrap()
            .is_none());
        // We had this in version 1
        assert!(
            prot.attr_map().get("max_arguments").unwrap()
                == &Some(ProtocolConfigValue::u32(prot.max_arguments()))
        );

        // Check feature flags
        let prot: ProtocolConfig =
            ProtocolConfig::get_for_version(ProtocolVersion::new(1), Chain::Unknown);
        // Does not exist
        assert!(prot
            .feature_flags
            .lookup_attr("some random string".to_owned())
            .is_none());
        assert!(prot
            .feature_flags
            .attr_map()
            .get("some random string")
            .is_none());

        // Was false in v1
        assert!(
            prot.feature_flags
                .lookup_attr("package_upgrades".to_owned())
                == Some(false)
        );
        assert!(
            prot.feature_flags
                .attr_map()
                .get("package_upgrades")
                .unwrap()
                == &false
        );
        let prot: ProtocolConfig =
            ProtocolConfig::get_for_version(ProtocolVersion::new(4), Chain::Unknown);
        // Was true from v3 and up
        assert!(
            prot.feature_flags
                .lookup_attr("package_upgrades".to_owned())
                == Some(true)
        );
        assert!(
            prot.feature_flags
                .attr_map()
                .get("package_upgrades")
                .unwrap()
                == &true
        );
    }

    #[test]
    fn limit_range_fn_test() {
        let low = 100u32;
        let high = 10000u64;

        assert!(check_limit!(1u8, low, high) == LimitThresholdCrossed::None);
        assert!(matches!(
            check_limit!(255u16, low, high),
            LimitThresholdCrossed::Soft(255u128, 100)
        ));
        // This wont compile because lossy
        //assert!(check_limit!(100000000u128, low, high) == LimitThresholdCrossed::None);
        // This wont compile because lossy
        //assert!(check_limit!(100000000usize, low, high) == LimitThresholdCrossed::None);

        assert!(matches!(
            check_limit!(2550000u64, low, high),
            LimitThresholdCrossed::Hard(2550000, 10000)
        ));

        assert!(matches!(
            check_limit!(2550000u64, high, high),
            LimitThresholdCrossed::Hard(2550000, 10000)
        ));

        assert!(matches!(
            check_limit!(1u8, high),
            LimitThresholdCrossed::None
        ));

        assert!(check_limit!(255u16, high) == LimitThresholdCrossed::None);

        assert!(matches!(
            check_limit!(2550000u64, high),
            LimitThresholdCrossed::Hard(2550000, 10000)
        ));
    }
}<|MERGE_RESOLUTION|>--- conflicted
+++ resolved
@@ -129,12 +129,9 @@
 //             Enable Leader Scoring & Schedule Change for Mysticeti consensus.
 // Version 46: Enable native bridge in testnet
 //             Enable resharing at the same initial shared version.
-<<<<<<< HEAD
-// Version 47: Enable random beacon in testnet.
-=======
 // Version 47: Use tonic networking for Mysticeti.
 //             Resolve Move abort locations to the package id instead of the runtime module ID.
->>>>>>> 8b7216f3
+//             Enable random beacon in testnet.
 
 #[derive(Copy, Clone, Debug, Hash, Serialize, Deserialize, PartialEq, Eq, PartialOrd, Ord)]
 pub struct ProtocolVersion(u64);
@@ -2218,7 +2215,12 @@
                     cfg.feature_flags.reshare_at_same_initial_version = true;
                 }
                 47 => {
-<<<<<<< HEAD
+                    // Use tonic networking for Mysticeti.
+                    cfg.feature_flags.consensus_network = ConsensusNetwork::Tonic;
+
+                    // Enable resolving abort code IDs to package ID instead of runtime module ID
+                    cfg.feature_flags.resolve_abort_locations_to_package_id = true;
+
                     // Enable random beacon on testnet.
                     if chain != Chain::Mainnet {
                         cfg.feature_flags.random_beacon = true;
@@ -2226,13 +2228,6 @@
                         cfg.random_beacon_dkg_timeout_round = Some(3000);
                         cfg.random_beacon_min_round_interval_ms = Some(200);
                     }
-=======
-                    // Use tonic networking for Mysticeti.
-                    cfg.feature_flags.consensus_network = ConsensusNetwork::Tonic;
-
-                    // Enable resolving abort code IDs to package ID instead of runtime module ID
-                    cfg.feature_flags.resolve_abort_locations_to_package_id = true;
->>>>>>> 8b7216f3
                 }
                 // Use this template when making changes:
                 //
