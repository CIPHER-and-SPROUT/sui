--- conflicted
+++ resolved
@@ -79,11 +79,8 @@
 // Version 28: Add sui::zklogin::verify_zklogin_id and related functions to sui framework.
 // Version 29: Add verify_legacy_zklogin_address flag to sui framework, this add ability to verify
 //             transactions from a legacy zklogin address.
-<<<<<<< HEAD
+//             Enable Narwhal CertificateV2
 //             Add support for random beacon.
-=======
-//             Enable Narwhal CertificateV2
->>>>>>> ade244c3
 
 #[derive(Copy, Clone, Debug, Hash, Serialize, Deserialize, PartialEq, Eq, PartialOrd, Ord)]
 pub struct ProtocolVersion(u64);
@@ -1580,18 +1577,17 @@
                 }
                 29 => {
                     cfg.feature_flags.verify_legacy_zklogin_address = true;
-<<<<<<< HEAD
+
+                    // Only enable nw certificate v2 on devnet.
+                    if chain != Chain::Mainnet && chain != Chain::Testnet {
+                        cfg.feature_flags.narwhal_certificate_v2 = true;
+                    }
 
                     cfg.random_beacon_reduction_allowed_delta = Some(800);
                     // Only enable random beacon on devnet
                     if chain != Chain::Mainnet && chain != Chain::Testnet {
                         cfg.feature_flags.narwhal_header_v2 = true;
                         cfg.feature_flags.random_beacon = true;
-=======
-                    // Only enable nw certificate v2 on devnet.
-                    if chain != Chain::Mainnet && chain != Chain::Testnet {
-                        cfg.feature_flags.narwhal_certificate_v2 = true;
->>>>>>> ade244c3
                     }
                 }
                 // Use this template when making changes:
