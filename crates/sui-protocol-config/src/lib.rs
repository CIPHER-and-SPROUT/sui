// Copyright (c) Mysten Labs, Inc.
// SPDX-License-Identifier: Apache-2.0

use clap::*;
use move_vm_config::verifier::{MeterConfig, VerifierConfig};
use serde::{Deserialize, Serialize};
use serde_with::skip_serializing_none;
use std::cell::RefCell;
use std::collections::BTreeSet;
use std::sync::atomic::{AtomicBool, Ordering};
use sui_protocol_config_macros::{ProtocolConfigAccessors, ProtocolConfigFeatureFlagsGetters};
use tracing::{info, warn};

/// The minimum and maximum protocol versions supported by this build.
const MIN_PROTOCOL_VERSION: u64 = 1;
<<<<<<< HEAD
const MAX_PROTOCOL_VERSION: u64 = 46;
=======
const MAX_PROTOCOL_VERSION: u64 = 48;
>>>>>>> d709c305

// Record history of protocol version allocations here:
//
// Version 1: Original version.
// Version 2: Framework changes, including advancing epoch_start_time in safemode.
// Version 3: gas model v2, including all sui conservation fixes. Fix for loaded child object
//            changes, enable package upgrades, add limits on `max_size_written_objects`,
//            `max_size_written_objects_system_tx`
// Version 4: New reward slashing rate. Framework changes to skip stake susbidy when the epoch
//            length is short.
// Version 5: Package upgrade compatibility error fix. New gas cost table. New scoring decision
//            mechanism that includes up to f scoring authorities.
// Version 6: Change to how bytes are charged in the gas meter, increase buffer stake to 0.5f
// Version 7: Disallow adding new abilities to types during package upgrades,
//            disable_invariant_violation_check_in_swap_loc,
//            disable init functions becoming entry,
//            hash module bytes individually before computing package digest.
// Version 8: Disallow changing abilities and type constraints for type parameters in structs
//            during upgrades.
// Version 9: Limit the length of Move idenfitiers to 128.
//            Disallow extraneous module bytes,
//            advance_to_highest_supported_protocol_version,
// Version 10:increase bytecode verifier `max_verifier_meter_ticks_per_function` and
//            `max_meter_ticks_per_module` limits each from 6_000_000 to 16_000_000. sui-system
//            framework changes.
// Version 11: Introduce `std::type_name::get_with_original_ids` to the system frameworks. Bound max depth of values within the VM.
// Version 12: Changes to deepbook in framework to add API for querying marketplace.
//             Change NW Batch to use versioned metadata field.
//             Changes to sui-system package to add PTB-friendly unstake function, and minor cleanup.
// Version 13: System package change deprecating `0xdee9::clob` and `0xdee9::custodian`, replaced by
//             `0xdee9::clob_v2` and `0xdee9::custodian_v2`.
// Version 14: Introduce a config variable to allow charging of computation to be either
//             bucket base or rounding up. The presence of `gas_rounding_step` (or `None`)
//             decides whether rounding is applied or not.
// Version 15: Add reordering of user transactions by gas price after consensus.
//             Add `sui::table_vec::drop` to the framework via a system package upgrade.
// Version 16: Enabled simplified_unwrap_then_delete feature flag, which allows the execution engine
//             to no longer consult the object store when generating unwrapped_then_deleted in the
//             effects; this also allows us to stop including wrapped tombstones in accumulator.
//             Add self-matching prevention for deepbook.
// Version 17: Enable upgraded multisig support.
// Version 18: Introduce execution layer versioning, preserve all existing behaviour in v0.
//             Gas minimum charges moved to be a multiplier over the reference gas price. In this
//             protocol version the multiplier is the same as the lowest bucket of computation
//             such that the minimum transaction cost is the same as the minimum computation
//             bucket.
//             Add a feature flag to indicate the changes semantics of `base_tx_cost_fixed`.
// Version 19: Changes to sui-system package to enable liquid staking.
//             Add limit for total size of events.
//             Increase limit for number of events emitted to 1024.
// Version 20: Enables the flag `narwhal_new_leader_election_schedule` for the new narwhal leader
//             schedule algorithm for enhanced fault tolerance and sets the bad node stake threshold
//             value. Both values are set for all the environments except mainnet.
// Version 21: ZKLogin known providers.
// Version 22: Child object format change.
// Version 23: Enabling the flag `narwhal_new_leader_election_schedule` for the new narwhal leader
//             schedule algorithm for enhanced fault tolerance and sets the bad node stake threshold
//             value for mainnet.
// Version 24: Re-enable simple gas conservation checks.
//             Package publish/upgrade number in a single transaction limited.
//             JWK / authenticator state flags.
// Version 25: Add sui::table_vec::swap and sui::table_vec::swap_remove to system packages.
// Version 26: New gas model version.
//             Add support for receiving objects off of other objects in devnet only.
// Version 28: Add sui::zklogin::verify_zklogin_id and related functions to sui framework.
//             Enable transaction effects v2 in devnet.
// Version 29: Add verify_legacy_zklogin_address flag to sui framework, this add ability to verify
//             transactions from a legacy zklogin address.
// Version 30: Enable Narwhal CertificateV2
//             Add support for random beacon.
//             Enable transaction effects v2 in testnet.
//             Deprecate supported oauth providers from protocol config and rely on node config
//             instead.
//             In execution, has_public_transfer is recomputed when loading the object.
//             Add support for shared obj deletion and receiving objects off of other objects in devnet only.
// Version 31: Add support for shared object deletion in devnet only.
//             Add support for getting object ID referenced by receiving object in sui framework.
//             Create new execution layer version, and preserve previous behavior in v1.
//             Update semantics of `sui::transfer::receive` and add `sui::transfer::public_receive`.
// Version 32: Add delete functions for VerifiedID and VerifiedIssuer.
//             Add sui::token module to sui framework.
//             Enable transfer to object in testnet.
//             Enable Narwhal CertificateV2 on mainnet
//             Make critbit tree and order getters public in deepbook.
// Version 33: Add support for `receiving_object_id` function in framework
//             Hardened OTW check.
//             Enable transfer-to-object in mainnet.
//             Enable shared object deletion in testnet.
//             Enable effects v2 in mainnet.
// Version 34: Framework changes for random beacon.
// Version 35: Add poseidon hash function.
//             Enable coin deny list.
// Version 36: Enable group operations native functions in devnet.
//             Enable shared object deletion in mainnet.
//             Set the consensus accepted transaction size and the included transactions size in the proposed block.
// Version 37: Reject entry functions with mutable Random.
// Version 38: Introduce limits for binary tables size.
// Version 39: Allow skipped epochs for randomness updates.
//             Extra version to fix `test_upgrade_compatibility` simtest.
// Version 40:
// Version 41: Enable group operations native functions in testnet and mainnet (without msm).
// Version 42: Migrate sui framework and related code to Move 2024
// Version 43: Introduce the upper bound delta config for a zklogin signature's max epoch.
//             Introduce an explicit parameter for the tick limit per package (previously this was
//             represented by the parameter for the tick limit per module).
// Version 44: Enable consensus fork detection on mainnet.
//             Switch between Narwhal and Mysticeti consensus in tests, devnet and testnet.
// Version 45: Use tonic networking for Mysticeti consensus.
//             Set min Move binary format version to 6.
//             Enable transactions to be signed with zkLogin inside multisig signature.
//             Add native bridge.
//             Enable native bridge in devnet
//             Enable Leader Scoring & Schedule Change for Mysticeti consensus.
// Version 46: Enable native bridge in testnet
//             Enable resharing at the same initial shared version.
<<<<<<< HEAD
=======
// Version 47: Deepbook changes (framework update)
// Version 48: Use tonic networking for Mysticeti.
//             Resolve Move abort locations to the package id instead of the runtime module ID.
//             Enable random beacon in testnet.
>>>>>>> d709c305

#[derive(Copy, Clone, Debug, Hash, Serialize, Deserialize, PartialEq, Eq, PartialOrd, Ord)]
pub struct ProtocolVersion(u64);

impl ProtocolVersion {
    // The minimum and maximum protocol version supported by this binary. Counterintuitively, this constant may
    // change over time as support for old protocol versions is removed from the source. This
    // ensures that when a new network (such as a testnet) is created, its genesis committee will
    // use a protocol version that is actually supported by the binary.
    pub const MIN: Self = Self(MIN_PROTOCOL_VERSION);

    pub const MAX: Self = Self(MAX_PROTOCOL_VERSION);

    #[cfg(not(msim))]
    const MAX_ALLOWED: Self = Self::MAX;

    // We create one additional "fake" version in simulator builds so that we can test upgrades.
    #[cfg(msim)]
    pub const MAX_ALLOWED: Self = Self(MAX_PROTOCOL_VERSION + 1);

    pub fn new(v: u64) -> Self {
        Self(v)
    }

    pub const fn as_u64(&self) -> u64 {
        self.0
    }

    // For serde deserialization - we don't define a Default impl because there isn't a single
    // universally appropriate default value.
    pub fn max() -> Self {
        Self::MAX
    }
}

impl From<u64> for ProtocolVersion {
    fn from(v: u64) -> Self {
        Self::new(v)
    }
}

impl std::ops::Sub<u64> for ProtocolVersion {
    type Output = Self;
    fn sub(self, rhs: u64) -> Self::Output {
        Self::new(self.0 - rhs)
    }
}

impl std::ops::Add<u64> for ProtocolVersion {
    type Output = Self;
    fn add(self, rhs: u64) -> Self::Output {
        Self::new(self.0 + rhs)
    }
}

/// Models the set of protocol versions supported by a validator.
/// The `sui-node` binary will always use the SYSTEM_DEFAULT constant, but for testing we need
/// to be able to inject arbitrary versions into SuiNode.
#[derive(Serialize, Deserialize, Debug, Clone, Copy, Hash, PartialEq, Eq)]
pub struct SupportedProtocolVersions {
    pub min: ProtocolVersion,
    pub max: ProtocolVersion,
}

impl SupportedProtocolVersions {
    pub const SYSTEM_DEFAULT: Self = Self {
        min: ProtocolVersion::MIN,
        max: ProtocolVersion::MAX,
    };

    /// Use by VersionedProtocolMessage implementors to describe in which range of versions a
    /// message variant is supported.
    pub fn new_for_message(min: u64, max: u64) -> Self {
        let min = ProtocolVersion::new(min);
        let max = ProtocolVersion::new(max);
        Self { min, max }
    }

    pub fn new_for_testing(min: u64, max: u64) -> Self {
        let min = min.into();
        let max = max.into();
        Self { min, max }
    }

    pub fn is_version_supported(&self, v: ProtocolVersion) -> bool {
        v.0 >= self.min.0 && v.0 <= self.max.0
    }
}

#[derive(Clone, Serialize, Deserialize, Debug, PartialEq, Copy, PartialOrd, Ord, Eq, ValueEnum)]
pub enum Chain {
    Mainnet,
    Testnet,
    Unknown,
}

impl Default for Chain {
    fn default() -> Self {
        Self::Unknown
    }
}

pub struct Error(pub String);

/// Records on/off feature flags that may vary at each protocol version.
#[derive(Default, Clone, Serialize, Debug, ProtocolConfigFeatureFlagsGetters)]
struct FeatureFlags {
    // Add feature flags here, e.g.:
    // new_protocol_feature: bool,
    #[serde(skip_serializing_if = "is_false")]
    package_upgrades: bool,
    // If true, validators will commit to the root state digest
    // in end of epoch checkpoint proposals
    #[serde(skip_serializing_if = "is_false")]
    commit_root_state_digest: bool,
    // Pass epoch start time to advance_epoch safe mode function.
    #[serde(skip_serializing_if = "is_false")]
    advance_epoch_start_time_in_safe_mode: bool,
    // If true, apply the fix to correctly capturing loaded child object versions in execution's
    // object runtime.
    #[serde(skip_serializing_if = "is_false")]
    loaded_child_objects_fixed: bool,
    // If true, treat missing types in the upgraded modules when creating an upgraded package as a
    // compatibility error.
    #[serde(skip_serializing_if = "is_false")]
    missing_type_is_compatibility_error: bool,
    // If true, then the scoring decision mechanism will not get disabled when we do have more than
    // f low scoring authorities, but it will simply flag as low scoring only up to f authorities.
    #[serde(skip_serializing_if = "is_false")]
    scoring_decision_with_validity_cutoff: bool,

    // DEPRECATED: this was an ephemeral feature flag only used by consensus handler, which has now
    // been deployed everywhere.
    #[serde(skip_serializing_if = "is_false")]
    consensus_order_end_of_epoch_last: bool,

    // Disallow adding abilities to types during package upgrades.
    #[serde(skip_serializing_if = "is_false")]
    disallow_adding_abilities_on_upgrade: bool,
    // Disables unnecessary invariant check in the Move VM when swapping the value out of a local
    #[serde(skip_serializing_if = "is_false")]
    disable_invariant_violation_check_in_swap_loc: bool,
    // advance to highest supported protocol version at epoch change, instead of the next consecutive
    // protocol version.
    #[serde(skip_serializing_if = "is_false")]
    advance_to_highest_supported_protocol_version: bool,
    // If true, disallow entry modifiers on entry functions
    #[serde(skip_serializing_if = "is_false")]
    ban_entry_init: bool,
    // If true, hash module bytes individually when calculating package digests for upgrades
    #[serde(skip_serializing_if = "is_false")]
    package_digest_hash_module: bool,
    // If true, disallow changing struct type parameters during package upgrades
    #[serde(skip_serializing_if = "is_false")]
    disallow_change_struct_type_params_on_upgrade: bool,
    // If true, checks no extra bytes in a compiled module
    #[serde(skip_serializing_if = "is_false")]
    no_extraneous_module_bytes: bool,
    // If true, then use the versioned metadata format in narwhal entities.
    #[serde(skip_serializing_if = "is_false")]
    narwhal_versioned_metadata: bool,

    // Enable zklogin auth
    #[serde(skip_serializing_if = "is_false")]
    zklogin_auth: bool,
    // How we order transactions coming out of consensus before sending to execution.
    #[serde(skip_serializing_if = "ConsensusTransactionOrdering::is_none")]
    consensus_transaction_ordering: ConsensusTransactionOrdering,

    // Previously, the unwrapped_then_deleted field in TransactionEffects makes a distinction between
    // whether an object has existed in the store previously (i.e. whether there is a tombstone).
    // Such dependency makes effects generation inefficient, and requires us to include wrapped
    // tombstone in state root hash.
    // To prepare for effects V2, with this flag set to true, we simplify the definition of
    // unwrapped_then_deleted to always include unwrapped then deleted objects,
    // regardless of their previous state in the store.
    #[serde(skip_serializing_if = "is_false")]
    simplified_unwrap_then_delete: bool,
    // Enable upgraded multisig support
    #[serde(skip_serializing_if = "is_false")]
    upgraded_multisig_supported: bool,
    // If true minimum txn charge is a multiplier of the gas price
    #[serde(skip_serializing_if = "is_false")]
    txn_base_cost_as_multiplier: bool,

    // If true, the ability to delete shared objects is in effect
    #[serde(skip_serializing_if = "is_false")]
    shared_object_deletion: bool,

    // If true, then the new algorithm for the leader election schedule will be used
    #[serde(skip_serializing_if = "is_false")]
    narwhal_new_leader_election_schedule: bool,

    // A list of supported OIDC providers that can be used for zklogin.
    #[serde(skip_serializing_if = "is_empty")]
    zklogin_supported_providers: BTreeSet<String>,

    // If true, use the new child object format
    #[serde(skip_serializing_if = "is_false")]
    loaded_child_object_format: bool,

    #[serde(skip_serializing_if = "is_false")]
    enable_jwk_consensus_updates: bool,

    #[serde(skip_serializing_if = "is_false")]
    end_of_epoch_transaction_supported: bool,

    // Perform simple conservation checks keeping into account out of gas scenarios
    // while charging for storage.
    #[serde(skip_serializing_if = "is_false")]
    simple_conservation_checks: bool,

    // If true, use the new child object format type logging
    #[serde(skip_serializing_if = "is_false")]
    loaded_child_object_format_type: bool,

    // Enable receiving sent objects
    #[serde(skip_serializing_if = "is_false")]
    receive_objects: bool,

    // Enable random beacon protocol
    #[serde(skip_serializing_if = "is_false")]
    random_beacon: bool,

    // Enable bridge protocol
    #[serde(skip_serializing_if = "is_false")]
    bridge: bool,

    #[serde(skip_serializing_if = "is_false")]
    enable_effects_v2: bool,

    // If true, then use CertificateV2 in narwhal.
    #[serde(skip_serializing_if = "is_false")]
    narwhal_certificate_v2: bool,

    // If true, allow verify with legacy zklogin address
    #[serde(skip_serializing_if = "is_false")]
    verify_legacy_zklogin_address: bool,

    // Enable throughput aware consensus submission
    #[serde(skip_serializing_if = "is_false")]
    throughput_aware_consensus_submission: bool,

    // If true, recompute has_public_transfer from the type instead of what is stored in the object
    #[serde(skip_serializing_if = "is_false")]
    recompute_has_public_transfer_in_execution: bool,

    // If true, multisig containing zkLogin sig is accepted.
    #[serde(skip_serializing_if = "is_false")]
    accept_zklogin_in_multisig: bool,

    // If true, consensus prologue transaction also includes the consensus output digest.
    // It can be used to detect consensus output folk.
    #[serde(skip_serializing_if = "is_false")]
    include_consensus_digest_in_prologue: bool,

    // If true, use the hardened OTW check
    #[serde(skip_serializing_if = "is_false")]
    hardened_otw_check: bool,

    // If true allow calling receiving_object_id function
    #[serde(skip_serializing_if = "is_false")]
    allow_receiving_object_id: bool,

    // Enable the poseidon hash function
    #[serde(skip_serializing_if = "is_false")]
    enable_poseidon: bool,

    // If true, enable the coin deny list.
    #[serde(skip_serializing_if = "is_false")]
    enable_coin_deny_list: bool,

    // Enable native functions for group operations.
    #[serde(skip_serializing_if = "is_false")]
    enable_group_ops_native_functions: bool,

    // Enable native function for msm.
    #[serde(skip_serializing_if = "is_false")]
    enable_group_ops_native_function_msm: bool,

    // Reject functions with mutable Random.
    #[serde(skip_serializing_if = "is_false")]
    reject_mutable_random_on_entry_functions: bool,

    // Controls the behavior of per object congestion control in consensus handler.
    #[serde(skip_serializing_if = "PerObjectCongestionControlMode::is_none")]
    per_object_congestion_control_mode: PerObjectCongestionControlMode,

    // The consensus protocol to be used for the epoch.
    #[serde(skip_serializing_if = "ConsensusChoice::is_narwhal")]
    consensus_choice: ConsensusChoice,

    // Consensus network to use.
    #[serde(skip_serializing_if = "ConsensusNetwork::is_anemo")]
    consensus_network: ConsensusNetwork,

    // Set the upper bound allowed for max_epoch in zklogin signature.
    #[serde(skip_serializing_if = "Option::is_none")]
    zklogin_max_epoch_upper_bound_delta: Option<u64>,

    // Controls leader scoring & schedule change in Mysticeti consensus.
    #[serde(skip_serializing_if = "is_false")]
    mysticeti_leader_scoring_and_schedule: bool,

    // Enable resharing of shared objects using the same initial shared version
    #[serde(skip_serializing_if = "is_false")]
    reshare_at_same_initial_version: bool,
<<<<<<< HEAD
=======

    // Resolve Move abort locations to the package id instead of the runtime module ID.
    #[serde(skip_serializing_if = "is_false")]
    resolve_abort_locations_to_package_id: bool,

    // Enables the use of the Mysticeti committed sub dag digest to the `ConsensusCommitInfo` in checkpoints.
    // When disabled the default digest is used instead. It's important to have this guarded behind
    // a flag as it will lead to checkpoint forks.
    #[serde(skip_serializing_if = "is_false")]
    mysticeti_use_committed_subdag_digest: bool,
>>>>>>> d709c305
}

fn is_false(b: &bool) -> bool {
    !b
}

fn is_empty(b: &BTreeSet<String>) -> bool {
    b.is_empty()
}

/// Ordering mechanism for transactions in one Narwhal consensus output.
#[derive(Default, Copy, Clone, PartialEq, Eq, Serialize, Debug)]
pub enum ConsensusTransactionOrdering {
    /// No ordering. Transactions are processed in the order they appear in the consensus output.
    #[default]
    None,
    /// Order transactions by gas price, highest first.
    ByGasPrice,
}

impl ConsensusTransactionOrdering {
    pub fn is_none(&self) -> bool {
        matches!(self, ConsensusTransactionOrdering::None)
    }
}

// The config for per object congestion control in consensus handler.
#[derive(Default, Copy, Clone, PartialEq, Eq, Serialize, Debug)]
pub enum PerObjectCongestionControlMode {
    #[default]
    None, // No congestion control.
    TotalGasBudget, // Use txn gas budget as execution cost.
}

impl PerObjectCongestionControlMode {
    pub fn is_none(&self) -> bool {
        matches!(self, PerObjectCongestionControlMode::None)
    }
}

// Configuration options for consensus algorithm.
#[derive(Default, Copy, Clone, PartialEq, Eq, Serialize, Debug)]
pub enum ConsensusChoice {
    #[default]
    Narwhal,
    SwapEachEpoch,
    Mysticeti,
}

impl ConsensusChoice {
    pub fn is_narwhal(&self) -> bool {
        matches!(self, ConsensusChoice::Narwhal)
    }
}

// Configuration options for consensus network.
#[derive(Default, Copy, Clone, PartialEq, Eq, Serialize, Debug)]
pub enum ConsensusNetwork {
    #[default]
    Anemo,
    Tonic,
}

impl ConsensusNetwork {
    pub fn is_anemo(&self) -> bool {
        matches!(self, ConsensusNetwork::Anemo)
    }
}

/// Constants that change the behavior of the protocol.
///
/// The value of each constant here must be fixed for a given protocol version. To change the value
/// of a constant, advance the protocol version, and add support for it in `get_for_version` under
/// the new version number.
/// (below).
///
/// To add a new field to this struct, use the following procedure:
/// - Advance the protocol version.
/// - Add the field as a private `Option<T>` to the struct.
/// - Initialize the field to `None` in prior protocol versions.
/// - Initialize the field to `Some(val)` for your new protocol version.
/// - Add a public getter that simply unwraps the field.
/// - Two public getters of the form `field(&self) -> field_type`
///     and `field_as_option(&self) -> Option<field_type>` will be automatically generated for you.
/// Example for a field: `new_constant: Option<u64>`
/// ```rust,ignore
///      pub fn new_constant(&self) -> u64 {
///         self.new_constant.expect(Self::CONSTANT_ERR_MSG)
///     }
///      pub fn new_constant_as_option(&self) -> Option<u64> {
///         self.new_constant.expect(Self::CONSTANT_ERR_MSG)
///     }
/// ```
/// With `pub fn new_constant(&self) -> u64`, if the constant is accessed in a protocol version
/// in which it is not defined, the validator will crash. (Crashing is necessary because
/// this type of error would almost always result in forking if not prevented here).
/// If you don't want the validator to crash, you can use the
/// `pub fn new_constant_as_option(&self) -> Option<u64>` getter, which will
/// return `None` if the field is not defined at that version.
/// - If you want a customized getter, you can add a method in the impl.
#[skip_serializing_none]
#[derive(Clone, Serialize, Debug, ProtocolConfigAccessors)]
pub struct ProtocolConfig {
    pub version: ProtocolVersion,

    feature_flags: FeatureFlags,

    // ==== Transaction input limits ====
    /// Maximum serialized size of a transaction (in bytes).
    max_tx_size_bytes: Option<u64>,

    /// Maximum number of input objects to a transaction. Enforced by the transaction input checker
    max_input_objects: Option<u64>,

    /// Max size of objects a transaction can write to disk after completion. Enforce by the Sui adapter.
    /// This is the sum of the serialized size of all objects written to disk.
    /// The max size of individual objects on the other hand is `max_move_object_size`.
    max_size_written_objects: Option<u64>,
    /// Max size of objects a system transaction can write to disk after completion. Enforce by the Sui adapter.
    /// Similar to `max_size_written_objects` but for system transactions.
    max_size_written_objects_system_tx: Option<u64>,

    /// Maximum size of serialized transaction effects.
    max_serialized_tx_effects_size_bytes: Option<u64>,

    /// Maximum size of serialized transaction effects for system transactions.
    max_serialized_tx_effects_size_bytes_system_tx: Option<u64>,

    /// Maximum number of gas payment objects for a transaction.
    max_gas_payment_objects: Option<u32>,

    /// Maximum number of modules in a Publish transaction.
    max_modules_in_publish: Option<u32>,

    /// Maximum number of transitive dependencies in a package when publishing.
    max_package_dependencies: Option<u32>,

    /// Maximum number of arguments in a move call or a ProgrammableTransaction's
    /// TransferObjects command.
    max_arguments: Option<u32>,

    /// Maximum number of total type arguments, computed recursively.
    max_type_arguments: Option<u32>,

    /// Maximum depth of an individual type argument.
    max_type_argument_depth: Option<u32>,

    /// Maximum size of a Pure CallArg.
    max_pure_argument_size: Option<u32>,

    /// Maximum number of Commands in a ProgrammableTransaction.
    max_programmable_tx_commands: Option<u32>,

    // ==== Move VM, Move bytecode verifier, and execution limits ===
    /// Maximum Move bytecode version the VM understands. All older versions are accepted.
    move_binary_format_version: Option<u32>,
    min_move_binary_format_version: Option<u32>,

    /// Configuration controlling binary tables size.
    binary_module_handles: Option<u16>,
    binary_struct_handles: Option<u16>,
    binary_function_handles: Option<u16>,
    binary_function_instantiations: Option<u16>,
    binary_signatures: Option<u16>,
    binary_constant_pool: Option<u16>,
    binary_identifiers: Option<u16>,
    binary_address_identifiers: Option<u16>,
    binary_struct_defs: Option<u16>,
    binary_struct_def_instantiations: Option<u16>,
    binary_function_defs: Option<u16>,
    binary_field_handles: Option<u16>,
    binary_field_instantiations: Option<u16>,
    binary_friend_decls: Option<u16>,

    /// Maximum size of the `contents` part of an object, in bytes. Enforced by the Sui adapter when effects are produced.
    max_move_object_size: Option<u64>,

    // TODO: Option<increase to 500 KB. currently, publishing a package > 500 KB exceeds the max computation gas cost
    /// Maximum size of a Move package object, in bytes. Enforced by the Sui adapter at the end of a publish transaction.
    max_move_package_size: Option<u64>,

    /// Max number of publish or upgrade commands allowed in a programmable transaction block.
    max_publish_or_upgrade_per_ptb: Option<u64>,

    /// Maximum number of gas units that a single MoveCall transaction can use. Enforced by the Sui adapter.
    max_tx_gas: Option<u64>,

    /// Maximum amount of the proposed gas price in MIST (defined in the transaction).
    max_gas_price: Option<u64>,

    /// The max computation bucket for gas. This is the max that can be charged for computation.
    max_gas_computation_bucket: Option<u64>,

    // Define the value used to round up computation gas charges
    gas_rounding_step: Option<u64>,

    /// Maximum number of nested loops. Enforced by the Move bytecode verifier.
    max_loop_depth: Option<u64>,

    /// Maximum number of type arguments that can be bound to generic type parameters. Enforced by the Move bytecode verifier.
    max_generic_instantiation_length: Option<u64>,

    /// Maximum number of parameters that a Move function can have. Enforced by the Move bytecode verifier.
    max_function_parameters: Option<u64>,

    /// Maximum number of basic blocks that a Move function can have. Enforced by the Move bytecode verifier.
    max_basic_blocks: Option<u64>,

    /// Maximum stack size value. Enforced by the Move bytecode verifier.
    max_value_stack_size: Option<u64>,

    /// Maximum number of "type nodes", a metric for how big a SignatureToken will be when expanded into a fully qualified type. Enforced by the Move bytecode verifier.
    max_type_nodes: Option<u64>,

    /// Maximum number of push instructions in one function. Enforced by the Move bytecode verifier.
    max_push_size: Option<u64>,

    /// Maximum number of struct definitions in a module. Enforced by the Move bytecode verifier.
    max_struct_definitions: Option<u64>,

    /// Maximum number of function definitions in a module. Enforced by the Move bytecode verifier.
    max_function_definitions: Option<u64>,

    /// Maximum number of fields allowed in a struct definition. Enforced by the Move bytecode verifier.
    max_fields_in_struct: Option<u64>,

    /// Maximum dependency depth. Enforced by the Move linker when loading dependent modules.
    max_dependency_depth: Option<u64>,

    /// Maximum number of Move events that a single transaction can emit. Enforced by the VM during execution.
    max_num_event_emit: Option<u64>,

    /// Maximum number of new IDs that a single transaction can create. Enforced by the VM during execution.
    max_num_new_move_object_ids: Option<u64>,

    /// Maximum number of new IDs that a single system transaction can create. Enforced by the VM during execution.
    max_num_new_move_object_ids_system_tx: Option<u64>,

    /// Maximum number of IDs that a single transaction can delete. Enforced by the VM during execution.
    max_num_deleted_move_object_ids: Option<u64>,

    /// Maximum number of IDs that a single system transaction can delete. Enforced by the VM during execution.
    max_num_deleted_move_object_ids_system_tx: Option<u64>,

    /// Maximum number of IDs that a single transaction can transfer. Enforced by the VM during execution.
    max_num_transferred_move_object_ids: Option<u64>,

    /// Maximum number of IDs that a single system transaction can transfer. Enforced by the VM during execution.
    max_num_transferred_move_object_ids_system_tx: Option<u64>,

    /// Maximum size of a Move user event. Enforced by the VM during execution.
    max_event_emit_size: Option<u64>,

    /// Maximum size of a Move user event. Enforced by the VM during execution.
    max_event_emit_size_total: Option<u64>,

    /// Maximum length of a vector in Move. Enforced by the VM during execution, and for constants, by the verifier.
    max_move_vector_len: Option<u64>,

    /// Maximum length of an `Identifier` in Move. Enforced by the bytecode verifier at signing.
    max_move_identifier_len: Option<u64>,

    /// Maximum depth of a Move value within the VM.
    max_move_value_depth: Option<u64>,

    /// Maximum number of back edges in Move function. Enforced by the bytecode verifier at signing.
    max_back_edges_per_function: Option<u64>,

    /// Maximum number of back edges in Move module. Enforced by the bytecode verifier at signing.
    max_back_edges_per_module: Option<u64>,

    /// Maximum number of meter `ticks` spent verifying a Move function. Enforced by the bytecode verifier at signing.
    max_verifier_meter_ticks_per_function: Option<u64>,

    /// Maximum number of meter `ticks` spent verifying a Move module. Enforced by the bytecode verifier at signing.
    max_meter_ticks_per_module: Option<u64>,

    /// Maximum number of meter `ticks` spent verifying a Move package. Enforced by the bytecode verifier at signing.
    max_meter_ticks_per_package: Option<u64>,

    // === Object runtime internal operation limits ====
    // These affect dynamic fields
    /// Maximum number of cached objects in the object runtime ObjectStore. Enforced by object runtime during execution
    object_runtime_max_num_cached_objects: Option<u64>,

    /// Maximum number of cached objects in the object runtime ObjectStore in system transaction. Enforced by object runtime during execution
    object_runtime_max_num_cached_objects_system_tx: Option<u64>,

    /// Maximum number of stored objects accessed by object runtime ObjectStore. Enforced by object runtime during execution
    object_runtime_max_num_store_entries: Option<u64>,

    /// Maximum number of stored objects accessed by object runtime ObjectStore in system transaction. Enforced by object runtime during execution
    object_runtime_max_num_store_entries_system_tx: Option<u64>,

    // === Execution gas costs ====
    /// Base cost for any Sui transaction
    base_tx_cost_fixed: Option<u64>,

    /// Additional cost for a transaction that publishes a package
    /// i.e., the base cost of such a transaction is base_tx_cost_fixed + package_publish_cost_fixed
    package_publish_cost_fixed: Option<u64>,

    /// Cost per byte of a Move call transaction
    /// i.e., the cost of such a transaction is base_cost + (base_tx_cost_per_byte * size)
    base_tx_cost_per_byte: Option<u64>,

    /// Cost per byte for a transaction that publishes a package
    package_publish_cost_per_byte: Option<u64>,

    // Per-byte cost of reading an object during transaction execution
    obj_access_cost_read_per_byte: Option<u64>,

    // Per-byte cost of writing an object during transaction execution
    obj_access_cost_mutate_per_byte: Option<u64>,

    // Per-byte cost of deleting an object during transaction execution
    obj_access_cost_delete_per_byte: Option<u64>,

    /// Per-byte cost charged for each input object to a transaction.
    /// Meant to approximate the cost of checking locks for each object
    // TODO: Option<I'm not sure that this cost makes sense. Checking locks is "free"
    // in the sense that an invalid tx that can never be committed/pay gas can
    // force validators to check an arbitrary number of locks. If those checks are
    // "free" for invalid transactions, why charge for them in valid transactions
    // TODO: Option<if we keep this, I think we probably want it to be a fixed cost rather
    // than a per-byte cost. checking an object lock should not require loading an
    // entire object, just consulting an ID -> tx digest map
    obj_access_cost_verify_per_byte: Option<u64>,

    /// === Gas version. gas model ===

    /// Gas model version, what code we are using to charge gas
    gas_model_version: Option<u64>,

    /// === Storage gas costs ===

    /// Per-byte cost of storing an object in the Sui global object store. Some of this cost may be refundable if the object is later freed
    obj_data_cost_refundable: Option<u64>,

    // Per-byte cost of storing an object in the Sui transaction log (e.g., in CertifiedTransactionEffects)
    // This depends on the size of various fields including the effects
    // TODO: Option<I don't fully understand this^ and more details would be useful
    obj_metadata_cost_non_refundable: Option<u64>,

    /// === Tokenomics ===

    // TODO: Option<this should be changed to u64.
    /// Sender of a txn that touches an object will get this percent of the storage rebate back.
    /// In basis point.
    storage_rebate_rate: Option<u64>,

    /// 5% of the storage fund's share of rewards are reinvested into the storage fund.
    /// In basis point.
    storage_fund_reinvest_rate: Option<u64>,

    /// The share of rewards that will be slashed and redistributed is 50%.
    /// In basis point.
    reward_slashing_rate: Option<u64>,

    /// Unit gas price, Mist per internal gas unit.
    storage_gas_price: Option<u64>,

    /// === Core Protocol ===

    /// Max number of transactions per checkpoint.
    /// Note that this is a protocol constant and not a config as validators must have this set to
    /// the same value, otherwise they *will* fork.
    max_transactions_per_checkpoint: Option<u64>,

    /// Max size of a checkpoint in bytes.
    /// Note that this is a protocol constant and not a config as validators must have this set to
    /// the same value, otherwise they *will* fork.
    max_checkpoint_size_bytes: Option<u64>,

    /// A protocol upgrade always requires 2f+1 stake to agree. We support a buffer of additional
    /// stake (as a fraction of f, expressed in basis points) that is required before an upgrade
    /// can happen automatically. 10000bps would indicate that complete unanimity is required (all
    /// 3f+1 must vote), while 0bps would indicate that 2f+1 is sufficient.
    buffer_stake_for_protocol_upgrade_bps: Option<u64>,

    // === Native Function Costs ===

    // `address` module
    // Cost params for the Move native function `address::from_bytes(bytes: vector<u8>)`
    address_from_bytes_cost_base: Option<u64>,
    // Cost params for the Move native function `address::to_u256(address): u256`
    address_to_u256_cost_base: Option<u64>,
    // Cost params for the Move native function `address::from_u256(u256): address`
    address_from_u256_cost_base: Option<u64>,

    // `dynamic_field` module
    // Cost params for the Move native function `hash_type_and_key<K: copy + drop + store>(parent: address, k: K): address`
    dynamic_field_hash_type_and_key_cost_base: Option<u64>,
    dynamic_field_hash_type_and_key_type_cost_per_byte: Option<u64>,
    dynamic_field_hash_type_and_key_value_cost_per_byte: Option<u64>,
    dynamic_field_hash_type_and_key_type_tag_cost_per_byte: Option<u64>,
    // Cost params for the Move native function `add_child_object<Child: key>(parent: address, child: Child)`
    dynamic_field_add_child_object_cost_base: Option<u64>,
    dynamic_field_add_child_object_type_cost_per_byte: Option<u64>,
    dynamic_field_add_child_object_value_cost_per_byte: Option<u64>,
    dynamic_field_add_child_object_struct_tag_cost_per_byte: Option<u64>,
    // Cost params for the Move native function `borrow_child_object_mut<Child: key>(parent: &mut UID, id: address): &mut Child`
    dynamic_field_borrow_child_object_cost_base: Option<u64>,
    dynamic_field_borrow_child_object_child_ref_cost_per_byte: Option<u64>,
    dynamic_field_borrow_child_object_type_cost_per_byte: Option<u64>,
    // Cost params for the Move native function `remove_child_object<Child: key>(parent: address, id: address): Child`
    dynamic_field_remove_child_object_cost_base: Option<u64>,
    dynamic_field_remove_child_object_child_cost_per_byte: Option<u64>,
    dynamic_field_remove_child_object_type_cost_per_byte: Option<u64>,
    // Cost params for the Move native function `has_child_object(parent: address, id: address): bool`
    dynamic_field_has_child_object_cost_base: Option<u64>,
    // Cost params for the Move native function `has_child_object_with_ty<Child: key>(parent: address, id: address): bool`
    dynamic_field_has_child_object_with_ty_cost_base: Option<u64>,
    dynamic_field_has_child_object_with_ty_type_cost_per_byte: Option<u64>,
    dynamic_field_has_child_object_with_ty_type_tag_cost_per_byte: Option<u64>,

    // `event` module
    // Cost params for the Move native function `event::emit<T: copy + drop>(event: T)`
    event_emit_cost_base: Option<u64>,
    event_emit_value_size_derivation_cost_per_byte: Option<u64>,
    event_emit_tag_size_derivation_cost_per_byte: Option<u64>,
    event_emit_output_cost_per_byte: Option<u64>,

    //  `object` module
    // Cost params for the Move native function `borrow_uid<T: key>(obj: &T): &UID`
    object_borrow_uid_cost_base: Option<u64>,
    // Cost params for the Move native function `delete_impl(id: address)`
    object_delete_impl_cost_base: Option<u64>,
    // Cost params for the Move native function `record_new_uid(id: address)`
    object_record_new_uid_cost_base: Option<u64>,

    // Transfer
    // Cost params for the Move native function `transfer_impl<T: key>(obj: T, recipient: address)`
    transfer_transfer_internal_cost_base: Option<u64>,
    // Cost params for the Move native function `freeze_object<T: key>(obj: T)`
    transfer_freeze_object_cost_base: Option<u64>,
    // Cost params for the Move native function `share_object<T: key>(obj: T)`
    transfer_share_object_cost_base: Option<u64>,
    // Cost params for the Move native function
    // `receive_object<T: key>(p: &mut UID, recv: Receiving<T>T)`
    transfer_receive_object_cost_base: Option<u64>,

    // TxContext
    // Cost params for the Move native function `transfer_impl<T: key>(obj: T, recipient: address)`
    tx_context_derive_id_cost_base: Option<u64>,

    // Types
    // Cost params for the Move native function `is_one_time_witness<T: drop>(_: &T): bool`
    types_is_one_time_witness_cost_base: Option<u64>,
    types_is_one_time_witness_type_tag_cost_per_byte: Option<u64>,
    types_is_one_time_witness_type_cost_per_byte: Option<u64>,

    // Validator
    // Cost params for the Move native function `validate_metadata_bcs(metadata: vector<u8>)`
    validator_validate_metadata_cost_base: Option<u64>,
    validator_validate_metadata_data_cost_per_byte: Option<u64>,

    // Crypto natives
    crypto_invalid_arguments_cost: Option<u64>,
    // bls12381::bls12381_min_sig_verify
    bls12381_bls12381_min_sig_verify_cost_base: Option<u64>,
    bls12381_bls12381_min_sig_verify_msg_cost_per_byte: Option<u64>,
    bls12381_bls12381_min_sig_verify_msg_cost_per_block: Option<u64>,

    // bls12381::bls12381_min_pk_verify
    bls12381_bls12381_min_pk_verify_cost_base: Option<u64>,
    bls12381_bls12381_min_pk_verify_msg_cost_per_byte: Option<u64>,
    bls12381_bls12381_min_pk_verify_msg_cost_per_block: Option<u64>,

    // ecdsa_k1::ecrecover
    ecdsa_k1_ecrecover_keccak256_cost_base: Option<u64>,
    ecdsa_k1_ecrecover_keccak256_msg_cost_per_byte: Option<u64>,
    ecdsa_k1_ecrecover_keccak256_msg_cost_per_block: Option<u64>,
    ecdsa_k1_ecrecover_sha256_cost_base: Option<u64>,
    ecdsa_k1_ecrecover_sha256_msg_cost_per_byte: Option<u64>,
    ecdsa_k1_ecrecover_sha256_msg_cost_per_block: Option<u64>,

    // ecdsa_k1::decompress_pubkey
    ecdsa_k1_decompress_pubkey_cost_base: Option<u64>,

    // ecdsa_k1::secp256k1_verify
    ecdsa_k1_secp256k1_verify_keccak256_cost_base: Option<u64>,
    ecdsa_k1_secp256k1_verify_keccak256_msg_cost_per_byte: Option<u64>,
    ecdsa_k1_secp256k1_verify_keccak256_msg_cost_per_block: Option<u64>,
    ecdsa_k1_secp256k1_verify_sha256_cost_base: Option<u64>,
    ecdsa_k1_secp256k1_verify_sha256_msg_cost_per_byte: Option<u64>,
    ecdsa_k1_secp256k1_verify_sha256_msg_cost_per_block: Option<u64>,

    // ecdsa_r1::ecrecover
    ecdsa_r1_ecrecover_keccak256_cost_base: Option<u64>,
    ecdsa_r1_ecrecover_keccak256_msg_cost_per_byte: Option<u64>,
    ecdsa_r1_ecrecover_keccak256_msg_cost_per_block: Option<u64>,
    ecdsa_r1_ecrecover_sha256_cost_base: Option<u64>,
    ecdsa_r1_ecrecover_sha256_msg_cost_per_byte: Option<u64>,
    ecdsa_r1_ecrecover_sha256_msg_cost_per_block: Option<u64>,

    // ecdsa_r1::secp256k1_verify
    ecdsa_r1_secp256r1_verify_keccak256_cost_base: Option<u64>,
    ecdsa_r1_secp256r1_verify_keccak256_msg_cost_per_byte: Option<u64>,
    ecdsa_r1_secp256r1_verify_keccak256_msg_cost_per_block: Option<u64>,
    ecdsa_r1_secp256r1_verify_sha256_cost_base: Option<u64>,
    ecdsa_r1_secp256r1_verify_sha256_msg_cost_per_byte: Option<u64>,
    ecdsa_r1_secp256r1_verify_sha256_msg_cost_per_block: Option<u64>,

    // ecvrf::verify
    ecvrf_ecvrf_verify_cost_base: Option<u64>,
    ecvrf_ecvrf_verify_alpha_string_cost_per_byte: Option<u64>,
    ecvrf_ecvrf_verify_alpha_string_cost_per_block: Option<u64>,

    // ed25519
    ed25519_ed25519_verify_cost_base: Option<u64>,
    ed25519_ed25519_verify_msg_cost_per_byte: Option<u64>,
    ed25519_ed25519_verify_msg_cost_per_block: Option<u64>,

    // groth16::prepare_verifying_key
    groth16_prepare_verifying_key_bls12381_cost_base: Option<u64>,
    groth16_prepare_verifying_key_bn254_cost_base: Option<u64>,

    // groth16::verify_groth16_proof_internal
    groth16_verify_groth16_proof_internal_bls12381_cost_base: Option<u64>,
    groth16_verify_groth16_proof_internal_bls12381_cost_per_public_input: Option<u64>,
    groth16_verify_groth16_proof_internal_bn254_cost_base: Option<u64>,
    groth16_verify_groth16_proof_internal_bn254_cost_per_public_input: Option<u64>,
    groth16_verify_groth16_proof_internal_public_input_cost_per_byte: Option<u64>,

    // hash::blake2b256
    hash_blake2b256_cost_base: Option<u64>,
    hash_blake2b256_data_cost_per_byte: Option<u64>,
    hash_blake2b256_data_cost_per_block: Option<u64>,

    // hash::keccak256
    hash_keccak256_cost_base: Option<u64>,
    hash_keccak256_data_cost_per_byte: Option<u64>,
    hash_keccak256_data_cost_per_block: Option<u64>,

    // poseidon::poseidon_bn254
    poseidon_bn254_cost_base: Option<u64>,
    poseidon_bn254_cost_per_block: Option<u64>,

    // group_ops
    group_ops_bls12381_decode_scalar_cost: Option<u64>,
    group_ops_bls12381_decode_g1_cost: Option<u64>,
    group_ops_bls12381_decode_g2_cost: Option<u64>,
    group_ops_bls12381_decode_gt_cost: Option<u64>,
    group_ops_bls12381_scalar_add_cost: Option<u64>,
    group_ops_bls12381_g1_add_cost: Option<u64>,
    group_ops_bls12381_g2_add_cost: Option<u64>,
    group_ops_bls12381_gt_add_cost: Option<u64>,
    group_ops_bls12381_scalar_sub_cost: Option<u64>,
    group_ops_bls12381_g1_sub_cost: Option<u64>,
    group_ops_bls12381_g2_sub_cost: Option<u64>,
    group_ops_bls12381_gt_sub_cost: Option<u64>,
    group_ops_bls12381_scalar_mul_cost: Option<u64>,
    group_ops_bls12381_g1_mul_cost: Option<u64>,
    group_ops_bls12381_g2_mul_cost: Option<u64>,
    group_ops_bls12381_gt_mul_cost: Option<u64>,
    group_ops_bls12381_scalar_div_cost: Option<u64>,
    group_ops_bls12381_g1_div_cost: Option<u64>,
    group_ops_bls12381_g2_div_cost: Option<u64>,
    group_ops_bls12381_gt_div_cost: Option<u64>,
    group_ops_bls12381_g1_hash_to_base_cost: Option<u64>,
    group_ops_bls12381_g2_hash_to_base_cost: Option<u64>,
    group_ops_bls12381_g1_hash_to_cost_per_byte: Option<u64>,
    group_ops_bls12381_g2_hash_to_cost_per_byte: Option<u64>,
    group_ops_bls12381_g1_msm_base_cost: Option<u64>,
    group_ops_bls12381_g2_msm_base_cost: Option<u64>,
    group_ops_bls12381_g1_msm_base_cost_per_input: Option<u64>,
    group_ops_bls12381_g2_msm_base_cost_per_input: Option<u64>,
    group_ops_bls12381_msm_max_len: Option<u32>,
    group_ops_bls12381_pairing_cost: Option<u64>,

    // hmac::hmac_sha3_256
    hmac_hmac_sha3_256_cost_base: Option<u64>,
    hmac_hmac_sha3_256_input_cost_per_byte: Option<u64>,
    hmac_hmac_sha3_256_input_cost_per_block: Option<u64>,

    // zklogin::check_zklogin_id
    check_zklogin_id_cost_base: Option<u64>,
    // zklogin::check_zklogin_issuer
    check_zklogin_issuer_cost_base: Option<u64>,

    // Const params for consensus scoring decision
    // The scaling factor property for the MED outlier detection
    scoring_decision_mad_divisor: Option<f64>,
    // The cutoff value for the MED outlier detection
    scoring_decision_cutoff_value: Option<f64>,

    /// === Execution Version ===
    execution_version: Option<u64>,

    // Dictates the threshold (percentage of stake) that is used to calculate the "bad" nodes to be
    // swapped when creating the consensus schedule. The values should be of the range [0 - 33]. Anything
    // above 33 (f) will not be allowed.
    consensus_bad_nodes_stake_threshold: Option<u64>,

    max_jwk_votes_per_validator_per_epoch: Option<u64>,
    // The maximum age of a JWK in epochs before it is removed from the AuthenticatorState object.
    // Applied at the end of an epoch as a delta from the new epoch value, so setting this to 1
    // will cause the new epoch to start with JWKs from the previous epoch still valid.
    max_age_of_jwk_in_epochs: Option<u64>,

    /// === random beacon ===

    /// Maximum allowed precision loss when reducing voting weights for the random beacon
    /// protocol.
    random_beacon_reduction_allowed_delta: Option<u16>,

    /// Minimum number of shares below which voting weights will not be reduced for the
    /// random beacon protocol.
    random_beacon_reduction_lower_bound: Option<u32>,

    /// Consensus Round after which DKG should be aborted and randomness disabled for
    /// the epoch, if it hasn't already completed.
    random_beacon_dkg_timeout_round: Option<u32>,

    /// Minimum interval between consecutive rounds of generated randomness.
    random_beacon_min_round_interval_ms: Option<u64>,

    /// The maximum serialised transaction size (in bytes) accepted by consensus. That should be bigger than the
    /// `max_tx_size_bytes` with some additional headroom.
    consensus_max_transaction_size_bytes: Option<u64>,
    /// The maximum size of transactions included in a consensus proposed block
    consensus_max_transactions_in_block_bytes: Option<u64>,

    /// The max accumulated txn execution cost per object in a checkpoint. Transactions
    /// in a checkpoint will be deferred once their touch shared objects hit this limit.
    max_accumulated_txn_cost_per_object_in_checkpoint: Option<u64>,

    /// The max number of consensus rounds a transaction can be deferred due to shared object congestion.
    /// Transactions will be cancelled after this many rounds.
    max_deferral_rounds_for_congestion_control: Option<u64>,
}

// feature flags
impl ProtocolConfig {
    // Add checks for feature flag support here, e.g.:
    // pub fn check_new_protocol_feature_supported(&self) -> Result<(), Error> {
    //     if self.feature_flags.new_protocol_feature_supported {
    //         Ok(())
    //     } else {
    //         Err(Error(format!(
    //             "new_protocol_feature is not supported at {:?}",
    //             self.version
    //         )))
    //     }
    // }

    pub fn check_package_upgrades_supported(&self) -> Result<(), Error> {
        if self.feature_flags.package_upgrades {
            Ok(())
        } else {
            Err(Error(format!(
                "package upgrades are not supported at {:?}",
                self.version
            )))
        }
    }

    pub fn allow_receiving_object_id(&self) -> bool {
        self.feature_flags.allow_receiving_object_id
    }

    pub fn receiving_objects_supported(&self) -> bool {
        self.feature_flags.receive_objects
    }

    pub fn package_upgrades_supported(&self) -> bool {
        self.feature_flags.package_upgrades
    }

    pub fn check_commit_root_state_digest_supported(&self) -> bool {
        self.feature_flags.commit_root_state_digest
    }

    pub fn get_advance_epoch_start_time_in_safe_mode(&self) -> bool {
        self.feature_flags.advance_epoch_start_time_in_safe_mode
    }

    pub fn loaded_child_objects_fixed(&self) -> bool {
        self.feature_flags.loaded_child_objects_fixed
    }

    pub fn missing_type_is_compatibility_error(&self) -> bool {
        self.feature_flags.missing_type_is_compatibility_error
    }

    pub fn scoring_decision_with_validity_cutoff(&self) -> bool {
        self.feature_flags.scoring_decision_with_validity_cutoff
    }

    pub fn narwhal_versioned_metadata(&self) -> bool {
        self.feature_flags.narwhal_versioned_metadata
    }

    pub fn consensus_order_end_of_epoch_last(&self) -> bool {
        self.feature_flags.consensus_order_end_of_epoch_last
    }

    pub fn disallow_adding_abilities_on_upgrade(&self) -> bool {
        self.feature_flags.disallow_adding_abilities_on_upgrade
    }

    pub fn disable_invariant_violation_check_in_swap_loc(&self) -> bool {
        self.feature_flags
            .disable_invariant_violation_check_in_swap_loc
    }

    pub fn advance_to_highest_supported_protocol_version(&self) -> bool {
        self.feature_flags
            .advance_to_highest_supported_protocol_version
    }

    pub fn ban_entry_init(&self) -> bool {
        self.feature_flags.ban_entry_init
    }

    pub fn package_digest_hash_module(&self) -> bool {
        self.feature_flags.package_digest_hash_module
    }

    pub fn disallow_change_struct_type_params_on_upgrade(&self) -> bool {
        self.feature_flags
            .disallow_change_struct_type_params_on_upgrade
    }

    pub fn no_extraneous_module_bytes(&self) -> bool {
        self.feature_flags.no_extraneous_module_bytes
    }

    pub fn zklogin_auth(&self) -> bool {
        self.feature_flags.zklogin_auth
    }

    pub fn zklogin_supported_providers(&self) -> &BTreeSet<String> {
        &self.feature_flags.zklogin_supported_providers
    }

    pub fn consensus_transaction_ordering(&self) -> ConsensusTransactionOrdering {
        self.feature_flags.consensus_transaction_ordering
    }

    pub fn simplified_unwrap_then_delete(&self) -> bool {
        self.feature_flags.simplified_unwrap_then_delete
    }

    pub fn supports_upgraded_multisig(&self) -> bool {
        self.feature_flags.upgraded_multisig_supported
    }

    pub fn txn_base_cost_as_multiplier(&self) -> bool {
        self.feature_flags.txn_base_cost_as_multiplier
    }

    pub fn shared_object_deletion(&self) -> bool {
        self.feature_flags.shared_object_deletion
    }

    pub fn narwhal_new_leader_election_schedule(&self) -> bool {
        self.feature_flags.narwhal_new_leader_election_schedule
    }

    pub fn loaded_child_object_format(&self) -> bool {
        self.feature_flags.loaded_child_object_format
    }

    pub fn enable_jwk_consensus_updates(&self) -> bool {
        let ret = self.feature_flags.enable_jwk_consensus_updates;
        if ret {
            // jwk updates required end-of-epoch transactions
            assert!(self.feature_flags.end_of_epoch_transaction_supported);
        }
        ret
    }

    pub fn simple_conservation_checks(&self) -> bool {
        self.feature_flags.simple_conservation_checks
    }

    pub fn loaded_child_object_format_type(&self) -> bool {
        self.feature_flags.loaded_child_object_format_type
    }

    pub fn end_of_epoch_transaction_supported(&self) -> bool {
        let ret = self.feature_flags.end_of_epoch_transaction_supported;
        if !ret {
            // jwk updates required end-of-epoch transactions
            assert!(!self.feature_flags.enable_jwk_consensus_updates);
        }
        ret
    }

    pub fn recompute_has_public_transfer_in_execution(&self) -> bool {
        self.feature_flags
            .recompute_has_public_transfer_in_execution
    }

    // this function only exists for readability in the genesis code.
    pub fn create_authenticator_state_in_genesis(&self) -> bool {
        self.enable_jwk_consensus_updates()
    }

    pub fn random_beacon(&self) -> bool {
        self.feature_flags.random_beacon
    }

    pub fn enable_bridge(&self) -> bool {
        let ret = self.feature_flags.bridge;
        if ret {
            // bridge required end-of-epoch transactions
            assert!(self.feature_flags.end_of_epoch_transaction_supported);
        }
        ret
    }

    pub fn enable_effects_v2(&self) -> bool {
        self.feature_flags.enable_effects_v2
    }

    pub fn narwhal_certificate_v2(&self) -> bool {
        self.feature_flags.narwhal_certificate_v2
    }

    pub fn verify_legacy_zklogin_address(&self) -> bool {
        self.feature_flags.verify_legacy_zklogin_address
    }

    pub fn accept_zklogin_in_multisig(&self) -> bool {
        self.feature_flags.accept_zklogin_in_multisig
    }

    pub fn zklogin_max_epoch_upper_bound_delta(&self) -> Option<u64> {
        self.feature_flags.zklogin_max_epoch_upper_bound_delta
    }

    pub fn throughput_aware_consensus_submission(&self) -> bool {
        self.feature_flags.throughput_aware_consensus_submission
    }

    pub fn include_consensus_digest_in_prologue(&self) -> bool {
        self.feature_flags.include_consensus_digest_in_prologue
    }

    pub fn hardened_otw_check(&self) -> bool {
        self.feature_flags.hardened_otw_check
    }

    pub fn enable_poseidon(&self) -> bool {
        self.feature_flags.enable_poseidon
    }

    pub fn enable_coin_deny_list(&self) -> bool {
        self.feature_flags.enable_coin_deny_list
    }

    pub fn enable_group_ops_native_functions(&self) -> bool {
        self.feature_flags.enable_group_ops_native_functions
    }

    pub fn enable_group_ops_native_function_msm(&self) -> bool {
        self.feature_flags.enable_group_ops_native_function_msm
    }

    pub fn reject_mutable_random_on_entry_functions(&self) -> bool {
        self.feature_flags.reject_mutable_random_on_entry_functions
    }

    pub fn per_object_congestion_control_mode(&self) -> PerObjectCongestionControlMode {
        self.feature_flags.per_object_congestion_control_mode
    }

    pub fn consensus_choice(&self) -> ConsensusChoice {
        self.feature_flags.consensus_choice
    }

    pub fn consensus_network(&self) -> ConsensusNetwork {
        self.feature_flags.consensus_network
    }

    pub fn mysticeti_leader_scoring_and_schedule(&self) -> bool {
        self.feature_flags.mysticeti_leader_scoring_and_schedule
    }

    pub fn reshare_at_same_initial_version(&self) -> bool {
        self.feature_flags.reshare_at_same_initial_version
    }
<<<<<<< HEAD
=======

    pub fn resolve_abort_locations_to_package_id(&self) -> bool {
        self.feature_flags.resolve_abort_locations_to_package_id
    }

    pub fn mysticeti_use_committed_subdag_digest(&self) -> bool {
        self.feature_flags.mysticeti_use_committed_subdag_digest
    }
>>>>>>> d709c305
}

#[cfg(not(msim))]
static POISON_VERSION_METHODS: AtomicBool = AtomicBool::new(false);

// Use a thread local in sim tests for test isolation.
#[cfg(msim)]
thread_local! {
    static POISON_VERSION_METHODS: AtomicBool = AtomicBool::new(false);
}

// Instantiations for each protocol version.
impl ProtocolConfig {
    /// Get the value ProtocolConfig that are in effect during the given protocol version.
    pub fn get_for_version(version: ProtocolVersion, chain: Chain) -> Self {
        // ProtocolVersion can be deserialized so we need to check it here as well.
        assert!(
            version >= ProtocolVersion::MIN,
            "Network protocol version is {:?}, but the minimum supported version by the binary is {:?}. Please upgrade the binary.",
            version,
            ProtocolVersion::MIN.0,
        );
        assert!(
            version <= ProtocolVersion::MAX_ALLOWED,
            "Network protocol version is {:?}, but the maximum supported version by the binary is {:?}. Please upgrade the binary.",
            version,
            ProtocolVersion::MAX_ALLOWED.0,
        );

        let mut ret = Self::get_for_version_impl(version, chain);
        ret.version = version;

        CONFIG_OVERRIDE.with(|ovr| {
            if let Some(override_fn) = &*ovr.borrow() {
                warn!(
                    "overriding ProtocolConfig settings with custom settings (you should not see this log outside of tests)"
                );
                override_fn(version, ret)
            } else {
                ret
            }
        })
    }

    /// Get the value ProtocolConfig that are in effect during the given protocol version.
    /// Or none if the version is not supported.
    pub fn get_for_version_if_supported(version: ProtocolVersion, chain: Chain) -> Option<Self> {
        if version.0 >= ProtocolVersion::MIN.0 && version.0 <= ProtocolVersion::MAX_ALLOWED.0 {
            let mut ret = Self::get_for_version_impl(version, chain);
            ret.version = version;
            Some(ret)
        } else {
            None
        }
    }

    #[cfg(not(msim))]
    pub fn poison_get_for_min_version() {
        POISON_VERSION_METHODS.store(true, Ordering::Relaxed);
    }

    #[cfg(not(msim))]
    fn load_poison_get_for_min_version() -> bool {
        POISON_VERSION_METHODS.load(Ordering::Relaxed)
    }

    #[cfg(msim)]
    pub fn poison_get_for_min_version() {
        POISON_VERSION_METHODS.with(|p| p.store(true, Ordering::Relaxed));
    }

    #[cfg(msim)]
    fn load_poison_get_for_min_version() -> bool {
        POISON_VERSION_METHODS.with(|p| p.load(Ordering::Relaxed))
    }

    /// Convenience to get the constants at the current minimum supported version.
    /// Mainly used by client code that may not yet be protocol-version aware.
    pub fn get_for_min_version() -> Self {
        if Self::load_poison_get_for_min_version() {
            panic!("get_for_min_version called on validator");
        }
        ProtocolConfig::get_for_version(ProtocolVersion::MIN, Chain::Unknown)
    }

    /// CAREFUL! - You probably want to use `get_for_version` instead.
    ///
    /// Convenience to get the constants at the current maximum supported version.
    /// Mainly used by genesis. Note well that this function uses the max version
    /// supported locally by the node, which is not necessarily the current version
    /// of the network. ALSO, this function disregards chain specific config (by
    /// using Chain::Unknown), thereby potentially returning a protocol config that
    /// is incorrect for some feature flags. Definitely safe for testing and for
    /// protocol version 11 and prior.
    #[allow(non_snake_case)]
    pub fn get_for_max_version_UNSAFE() -> Self {
        if Self::load_poison_get_for_min_version() {
            panic!("get_for_max_version_UNSAFE called on validator");
        }
        ProtocolConfig::get_for_version(ProtocolVersion::MAX, Chain::Unknown)
    }

    fn get_for_version_impl(version: ProtocolVersion, chain: Chain) -> Self {
        #[cfg(msim)]
        {
            // populate the fake simulator version # with a different base tx cost.
            if version == ProtocolVersion::MAX_ALLOWED {
                let mut config = Self::get_for_version_impl(version - 1, Chain::Unknown);
                config.base_tx_cost_fixed = Some(config.base_tx_cost_fixed() + 1000);
                return config;
            }
        }

        // IMPORTANT: Never modify the value of any constant for a pre-existing protocol version.
        // To change the values here you must create a new protocol version with the new values!
        let mut cfg = Self {
            // will be overwritten before being returned
            version,

            // All flags are disabled in V1
            feature_flags: Default::default(),

            max_tx_size_bytes: Some(128 * 1024),
            // We need this number to be at least 100x less than `max_serialized_tx_effects_size_bytes`otherwise effects can be huge
            max_input_objects: Some(2048),
            max_serialized_tx_effects_size_bytes: Some(512 * 1024),
            max_serialized_tx_effects_size_bytes_system_tx: Some(512 * 1024 * 16),
            max_gas_payment_objects: Some(256),
            max_modules_in_publish: Some(128),
            max_package_dependencies: None,
            max_arguments: Some(512),
            max_type_arguments: Some(16),
            max_type_argument_depth: Some(16),
            max_pure_argument_size: Some(16 * 1024),
            max_programmable_tx_commands: Some(1024),
            move_binary_format_version: Some(6),
            min_move_binary_format_version: None,
            binary_module_handles: None,
            binary_struct_handles: None,
            binary_function_handles: None,
            binary_function_instantiations: None,
            binary_signatures: None,
            binary_constant_pool: None,
            binary_identifiers: None,
            binary_address_identifiers: None,
            binary_struct_defs: None,
            binary_struct_def_instantiations: None,
            binary_function_defs: None,
            binary_field_handles: None,
            binary_field_instantiations: None,
            binary_friend_decls: None,
            max_move_object_size: Some(250 * 1024),
            max_move_package_size: Some(100 * 1024),
            max_publish_or_upgrade_per_ptb: None,
            max_tx_gas: Some(10_000_000_000),
            max_gas_price: Some(100_000),
            max_gas_computation_bucket: Some(5_000_000),
            max_loop_depth: Some(5),
            max_generic_instantiation_length: Some(32),
            max_function_parameters: Some(128),
            max_basic_blocks: Some(1024),
            max_value_stack_size: Some(1024),
            max_type_nodes: Some(256),
            max_push_size: Some(10000),
            max_struct_definitions: Some(200),
            max_function_definitions: Some(1000),
            max_fields_in_struct: Some(32),
            max_dependency_depth: Some(100),
            max_num_event_emit: Some(256),
            max_num_new_move_object_ids: Some(2048),
            max_num_new_move_object_ids_system_tx: Some(2048 * 16),
            max_num_deleted_move_object_ids: Some(2048),
            max_num_deleted_move_object_ids_system_tx: Some(2048 * 16),
            max_num_transferred_move_object_ids: Some(2048),
            max_num_transferred_move_object_ids_system_tx: Some(2048 * 16),
            max_event_emit_size: Some(250 * 1024),
            max_move_vector_len: Some(256 * 1024),

            max_back_edges_per_function: Some(10_000),
            max_back_edges_per_module: Some(10_000),
            max_verifier_meter_ticks_per_function: Some(6_000_000),
            max_meter_ticks_per_module: Some(6_000_000),
            max_meter_ticks_per_package: None,

            object_runtime_max_num_cached_objects: Some(1000),
            object_runtime_max_num_cached_objects_system_tx: Some(1000 * 16),
            object_runtime_max_num_store_entries: Some(1000),
            object_runtime_max_num_store_entries_system_tx: Some(1000 * 16),
            base_tx_cost_fixed: Some(110_000),
            package_publish_cost_fixed: Some(1_000),
            base_tx_cost_per_byte: Some(0),
            package_publish_cost_per_byte: Some(80),
            obj_access_cost_read_per_byte: Some(15),
            obj_access_cost_mutate_per_byte: Some(40),
            obj_access_cost_delete_per_byte: Some(40),
            obj_access_cost_verify_per_byte: Some(200),
            obj_data_cost_refundable: Some(100),
            obj_metadata_cost_non_refundable: Some(50),
            gas_model_version: Some(1),
            storage_rebate_rate: Some(9900),
            storage_fund_reinvest_rate: Some(500),
            reward_slashing_rate: Some(5000),
            storage_gas_price: Some(1),
            max_transactions_per_checkpoint: Some(10_000),
            max_checkpoint_size_bytes: Some(30 * 1024 * 1024),

            // For now, perform upgrades with a bare quorum of validators.
            // MUSTFIX: This number should be increased to at least 2000 (20%) for mainnet.
            buffer_stake_for_protocol_upgrade_bps: Some(0),

            // === Native Function Costs ===
            // `address` module
            // Cost params for the Move native function `address::from_bytes(bytes: vector<u8>)`
            address_from_bytes_cost_base: Some(52),
            // Cost params for the Move native function `address::to_u256(address): u256`
            address_to_u256_cost_base: Some(52),
            // Cost params for the Move native function `address::from_u256(u256): address`
            address_from_u256_cost_base: Some(52),

            // `dynamic_field` module
            // Cost params for the Move native function `hash_type_and_key<K: copy + drop + store>(parent: address, k: K): address`
            dynamic_field_hash_type_and_key_cost_base: Some(100),
            dynamic_field_hash_type_and_key_type_cost_per_byte: Some(2),
            dynamic_field_hash_type_and_key_value_cost_per_byte: Some(2),
            dynamic_field_hash_type_and_key_type_tag_cost_per_byte: Some(2),
            // Cost params for the Move native function `add_child_object<Child: key>(parent: address, child: Child)`
            dynamic_field_add_child_object_cost_base: Some(100),
            dynamic_field_add_child_object_type_cost_per_byte: Some(10),
            dynamic_field_add_child_object_value_cost_per_byte: Some(10),
            dynamic_field_add_child_object_struct_tag_cost_per_byte: Some(10),
            // Cost params for the Move native function `borrow_child_object_mut<Child: key>(parent: &mut UID, id: address): &mut Child`
            dynamic_field_borrow_child_object_cost_base: Some(100),
            dynamic_field_borrow_child_object_child_ref_cost_per_byte: Some(10),
            dynamic_field_borrow_child_object_type_cost_per_byte: Some(10),
            // Cost params for the Move native function `remove_child_object<Child: key>(parent: address, id: address): Child`
            dynamic_field_remove_child_object_cost_base: Some(100),
            dynamic_field_remove_child_object_child_cost_per_byte: Some(2),
            dynamic_field_remove_child_object_type_cost_per_byte: Some(2),
            // Cost params for the Move native function `has_child_object(parent: address, id: address): bool`
            dynamic_field_has_child_object_cost_base: Some(100),
            // Cost params for the Move native function `has_child_object_with_ty<Child: key>(parent: address, id: address): bool`
            dynamic_field_has_child_object_with_ty_cost_base: Some(100),
            dynamic_field_has_child_object_with_ty_type_cost_per_byte: Some(2),
            dynamic_field_has_child_object_with_ty_type_tag_cost_per_byte: Some(2),

            // `event` module
            // Cost params for the Move native function `event::emit<T: copy + drop>(event: T)`
            event_emit_cost_base: Some(52),
            event_emit_value_size_derivation_cost_per_byte: Some(2),
            event_emit_tag_size_derivation_cost_per_byte: Some(5),
            event_emit_output_cost_per_byte: Some(10),

            //  `object` module
            // Cost params for the Move native function `borrow_uid<T: key>(obj: &T): &UID`
            object_borrow_uid_cost_base: Some(52),
            // Cost params for the Move native function `delete_impl(id: address)`
            object_delete_impl_cost_base: Some(52),
            // Cost params for the Move native function `record_new_uid(id: address)`
            object_record_new_uid_cost_base: Some(52),

            // `transfer` module
            // Cost params for the Move native function `transfer_impl<T: key>(obj: T, recipient: address)`
            transfer_transfer_internal_cost_base: Some(52),
            // Cost params for the Move native function `freeze_object<T: key>(obj: T)`
            transfer_freeze_object_cost_base: Some(52),
            // Cost params for the Move native function `share_object<T: key>(obj: T)`
            transfer_share_object_cost_base: Some(52),
            transfer_receive_object_cost_base: None,

            // `tx_context` module
            // Cost params for the Move native function `transfer_impl<T: key>(obj: T, recipient: address)`
            tx_context_derive_id_cost_base: Some(52),

            // `types` module
            // Cost params for the Move native function `is_one_time_witness<T: drop>(_: &T): bool`
            types_is_one_time_witness_cost_base: Some(52),
            types_is_one_time_witness_type_tag_cost_per_byte: Some(2),
            types_is_one_time_witness_type_cost_per_byte: Some(2),

            // `validator` module
            // Cost params for the Move native function `validate_metadata_bcs(metadata: vector<u8>)`
            validator_validate_metadata_cost_base: Some(52),
            validator_validate_metadata_data_cost_per_byte: Some(2),

            // Crypto
            crypto_invalid_arguments_cost: Some(100),
            // bls12381::bls12381_min_pk_verify
            bls12381_bls12381_min_sig_verify_cost_base: Some(52),
            bls12381_bls12381_min_sig_verify_msg_cost_per_byte: Some(2),
            bls12381_bls12381_min_sig_verify_msg_cost_per_block: Some(2),

            // bls12381::bls12381_min_pk_verify
            bls12381_bls12381_min_pk_verify_cost_base: Some(52),
            bls12381_bls12381_min_pk_verify_msg_cost_per_byte: Some(2),
            bls12381_bls12381_min_pk_verify_msg_cost_per_block: Some(2),

            // ecdsa_k1::ecrecover
            ecdsa_k1_ecrecover_keccak256_cost_base: Some(52),
            ecdsa_k1_ecrecover_keccak256_msg_cost_per_byte: Some(2),
            ecdsa_k1_ecrecover_keccak256_msg_cost_per_block: Some(2),
            ecdsa_k1_ecrecover_sha256_cost_base: Some(52),
            ecdsa_k1_ecrecover_sha256_msg_cost_per_byte: Some(2),
            ecdsa_k1_ecrecover_sha256_msg_cost_per_block: Some(2),

            // ecdsa_k1::decompress_pubkey
            ecdsa_k1_decompress_pubkey_cost_base: Some(52),

            // ecdsa_k1::secp256k1_verify
            ecdsa_k1_secp256k1_verify_keccak256_cost_base: Some(52),
            ecdsa_k1_secp256k1_verify_keccak256_msg_cost_per_byte: Some(2),
            ecdsa_k1_secp256k1_verify_keccak256_msg_cost_per_block: Some(2),
            ecdsa_k1_secp256k1_verify_sha256_cost_base: Some(52),
            ecdsa_k1_secp256k1_verify_sha256_msg_cost_per_byte: Some(2),
            ecdsa_k1_secp256k1_verify_sha256_msg_cost_per_block: Some(2),

            // ecdsa_r1::ecrecover
            ecdsa_r1_ecrecover_keccak256_cost_base: Some(52),
            ecdsa_r1_ecrecover_keccak256_msg_cost_per_byte: Some(2),
            ecdsa_r1_ecrecover_keccak256_msg_cost_per_block: Some(2),
            ecdsa_r1_ecrecover_sha256_cost_base: Some(52),
            ecdsa_r1_ecrecover_sha256_msg_cost_per_byte: Some(2),
            ecdsa_r1_ecrecover_sha256_msg_cost_per_block: Some(2),

            // ecdsa_r1::secp256k1_verify
            ecdsa_r1_secp256r1_verify_keccak256_cost_base: Some(52),
            ecdsa_r1_secp256r1_verify_keccak256_msg_cost_per_byte: Some(2),
            ecdsa_r1_secp256r1_verify_keccak256_msg_cost_per_block: Some(2),
            ecdsa_r1_secp256r1_verify_sha256_cost_base: Some(52),
            ecdsa_r1_secp256r1_verify_sha256_msg_cost_per_byte: Some(2),
            ecdsa_r1_secp256r1_verify_sha256_msg_cost_per_block: Some(2),

            // ecvrf::verify
            ecvrf_ecvrf_verify_cost_base: Some(52),
            ecvrf_ecvrf_verify_alpha_string_cost_per_byte: Some(2),
            ecvrf_ecvrf_verify_alpha_string_cost_per_block: Some(2),

            // ed25519
            ed25519_ed25519_verify_cost_base: Some(52),
            ed25519_ed25519_verify_msg_cost_per_byte: Some(2),
            ed25519_ed25519_verify_msg_cost_per_block: Some(2),

            // groth16::prepare_verifying_key
            groth16_prepare_verifying_key_bls12381_cost_base: Some(52),
            groth16_prepare_verifying_key_bn254_cost_base: Some(52),

            // groth16::verify_groth16_proof_internal
            groth16_verify_groth16_proof_internal_bls12381_cost_base: Some(52),
            groth16_verify_groth16_proof_internal_bls12381_cost_per_public_input: Some(2),
            groth16_verify_groth16_proof_internal_bn254_cost_base: Some(52),
            groth16_verify_groth16_proof_internal_bn254_cost_per_public_input: Some(2),
            groth16_verify_groth16_proof_internal_public_input_cost_per_byte: Some(2),

            // hash::blake2b256
            hash_blake2b256_cost_base: Some(52),
            hash_blake2b256_data_cost_per_byte: Some(2),
            hash_blake2b256_data_cost_per_block: Some(2),
            // hash::keccak256
            hash_keccak256_cost_base: Some(52),
            hash_keccak256_data_cost_per_byte: Some(2),
            hash_keccak256_data_cost_per_block: Some(2),

            poseidon_bn254_cost_base: None,
            poseidon_bn254_cost_per_block: None,

            // hmac::hmac_sha3_256
            hmac_hmac_sha3_256_cost_base: Some(52),
            hmac_hmac_sha3_256_input_cost_per_byte: Some(2),
            hmac_hmac_sha3_256_input_cost_per_block: Some(2),

            // group ops
            group_ops_bls12381_decode_scalar_cost: None,
            group_ops_bls12381_decode_g1_cost: None,
            group_ops_bls12381_decode_g2_cost: None,
            group_ops_bls12381_decode_gt_cost: None,
            group_ops_bls12381_scalar_add_cost: None,
            group_ops_bls12381_g1_add_cost: None,
            group_ops_bls12381_g2_add_cost: None,
            group_ops_bls12381_gt_add_cost: None,
            group_ops_bls12381_scalar_sub_cost: None,
            group_ops_bls12381_g1_sub_cost: None,
            group_ops_bls12381_g2_sub_cost: None,
            group_ops_bls12381_gt_sub_cost: None,
            group_ops_bls12381_scalar_mul_cost: None,
            group_ops_bls12381_g1_mul_cost: None,
            group_ops_bls12381_g2_mul_cost: None,
            group_ops_bls12381_gt_mul_cost: None,
            group_ops_bls12381_scalar_div_cost: None,
            group_ops_bls12381_g1_div_cost: None,
            group_ops_bls12381_g2_div_cost: None,
            group_ops_bls12381_gt_div_cost: None,
            group_ops_bls12381_g1_hash_to_base_cost: None,
            group_ops_bls12381_g2_hash_to_base_cost: None,
            group_ops_bls12381_g1_hash_to_cost_per_byte: None,
            group_ops_bls12381_g2_hash_to_cost_per_byte: None,
            group_ops_bls12381_g1_msm_base_cost: None,
            group_ops_bls12381_g2_msm_base_cost: None,
            group_ops_bls12381_g1_msm_base_cost_per_input: None,
            group_ops_bls12381_g2_msm_base_cost_per_input: None,
            group_ops_bls12381_msm_max_len: None,
            group_ops_bls12381_pairing_cost: None,

            // zklogin::check_zklogin_id
            check_zklogin_id_cost_base: None,
            // zklogin::check_zklogin_issuer
            check_zklogin_issuer_cost_base: None,

            max_size_written_objects: None,
            max_size_written_objects_system_tx: None,

            // Const params for consensus scoring decision
            scoring_decision_mad_divisor: None,
            scoring_decision_cutoff_value: None,

            // Limits the length of a Move identifier
            max_move_identifier_len: None,
            max_move_value_depth: None,

            gas_rounding_step: None,

            execution_version: None,

            max_event_emit_size_total: None,

            consensus_bad_nodes_stake_threshold: None,

            max_jwk_votes_per_validator_per_epoch: None,

            max_age_of_jwk_in_epochs: None,

            random_beacon_reduction_allowed_delta: None,

            random_beacon_reduction_lower_bound: None,

            random_beacon_dkg_timeout_round: None,

            random_beacon_min_round_interval_ms: None,

            consensus_max_transaction_size_bytes: None,

            consensus_max_transactions_in_block_bytes: None,

            max_accumulated_txn_cost_per_object_in_checkpoint: None,

            max_deferral_rounds_for_congestion_control: None,
            // When adding a new constant, set it to None in the earliest version, like this:
            // new_constant: None,
        };
        for cur in 2..=version.0 {
            match cur {
                1 => unreachable!(),
                2 => {
                    cfg.feature_flags.advance_epoch_start_time_in_safe_mode = true;
                }
                3 => {
                    // changes for gas model
                    cfg.gas_model_version = Some(2);
                    // max gas budget is in MIST and an absolute value 50SUI
                    cfg.max_tx_gas = Some(50_000_000_000);
                    // min gas budget is in MIST and an absolute value 2000MIST or 0.000002SUI
                    cfg.base_tx_cost_fixed = Some(2_000);
                    // storage gas price multiplier
                    cfg.storage_gas_price = Some(76);
                    cfg.feature_flags.loaded_child_objects_fixed = true;
                    // max size of written objects during a TXn
                    // this is a sum of all objects written during a TXn
                    cfg.max_size_written_objects = Some(5 * 1000 * 1000);
                    // max size of written objects during a system TXn to allow for larger writes
                    // akin to `max_size_written_objects` but for system TXns
                    cfg.max_size_written_objects_system_tx = Some(50 * 1000 * 1000);
                    cfg.feature_flags.package_upgrades = true;
                }
                // This is the first protocol version currently possible.
                // Mainnet starts with version 4. Previous versions are pre mainnet and have
                // all been wiped out.
                // Every other chain is after version 4.
                4 => {
                    // Change reward slashing rate to 100%.
                    cfg.reward_slashing_rate = Some(10000);
                    // protect old and new lookup for object version
                    cfg.gas_model_version = Some(3);
                }
                5 => {
                    cfg.feature_flags.missing_type_is_compatibility_error = true;
                    cfg.gas_model_version = Some(4);
                    cfg.feature_flags.scoring_decision_with_validity_cutoff = true;
                    cfg.scoring_decision_mad_divisor = Some(2.3);
                    cfg.scoring_decision_cutoff_value = Some(2.5);
                }
                6 => {
                    cfg.gas_model_version = Some(5);
                    cfg.buffer_stake_for_protocol_upgrade_bps = Some(5000);
                    cfg.feature_flags.consensus_order_end_of_epoch_last = true;
                }
                7 => {
                    cfg.feature_flags.disallow_adding_abilities_on_upgrade = true;
                    cfg.feature_flags
                        .disable_invariant_violation_check_in_swap_loc = true;
                    cfg.feature_flags.ban_entry_init = true;
                    cfg.feature_flags.package_digest_hash_module = true;
                }
                8 => {
                    cfg.feature_flags
                        .disallow_change_struct_type_params_on_upgrade = true;
                }
                9 => {
                    // Limits the length of a Move identifier
                    cfg.max_move_identifier_len = Some(128);
                    cfg.feature_flags.no_extraneous_module_bytes = true;
                    cfg.feature_flags
                        .advance_to_highest_supported_protocol_version = true;
                }
                10 => {
                    cfg.max_verifier_meter_ticks_per_function = Some(16_000_000);
                    cfg.max_meter_ticks_per_module = Some(16_000_000);
                }
                11 => {
                    cfg.max_move_value_depth = Some(128);
                }
                12 => {
                    cfg.feature_flags.narwhal_versioned_metadata = true;
                    if chain != Chain::Mainnet {
                        cfg.feature_flags.commit_root_state_digest = true;
                    }

                    if chain != Chain::Mainnet && chain != Chain::Testnet {
                        cfg.feature_flags.zklogin_auth = true;
                    }
                }
                13 => {}
                14 => {
                    cfg.gas_rounding_step = Some(1_000);
                    cfg.gas_model_version = Some(6);
                }
                15 => {
                    cfg.feature_flags.consensus_transaction_ordering =
                        ConsensusTransactionOrdering::ByGasPrice;
                }
                16 => {
                    cfg.feature_flags.simplified_unwrap_then_delete = true;
                }
                17 => {
                    cfg.feature_flags.upgraded_multisig_supported = true;
                }
                18 => {
                    cfg.execution_version = Some(1);
                    // Following flags are implied by this execution version.  Once support for earlier
                    // protocol versions is dropped, these flags can be removed:
                    // cfg.feature_flags.package_upgrades = true;
                    // cfg.feature_flags.disallow_adding_abilities_on_upgrade = true;
                    // cfg.feature_flags.disallow_change_struct_type_params_on_upgrade = true;
                    // cfg.feature_flags.loaded_child_objects_fixed = true;
                    // cfg.feature_flags.ban_entry_init = true;
                    // cfg.feature_flags.pack_digest_hash_modules = true;
                    cfg.feature_flags.txn_base_cost_as_multiplier = true;
                    // this is a multiplier of the gas price
                    cfg.base_tx_cost_fixed = Some(1_000);
                }
                19 => {
                    cfg.max_num_event_emit = Some(1024);
                    // We maintain the same total size limit for events, but increase the number of
                    // events that can be emitted.
                    cfg.max_event_emit_size_total = Some(
                        256 /* former event count limit */ * 250 * 1024, /* size limit per event */
                    );
                }
                20 => {
                    cfg.feature_flags.commit_root_state_digest = true;

                    if chain != Chain::Mainnet {
                        cfg.feature_flags.narwhal_new_leader_election_schedule = true;
                        cfg.consensus_bad_nodes_stake_threshold = Some(20);
                    }
                }

                21 => {
                    if chain != Chain::Mainnet {
                        cfg.feature_flags.zklogin_supported_providers = BTreeSet::from([
                            "Google".to_string(),
                            "Facebook".to_string(),
                            "Twitch".to_string(),
                        ]);
                    }
                }
                22 => {
                    cfg.feature_flags.loaded_child_object_format = true;
                }
                23 => {
                    cfg.feature_flags.loaded_child_object_format_type = true;
                    cfg.feature_flags.narwhal_new_leader_election_schedule = true;
                    // Taking a baby step approach, we consider only 20% by stake as bad nodes so we
                    // have a 80% by stake of nodes participating in the leader committee. That allow
                    // us for more redundancy in case we have validators under performing - since the
                    // responsibility is shared amongst more nodes. We can increase that once we do have
                    // higher confidence.
                    cfg.consensus_bad_nodes_stake_threshold = Some(20);
                }
                24 => {
                    cfg.feature_flags.simple_conservation_checks = true;
                    cfg.max_publish_or_upgrade_per_ptb = Some(5);

                    cfg.feature_flags.end_of_epoch_transaction_supported = true;

                    if chain != Chain::Mainnet {
                        cfg.feature_flags.enable_jwk_consensus_updates = true;
                        // Max of 10 votes per hour
                        cfg.max_jwk_votes_per_validator_per_epoch = Some(240);
                        cfg.max_age_of_jwk_in_epochs = Some(1);
                    }
                }
                25 => {
                    // Enable zkLogin for all providers in all networks.
                    cfg.feature_flags.zklogin_supported_providers = BTreeSet::from([
                        "Google".to_string(),
                        "Facebook".to_string(),
                        "Twitch".to_string(),
                    ]);
                    cfg.feature_flags.zklogin_auth = true;

                    // Enable jwk consensus updates
                    cfg.feature_flags.enable_jwk_consensus_updates = true;
                    cfg.max_jwk_votes_per_validator_per_epoch = Some(240);
                    cfg.max_age_of_jwk_in_epochs = Some(1);
                }
                26 => {
                    cfg.gas_model_version = Some(7);
                    // Only enable receiving objects in devnet
                    if chain != Chain::Mainnet && chain != Chain::Testnet {
                        cfg.transfer_receive_object_cost_base = Some(52);
                        cfg.feature_flags.receive_objects = true;
                    }
                }
                27 => {
                    cfg.gas_model_version = Some(8);
                }
                28 => {
                    // zklogin::check_zklogin_id
                    cfg.check_zklogin_id_cost_base = Some(200);
                    // zklogin::check_zklogin_issuer
                    cfg.check_zklogin_issuer_cost_base = Some(200);

                    // Only enable effects v2 on devnet.
                    if chain != Chain::Mainnet && chain != Chain::Testnet {
                        cfg.feature_flags.enable_effects_v2 = true;
                    }
                }
                29 => {
                    cfg.feature_flags.verify_legacy_zklogin_address = true;
                }
                30 => {
                    // Only enable nw certificate v2 on testnet.
                    if chain != Chain::Mainnet {
                        cfg.feature_flags.narwhal_certificate_v2 = true;
                    }

                    cfg.random_beacon_reduction_allowed_delta = Some(800);
                    // Only enable effects v2 on devnet and testnet.
                    if chain != Chain::Mainnet {
                        cfg.feature_flags.enable_effects_v2 = true;
                    }

                    // zklogin_supported_providers config is deprecated, zklogin
                    // signature verifier will use the fetched jwk map to determine
                    // whether the provider is supported based on node config.
                    cfg.feature_flags.zklogin_supported_providers = BTreeSet::default();

                    cfg.feature_flags.recompute_has_public_transfer_in_execution = true;
                }
                31 => {
                    cfg.execution_version = Some(2);
                    // Only enable shared object deletion on devnet
                    if chain != Chain::Mainnet && chain != Chain::Testnet {
                        cfg.feature_flags.shared_object_deletion = true;
                    }
                }
                32 => {
                    // enable zklogin in multisig in devnet and testnet
                    if chain != Chain::Mainnet {
                        cfg.feature_flags.accept_zklogin_in_multisig = true;
                    }
                    // enable receiving objects in devnet and testnet
                    if chain != Chain::Mainnet {
                        cfg.transfer_receive_object_cost_base = Some(52);
                        cfg.feature_flags.receive_objects = true;
                    }
                    // Only enable random beacon on devnet
                    if chain != Chain::Mainnet && chain != Chain::Testnet {
                        cfg.feature_flags.random_beacon = true;
                        cfg.random_beacon_reduction_lower_bound = Some(1600);
                        cfg.random_beacon_dkg_timeout_round = Some(3000);
                        cfg.random_beacon_min_round_interval_ms = Some(150);
                    }
                    // Only enable consensus digest in consensus commit prologue in devnet.
                    if chain != Chain::Testnet && chain != Chain::Mainnet {
                        cfg.feature_flags.include_consensus_digest_in_prologue = true;
                    }

                    // enable nw cert v2 on mainnet
                    cfg.feature_flags.narwhal_certificate_v2 = true;
                }
                33 => {
                    cfg.feature_flags.hardened_otw_check = true;
                    cfg.feature_flags.allow_receiving_object_id = true;

                    // Enable transfer-to-object in mainnet
                    cfg.transfer_receive_object_cost_base = Some(52);
                    cfg.feature_flags.receive_objects = true;

                    // Enable shared object deletion in testnet and devnet
                    if chain != Chain::Mainnet {
                        cfg.feature_flags.shared_object_deletion = true;
                    }

                    cfg.feature_flags.enable_effects_v2 = true;
                }
                34 => {}
                35 => {
                    // Add costs for poseidon::poseidon_bn254
                    if chain != Chain::Mainnet && chain != Chain::Testnet {
                        cfg.feature_flags.enable_poseidon = true;
                        cfg.poseidon_bn254_cost_base = Some(260);
                        cfg.poseidon_bn254_cost_per_block = Some(10);
                    }

                    cfg.feature_flags.enable_coin_deny_list = true;
                }
                36 => {
                    // Only enable group ops on devnet
                    if chain != Chain::Mainnet && chain != Chain::Testnet {
                        cfg.feature_flags.enable_group_ops_native_functions = true;
                        cfg.feature_flags.enable_group_ops_native_function_msm = true;
                        // Next values are arbitrary in a similar way as the other crypto native functions.
                        cfg.group_ops_bls12381_decode_scalar_cost = Some(52);
                        cfg.group_ops_bls12381_decode_g1_cost = Some(52);
                        cfg.group_ops_bls12381_decode_g2_cost = Some(52);
                        cfg.group_ops_bls12381_decode_gt_cost = Some(52);
                        cfg.group_ops_bls12381_scalar_add_cost = Some(52);
                        cfg.group_ops_bls12381_g1_add_cost = Some(52);
                        cfg.group_ops_bls12381_g2_add_cost = Some(52);
                        cfg.group_ops_bls12381_gt_add_cost = Some(52);
                        cfg.group_ops_bls12381_scalar_sub_cost = Some(52);
                        cfg.group_ops_bls12381_g1_sub_cost = Some(52);
                        cfg.group_ops_bls12381_g2_sub_cost = Some(52);
                        cfg.group_ops_bls12381_gt_sub_cost = Some(52);
                        cfg.group_ops_bls12381_scalar_mul_cost = Some(52);
                        cfg.group_ops_bls12381_g1_mul_cost = Some(52);
                        cfg.group_ops_bls12381_g2_mul_cost = Some(52);
                        cfg.group_ops_bls12381_gt_mul_cost = Some(52);
                        cfg.group_ops_bls12381_scalar_div_cost = Some(52);
                        cfg.group_ops_bls12381_g1_div_cost = Some(52);
                        cfg.group_ops_bls12381_g2_div_cost = Some(52);
                        cfg.group_ops_bls12381_gt_div_cost = Some(52);
                        cfg.group_ops_bls12381_g1_hash_to_base_cost = Some(52);
                        cfg.group_ops_bls12381_g2_hash_to_base_cost = Some(52);
                        cfg.group_ops_bls12381_g1_hash_to_cost_per_byte = Some(2);
                        cfg.group_ops_bls12381_g2_hash_to_cost_per_byte = Some(2);
                        cfg.group_ops_bls12381_g1_msm_base_cost = Some(52);
                        cfg.group_ops_bls12381_g2_msm_base_cost = Some(52);
                        cfg.group_ops_bls12381_g1_msm_base_cost_per_input = Some(52);
                        cfg.group_ops_bls12381_g2_msm_base_cost_per_input = Some(52);
                        cfg.group_ops_bls12381_msm_max_len = Some(32);
                        cfg.group_ops_bls12381_pairing_cost = Some(52);
                    }
                    // Enable shared object deletion on all networks.
                    cfg.feature_flags.shared_object_deletion = true;

                    cfg.consensus_max_transaction_size_bytes = Some(256 * 1024); // 256KB
                    cfg.consensus_max_transactions_in_block_bytes = Some(6 * 1_024 * 1024);
                    // 6 MB
                }
                37 => {
                    cfg.feature_flags.reject_mutable_random_on_entry_functions = true;

                    // Enable consensus digest in consensus commit prologue in testnet and devnet.
                    if chain != Chain::Mainnet {
                        cfg.feature_flags.include_consensus_digest_in_prologue = true;
                    }
                }
                38 => {
                    cfg.binary_module_handles = Some(100);
                    cfg.binary_struct_handles = Some(300);
                    cfg.binary_function_handles = Some(1500);
                    cfg.binary_function_instantiations = Some(750);
                    cfg.binary_signatures = Some(1000);
                    // constants and identifiers are proportional to the binary size,
                    // and they vastly depend on the code, so we are leaving them
                    // reasonably high
                    cfg.binary_constant_pool = Some(4000);
                    cfg.binary_identifiers = Some(10000);
                    cfg.binary_address_identifiers = Some(100);
                    cfg.binary_struct_defs = Some(200);
                    cfg.binary_struct_def_instantiations = Some(100);
                    cfg.binary_function_defs = Some(1000);
                    cfg.binary_field_handles = Some(500);
                    cfg.binary_field_instantiations = Some(250);
                    cfg.binary_friend_decls = Some(100);
                    // reduce dependencies maximum
                    cfg.max_package_dependencies = Some(32);
                    cfg.max_modules_in_publish = Some(64);
                    // bump execution version
                    cfg.execution_version = Some(3);
                }
                39 => {
                    // It is important that we keep this protocol version blank due to an issue with random.move.
                }
                40 => {}
                41 => {
                    // Enable group ops and all networks (but not msm)
                    cfg.feature_flags.enable_group_ops_native_functions = true;
                    // Next values are arbitrary in a similar way as the other crypto native functions.
                    cfg.group_ops_bls12381_decode_scalar_cost = Some(52);
                    cfg.group_ops_bls12381_decode_g1_cost = Some(52);
                    cfg.group_ops_bls12381_decode_g2_cost = Some(52);
                    cfg.group_ops_bls12381_decode_gt_cost = Some(52);
                    cfg.group_ops_bls12381_scalar_add_cost = Some(52);
                    cfg.group_ops_bls12381_g1_add_cost = Some(52);
                    cfg.group_ops_bls12381_g2_add_cost = Some(52);
                    cfg.group_ops_bls12381_gt_add_cost = Some(52);
                    cfg.group_ops_bls12381_scalar_sub_cost = Some(52);
                    cfg.group_ops_bls12381_g1_sub_cost = Some(52);
                    cfg.group_ops_bls12381_g2_sub_cost = Some(52);
                    cfg.group_ops_bls12381_gt_sub_cost = Some(52);
                    cfg.group_ops_bls12381_scalar_mul_cost = Some(52);
                    cfg.group_ops_bls12381_g1_mul_cost = Some(52);
                    cfg.group_ops_bls12381_g2_mul_cost = Some(52);
                    cfg.group_ops_bls12381_gt_mul_cost = Some(52);
                    cfg.group_ops_bls12381_scalar_div_cost = Some(52);
                    cfg.group_ops_bls12381_g1_div_cost = Some(52);
                    cfg.group_ops_bls12381_g2_div_cost = Some(52);
                    cfg.group_ops_bls12381_gt_div_cost = Some(52);
                    cfg.group_ops_bls12381_g1_hash_to_base_cost = Some(52);
                    cfg.group_ops_bls12381_g2_hash_to_base_cost = Some(52);
                    cfg.group_ops_bls12381_g1_hash_to_cost_per_byte = Some(2);
                    cfg.group_ops_bls12381_g2_hash_to_cost_per_byte = Some(2);
                    cfg.group_ops_bls12381_g1_msm_base_cost = Some(52);
                    cfg.group_ops_bls12381_g2_msm_base_cost = Some(52);
                    cfg.group_ops_bls12381_g1_msm_base_cost_per_input = Some(52);
                    cfg.group_ops_bls12381_g2_msm_base_cost_per_input = Some(52);
                    cfg.group_ops_bls12381_msm_max_len = Some(32);
                    cfg.group_ops_bls12381_pairing_cost = Some(52);
                }
                42 => {}
                43 => {
                    cfg.feature_flags.zklogin_max_epoch_upper_bound_delta = Some(30);
                    cfg.max_meter_ticks_per_package = Some(16_000_000);
                }
                44 => {
                    // Enable consensus digest in consensus commit prologue on all networks..
                    cfg.feature_flags.include_consensus_digest_in_prologue = true;
                    // Switch between Narwhal and Mysticeti per epoch in tests, devnet and testnet.
                    if chain != Chain::Mainnet {
                        cfg.feature_flags.consensus_choice = ConsensusChoice::SwapEachEpoch;
                    }
                }
                45 => {
                    // Use tonic networking for consensus, in tests and devnet.
                    if chain != Chain::Testnet && chain != Chain::Mainnet {
                        cfg.feature_flags.consensus_network = ConsensusNetwork::Tonic;
                    }

                    if chain != Chain::Mainnet {
                        // Enable leader scoring & schedule change on testnet for mysticeti.
                        cfg.feature_flags.mysticeti_leader_scoring_and_schedule = true;
                    }
                    cfg.min_move_binary_format_version = Some(6);
                    cfg.feature_flags.accept_zklogin_in_multisig = true;

                    // Also bumps framework snapshot to fix binop issue.

                    // enable bridge in devnet
                    if chain != Chain::Mainnet && chain != Chain::Testnet {
                        cfg.feature_flags.bridge = true;
                    }
                }
                46 => {
                    // enable bridge in devnet and testnet
                    if chain != Chain::Mainnet {
                        cfg.feature_flags.bridge = true;
                    }

                    // Enable resharing at same initial version
                    cfg.feature_flags.reshare_at_same_initial_version = true;
                }
<<<<<<< HEAD
=======
                47 => {}
                48 => {
                    // Use tonic networking for Mysticeti.
                    cfg.feature_flags.consensus_network = ConsensusNetwork::Tonic;

                    // Enable resolving abort code IDs to package ID instead of runtime module ID
                    cfg.feature_flags.resolve_abort_locations_to_package_id = true;

                    // Enable random beacon on testnet.
                    if chain != Chain::Mainnet {
                        cfg.feature_flags.random_beacon = true;
                        cfg.random_beacon_reduction_lower_bound = Some(1600);
                        cfg.random_beacon_dkg_timeout_round = Some(3000);
                        cfg.random_beacon_min_round_interval_ms = Some(200);
                    }

                    // Enable the committed sub dag digest inclusion on the commit output
                    cfg.feature_flags.mysticeti_use_committed_subdag_digest = true;
                }
>>>>>>> d709c305
                // Use this template when making changes:
                //
                //     // modify an existing constant.
                //     move_binary_format_version: Some(7),
                //
                //     // Add a new constant (which is set to None in prior versions).
                //     new_constant: Some(new_value),
                //
                //     // Remove a constant (ensure that it is never accessed during this version).
                //     max_move_object_size: None,
                _ => panic!("unsupported version {:?}", version),
            }
        }
        cfg
    }

    // Extract the bytecode verifier config from this protocol config. `for_signing` indicates
    // whether this config is used for verification during signing or execution.
    pub fn verifier_config(&self, for_signing: bool) -> VerifierConfig {
        let (max_back_edges_per_function, max_back_edges_per_module) = if for_signing {
            (
                Some(self.max_back_edges_per_function() as usize),
                Some(self.max_back_edges_per_module() as usize),
            )
        } else {
            (None, None)
        };

        VerifierConfig {
            max_loop_depth: Some(self.max_loop_depth() as usize),
            max_generic_instantiation_length: Some(self.max_generic_instantiation_length() as usize),
            max_function_parameters: Some(self.max_function_parameters() as usize),
            max_basic_blocks: Some(self.max_basic_blocks() as usize),
            max_value_stack_size: self.max_value_stack_size() as usize,
            max_type_nodes: Some(self.max_type_nodes() as usize),
            max_push_size: Some(self.max_push_size() as usize),
            max_dependency_depth: Some(self.max_dependency_depth() as usize),
            max_fields_in_struct: Some(self.max_fields_in_struct() as usize),
            max_function_definitions: Some(self.max_function_definitions() as usize),
            max_struct_definitions: Some(self.max_struct_definitions() as usize),
            max_constant_vector_len: Some(self.max_move_vector_len()),
            max_back_edges_per_function,
            max_back_edges_per_module,
            max_basic_blocks_in_script: None,
            max_idenfitier_len: self.max_move_identifier_len_as_option(), // Before protocol version 9, there was no limit
            allow_receiving_object_id: self.allow_receiving_object_id(),
            reject_mutable_random_on_entry_functions: self
                .reject_mutable_random_on_entry_functions(),
            bytecode_version: self.move_binary_format_version(),
        }
    }

    pub fn meter_config(&self) -> MeterConfig {
        MeterConfig {
            max_per_fun_meter_units: Some(self.max_verifier_meter_ticks_per_function() as u128),
            max_per_mod_meter_units: Some(self.max_meter_ticks_per_module() as u128),
            max_per_pkg_meter_units: Some(
                // Until the per-package limit was introduced, the per-module limit played double
                // duty.
                self.max_meter_ticks_per_package_as_option()
                    .unwrap_or_else(|| self.max_meter_ticks_per_module()) as u128,
            ),
        }
    }

    /// Override one or more settings in the config, for testing.
    /// This must be called at the beginning of the test, before get_for_(min|max)_version is
    /// called, since those functions cache their return value.
    pub fn apply_overrides_for_testing(
        override_fn: impl Fn(ProtocolVersion, Self) -> Self + Send + 'static,
    ) -> OverrideGuard {
        CONFIG_OVERRIDE.with(|ovr| {
            let mut cur = ovr.borrow_mut();
            assert!(cur.is_none(), "config override already present");
            *cur = Some(Box::new(override_fn));
            OverrideGuard
        })
    }
}

// Setters for tests
impl ProtocolConfig {
    pub fn set_package_upgrades_for_testing(&mut self, val: bool) {
        self.feature_flags.package_upgrades = val
    }
    pub fn set_advance_to_highest_supported_protocol_version_for_testing(&mut self, val: bool) {
        self.feature_flags
            .advance_to_highest_supported_protocol_version = val
    }
    pub fn set_commit_root_state_digest_supported(&mut self, val: bool) {
        self.feature_flags.commit_root_state_digest = val
    }
    pub fn set_zklogin_auth_for_testing(&mut self, val: bool) {
        self.feature_flags.zklogin_auth = val
    }
    pub fn set_enable_jwk_consensus_updates_for_testing(&mut self, val: bool) {
        self.feature_flags.enable_jwk_consensus_updates = val
    }
    pub fn set_random_beacon_for_testing(&mut self, val: bool) {
        self.feature_flags.random_beacon = val
    }
    pub fn set_upgraded_multisig_for_testing(&mut self, val: bool) {
        self.feature_flags.upgraded_multisig_supported = val
    }
    pub fn set_accept_zklogin_in_multisig_for_testing(&mut self, val: bool) {
        self.feature_flags.accept_zklogin_in_multisig = val
    }

    pub fn set_shared_object_deletion(&mut self, val: bool) {
        self.feature_flags.shared_object_deletion = val;
    }

    pub fn set_narwhal_new_leader_election_schedule(&mut self, val: bool) {
        self.feature_flags.narwhal_new_leader_election_schedule = val;
    }

    pub fn set_consensus_bad_nodes_stake_threshold(&mut self, val: u64) {
        self.consensus_bad_nodes_stake_threshold = Some(val);
    }
    pub fn set_receive_object_for_testing(&mut self, val: bool) {
        self.feature_flags.receive_objects = val
    }
    pub fn set_narwhal_certificate_v2(&mut self, val: bool) {
        self.feature_flags.narwhal_certificate_v2 = val
    }
    pub fn set_verify_legacy_zklogin_address(&mut self, val: bool) {
        self.feature_flags.verify_legacy_zklogin_address = val
    }
    pub fn set_enable_effects_v2(&mut self, val: bool) {
        self.feature_flags.enable_effects_v2 = val;
    }
    pub fn set_consensus_max_transaction_size_bytes(&mut self, val: u64) {
        self.consensus_max_transaction_size_bytes = Some(val);
    }
    pub fn set_consensus_max_transactions_in_block_bytes(&mut self, val: u64) {
        self.consensus_max_transactions_in_block_bytes = Some(val);
    }

    pub fn set_per_object_congestion_control_mode(&mut self, val: PerObjectCongestionControlMode) {
        self.feature_flags.per_object_congestion_control_mode = val;
    }

    pub fn set_consensus_choice(&mut self, val: ConsensusChoice) {
        self.feature_flags.consensus_choice = val;
    }

    pub fn set_consensus_network(&mut self, val: ConsensusNetwork) {
        self.feature_flags.consensus_network = val;
    }

    pub fn set_max_accumulated_txn_cost_per_object_in_checkpoint(&mut self, val: u64) {
        self.max_accumulated_txn_cost_per_object_in_checkpoint = Some(val);
    }

    pub fn set_max_deferral_rounds_for_congestion_control(&mut self, val: u64) {
        self.max_deferral_rounds_for_congestion_control = Some(val);
    }

    pub fn set_zklogin_max_epoch_upper_bound_delta(&mut self, val: Option<u64>) {
        self.feature_flags.zklogin_max_epoch_upper_bound_delta = val
    }
    pub fn set_disable_bridge_for_testing(&mut self) {
        self.feature_flags.bridge = false
    }

    pub fn set_mysticeti_leader_scoring_and_schedule(&mut self, val: bool) {
        self.feature_flags.mysticeti_leader_scoring_and_schedule = val;
    }
}

type OverrideFn = dyn Fn(ProtocolVersion, ProtocolConfig) -> ProtocolConfig + Send;

thread_local! {
    static CONFIG_OVERRIDE: RefCell<Option<Box<OverrideFn>>> = RefCell::new(None);
}

#[must_use]
pub struct OverrideGuard;

impl Drop for OverrideGuard {
    fn drop(&mut self) {
        info!("restoring override fn");
        CONFIG_OVERRIDE.with(|ovr| {
            *ovr.borrow_mut() = None;
        });
    }
}

/// Defines which limit got crossed.
/// The value which crossed the limit and value of the limit crossed are embedded
#[derive(PartialEq, Eq)]
pub enum LimitThresholdCrossed {
    None,
    Soft(u128, u128),
    Hard(u128, u128),
}

/// Convenience function for comparing limit ranges
/// V::MAX must be at >= U::MAX and T::MAX
pub fn check_limit_in_range<T: Into<V>, U: Into<V>, V: PartialOrd + Into<u128>>(
    x: T,
    soft_limit: U,
    hard_limit: V,
) -> LimitThresholdCrossed {
    let x: V = x.into();
    let soft_limit: V = soft_limit.into();

    debug_assert!(soft_limit <= hard_limit);

    // It is important to preserve this comparison order because if soft_limit == hard_limit
    // we want LimitThresholdCrossed::Hard
    if x >= hard_limit {
        LimitThresholdCrossed::Hard(x.into(), hard_limit.into())
    } else if x < soft_limit {
        LimitThresholdCrossed::None
    } else {
        LimitThresholdCrossed::Soft(x.into(), soft_limit.into())
    }
}

#[macro_export]
macro_rules! check_limit {
    ($x:expr, $hard:expr) => {
        check_limit!($x, $hard, $hard)
    };
    ($x:expr, $soft:expr, $hard:expr) => {
        check_limit_in_range($x as u64, $soft, $hard)
    };
}

/// Used to check which limits were crossed if the TX is metered (not system tx)
/// Args are: is_metered, value_to_check, metered_limit, unmetered_limit
/// metered_limit is always less than or equal to unmetered_hard_limit
#[macro_export]
macro_rules! check_limit_by_meter {
    ($is_metered:expr, $x:expr, $metered_limit:expr, $unmetered_hard_limit:expr, $metric:expr) => {{
        // If this is metered, we use the metered_limit limit as the upper bound
        let (h, metered_str) = if $is_metered {
            ($metered_limit, "metered")
        } else {
            // Unmetered gets more headroom
            ($unmetered_hard_limit, "unmetered")
        };
        use sui_protocol_config::check_limit_in_range;
        let result = check_limit_in_range($x as u64, $metered_limit, h);
        match result {
            LimitThresholdCrossed::None => {}
            LimitThresholdCrossed::Soft(_, _) => {
                $metric.with_label_values(&[metered_str, "soft"]).inc();
            }
            LimitThresholdCrossed::Hard(_, _) => {
                $metric.with_label_values(&[metered_str, "hard"]).inc();
            }
        };
        result
    }};
}

#[cfg(all(test, not(msim)))]
mod test {
    use super::*;
    use insta::assert_yaml_snapshot;

    #[test]
    fn snapshot_tests() {
        println!("\n============================================================================");
        println!("!                                                                          !");
        println!("! IMPORTANT: never update snapshots from this test. only add new versions! !");
        println!("!                                                                          !");
        println!("============================================================================\n");
        for chain_id in &[Chain::Unknown, Chain::Mainnet, Chain::Testnet] {
            // make Chain::Unknown snapshots compatible with pre-chain-id snapshots so that we
            // don't break the release-time compatibility tests. Once Chain Id configs have been
            // released everywhere, we can remove this and only test Mainnet and Testnet
            let chain_str = match chain_id {
                Chain::Unknown => "".to_string(),
                _ => format!("{:?}_", chain_id),
            };
            for i in MIN_PROTOCOL_VERSION..=MAX_PROTOCOL_VERSION {
                let cur = ProtocolVersion::new(i);
                assert_yaml_snapshot!(
                    format!("{}version_{}", chain_str, cur.as_u64()),
                    ProtocolConfig::get_for_version(cur, *chain_id)
                );
            }
        }
    }

    #[test]
    fn test_getters() {
        let prot: ProtocolConfig =
            ProtocolConfig::get_for_version(ProtocolVersion::new(1), Chain::Unknown);
        assert_eq!(
            prot.max_arguments(),
            prot.max_arguments_as_option().unwrap()
        );
    }

    #[test]
    fn test_setters() {
        let mut prot: ProtocolConfig =
            ProtocolConfig::get_for_version(ProtocolVersion::new(1), Chain::Unknown);
        prot.set_max_arguments_for_testing(123);
        assert_eq!(prot.max_arguments(), 123);

        prot.set_max_arguments_from_str_for_testing("321".to_string());
        assert_eq!(prot.max_arguments(), 321);

        prot.disable_max_arguments_for_testing();
        assert_eq!(prot.max_arguments_as_option(), None);

        prot.set_attr_for_testing("max_arguments".to_string(), "456".to_string());
        assert_eq!(prot.max_arguments(), 456);
    }

    #[test]
    fn lookup_by_string_test() {
        let prot: ProtocolConfig =
            ProtocolConfig::get_for_version(ProtocolVersion::new(1), Chain::Unknown);
        // Does not exist
        assert!(prot.lookup_attr("some random string".to_string()).is_none());

        assert!(
            prot.lookup_attr("max_arguments".to_string())
                == Some(ProtocolConfigValue::u32(prot.max_arguments())),
        );

        // We didnt have this in version 1
        assert!(prot
            .lookup_attr("max_move_identifier_len".to_string())
            .is_none());

        // But we did in version 9
        let prot: ProtocolConfig =
            ProtocolConfig::get_for_version(ProtocolVersion::new(9), Chain::Unknown);
        assert!(
            prot.lookup_attr("max_move_identifier_len".to_string())
                == Some(ProtocolConfigValue::u64(prot.max_move_identifier_len()))
        );

        let prot: ProtocolConfig =
            ProtocolConfig::get_for_version(ProtocolVersion::new(1), Chain::Unknown);
        // We didnt have this in version 1
        assert!(prot
            .attr_map()
            .get("max_move_identifier_len")
            .unwrap()
            .is_none());
        // We had this in version 1
        assert!(
            prot.attr_map().get("max_arguments").unwrap()
                == &Some(ProtocolConfigValue::u32(prot.max_arguments()))
        );

        // Check feature flags
        let prot: ProtocolConfig =
            ProtocolConfig::get_for_version(ProtocolVersion::new(1), Chain::Unknown);
        // Does not exist
        assert!(prot
            .feature_flags
            .lookup_attr("some random string".to_owned())
            .is_none());
        assert!(prot
            .feature_flags
            .attr_map()
            .get("some random string")
            .is_none());

        // Was false in v1
        assert!(
            prot.feature_flags
                .lookup_attr("package_upgrades".to_owned())
                == Some(false)
        );
        assert!(
            prot.feature_flags
                .attr_map()
                .get("package_upgrades")
                .unwrap()
                == &false
        );
        let prot: ProtocolConfig =
            ProtocolConfig::get_for_version(ProtocolVersion::new(4), Chain::Unknown);
        // Was true from v3 and up
        assert!(
            prot.feature_flags
                .lookup_attr("package_upgrades".to_owned())
                == Some(true)
        );
        assert!(
            prot.feature_flags
                .attr_map()
                .get("package_upgrades")
                .unwrap()
                == &true
        );
    }

    #[test]
    fn limit_range_fn_test() {
        let low = 100u32;
        let high = 10000u64;

        assert!(check_limit!(1u8, low, high) == LimitThresholdCrossed::None);
        assert!(matches!(
            check_limit!(255u16, low, high),
            LimitThresholdCrossed::Soft(255u128, 100)
        ));
        // This wont compile because lossy
        //assert!(check_limit!(100000000u128, low, high) == LimitThresholdCrossed::None);
        // This wont compile because lossy
        //assert!(check_limit!(100000000usize, low, high) == LimitThresholdCrossed::None);

        assert!(matches!(
            check_limit!(2550000u64, low, high),
            LimitThresholdCrossed::Hard(2550000, 10000)
        ));

        assert!(matches!(
            check_limit!(2550000u64, high, high),
            LimitThresholdCrossed::Hard(2550000, 10000)
        ));

        assert!(matches!(
            check_limit!(1u8, high),
            LimitThresholdCrossed::None
        ));

        assert!(check_limit!(255u16, high) == LimitThresholdCrossed::None);

        assert!(matches!(
            check_limit!(2550000u64, high),
            LimitThresholdCrossed::Hard(2550000, 10000)
        ));
    }
}<|MERGE_RESOLUTION|>--- conflicted
+++ resolved
@@ -13,11 +13,7 @@
 
 /// The minimum and maximum protocol versions supported by this build.
 const MIN_PROTOCOL_VERSION: u64 = 1;
-<<<<<<< HEAD
-const MAX_PROTOCOL_VERSION: u64 = 46;
-=======
 const MAX_PROTOCOL_VERSION: u64 = 48;
->>>>>>> d709c305
 
 // Record history of protocol version allocations here:
 //
@@ -133,13 +129,10 @@
 //             Enable Leader Scoring & Schedule Change for Mysticeti consensus.
 // Version 46: Enable native bridge in testnet
 //             Enable resharing at the same initial shared version.
-<<<<<<< HEAD
-=======
 // Version 47: Deepbook changes (framework update)
 // Version 48: Use tonic networking for Mysticeti.
 //             Resolve Move abort locations to the package id instead of the runtime module ID.
 //             Enable random beacon in testnet.
->>>>>>> d709c305
 
 #[derive(Copy, Clone, Debug, Hash, Serialize, Deserialize, PartialEq, Eq, PartialOrd, Ord)]
 pub struct ProtocolVersion(u64);
@@ -447,8 +440,6 @@
     // Enable resharing of shared objects using the same initial shared version
     #[serde(skip_serializing_if = "is_false")]
     reshare_at_same_initial_version: bool,
-<<<<<<< HEAD
-=======
 
     // Resolve Move abort locations to the package id instead of the runtime module ID.
     #[serde(skip_serializing_if = "is_false")]
@@ -459,7 +450,6 @@
     // a flag as it will lead to checkpoint forks.
     #[serde(skip_serializing_if = "is_false")]
     mysticeti_use_committed_subdag_digest: bool,
->>>>>>> d709c305
 }
 
 fn is_false(b: &bool) -> bool {
@@ -1345,8 +1335,6 @@
     pub fn reshare_at_same_initial_version(&self) -> bool {
         self.feature_flags.reshare_at_same_initial_version
     }
-<<<<<<< HEAD
-=======
 
     pub fn resolve_abort_locations_to_package_id(&self) -> bool {
         self.feature_flags.resolve_abort_locations_to_package_id
@@ -1355,7 +1343,6 @@
     pub fn mysticeti_use_committed_subdag_digest(&self) -> bool {
         self.feature_flags.mysticeti_use_committed_subdag_digest
     }
->>>>>>> d709c305
 }
 
 #[cfg(not(msim))]
@@ -2238,8 +2225,6 @@
                     // Enable resharing at same initial version
                     cfg.feature_flags.reshare_at_same_initial_version = true;
                 }
-<<<<<<< HEAD
-=======
                 47 => {}
                 48 => {
                     // Use tonic networking for Mysticeti.
@@ -2259,7 +2244,6 @@
                     // Enable the committed sub dag digest inclusion on the commit output
                     cfg.feature_flags.mysticeti_use_committed_subdag_digest = true;
                 }
->>>>>>> d709c305
                 // Use this template when making changes:
                 //
                 //     // modify an existing constant.
