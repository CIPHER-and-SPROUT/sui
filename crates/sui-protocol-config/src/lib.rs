--- conflicted
+++ resolved
@@ -346,53 +346,58 @@
     /// 3f+1 must vote), while 0bps would indicate that 2f+1 is sufficient.
     buffer_stake_for_protocol_upgrade_bps: Option<u64>,
 
-    /// === Native Function Costs ===
-
-    /// `address` module
-    /// Cost params for the Move native function `address::from_bytes(bytes: vector<u8>)`
+    // === Native Function Costs ===
+
+    // `address` module
+    // Cost params for the Move native function `address::from_bytes(bytes: vector<u8>)`
     address_from_bytes_cost_base: Option<u64>,
-    /// Cost params for the Move native function `address::to_u256(address): u256`
+    // Cost params for the Move native function `address::to_u256(address): u256`
     address_to_u256_cost_base: Option<u64>,
-    /// Cost params for the Move native function `address::from_u256(u256): address`
+    // Cost params for the Move native function `address::from_u256(u256): address`
     address_from_u256_cost_base: Option<u64>,
 
-
-    /// `dynamic_field` module
-    /// Cost params for the Move native function `hash_type_and_key<K: copy + drop + store>(parent: address, k: K): address`
+    // `dynamic_field` module
+    // Cost params for the Move native function `hash_type_and_key<K: copy + drop + store>(parent: address, k: K): address`
     dynamic_field_hash_type_and_key_cost_base: Option<u64>,
     dynamic_field_hash_type_and_key_type_cost_per_byte: Option<u64>,
     dynamic_field_hash_type_and_key_value_cost_per_byte: Option<u64>,
     dynamic_field_hash_type_and_key_type_tag_cost_per_byte: Option<u64>,
-    /// Cost params for the Move native function `add_child_object<Child: key>(parent: address, child: Child)`
+    // Cost params for the Move native function `add_child_object<Child: key>(parent: address, child: Child)`
     dynamic_field_add_child_object_cost_base: Option<u64>,
     dynamic_field_add_child_object_type_cost_per_byte: Option<u64>,
     dynamic_field_add_child_object_value_cost_per_byte: Option<u64>,
     dynamic_field_add_child_object_struct_tag_cost_per_byte: Option<u64>,
-    /// Cost params for the Move native function `borrow_child_object_mut<Child: key>(parent: &mut UID, id: address): &mut Child`
+    // Cost params for the Move native function `borrow_child_object_mut<Child: key>(parent: &mut UID, id: address): &mut Child`
     dynamic_field_borrow_child_object_cost_base: Option<u64>,
     dynamic_field_borrow_child_object_child_ref_cost_per_byte: Option<u64>,
     dynamic_field_borrow_child_object_type_cost_per_byte: Option<u64>,
-    /// Cost params for the Move native function `remove_child_object<Child: key>(parent: address, id: address): Child`
+    // Cost params for the Move native function `remove_child_object<Child: key>(parent: address, id: address): Child`
     dynamic_field_remove_child_object_cost_base: Option<u64>,
     dynamic_field_remove_child_object_child_cost_per_byte: Option<u64>,
     dynamic_field_remove_child_object_type_cost_per_byte: Option<u64>,
-    /// Cost params for the Move native function `has_child_object(parent: address, id: address): bool`
+    // Cost params for the Move native function `has_child_object(parent: address, id: address): bool`
     dynamic_field_has_child_object_cost_base: Option<u64>,
-    /// Cost params for the Move native function `has_child_object_with_ty<Child: key>(parent: address, id: address): bool`
+    // Cost params for the Move native function `has_child_object_with_ty<Child: key>(parent: address, id: address): bool`
     dynamic_field_has_child_object_with_ty_cost_base: Option<u64>,
     dynamic_field_has_child_object_with_ty_type_cost_per_byte: Option<u64>,
     dynamic_field_has_child_object_with_ty_type_tag_cost_per_byte: Option<u64>,
 
-
-    copy_convert_to_address_cost_per_byte: Option<u64>,
-
-    /// Cost params for the Move native function `event::emit<T: copy + drop>(event: T)`
+    // `event` module
+    // Cost params for the Move native function `event::emit<T: copy + drop>(event: T)`
+    event_emit_cost_base: Option<u64>,
     event_emit_value_size_derivation_cost_per_byte: Option<u64>,
-    event_tag_size_derivation_cost_per_byte: Option<u64>,
-    event_emit_cost_per_byte: Option<u64>,
+    event_emit_tag_size_derivation_cost_per_byte: Option<u64>,
+    event_emit_output_cost_per_byte: Option<u64>,
+
+    //  `object` module
+    // Cost params for the Move native function `borrow_uid<T: key>(obj: &T): &UID`
+    object_borrow_uid_cost_base: Option<u64>,
+    // Cost params for the Move native function `delete_impl(id: address)`
+    object_delete_impl_cost_base: Option<u64>,
+    // Cost params for the Move native function `record_new_uid(id: address)`
+    object_record_new_uid_cost_base: Option<u64>,
 
     // Crypto natives
-
     // ed25519
     ed25519_ed25519_verify_cost_base: Option<u64>,
     ed25519_ed25519_verify_msg_cost_per_byte: Option<u64>,
@@ -402,7 +407,6 @@
     hash_blake2b256_cost_base: Option<u64>,
     hash_blake2b256_data_cost_per_byte: Option<u64>,
     hash_blake2b256_data_cost_per_block: Option<u64>,
-
     // hash::keccak256
     hash_keccak256_cost_base: Option<u64>,
     hash_keccak256_data_cost_per_byte: Option<u64>,
@@ -626,44 +630,121 @@
             .expect(CONSTANT_ERR_MSG)
     }
 
-    pub fn address_from_bytes_cost_per_byte(&self) -> u64 {
-        self.address_from_bytes_cost_per_byte
-            .expect(CONSTANT_ERR_MSG)
+    pub fn address_from_bytes_cost_base(&self) -> u64 {
+        self.address_from_bytes_cost_base.expect(CONSTANT_ERR_MSG)
     }
     pub fn address_to_u256_cost_base(&self) -> u64 {
         self.address_to_u256_cost_base.expect(CONSTANT_ERR_MSG)
     }
-    pub fn address_vec_reverse_cost_per_byte(&self) -> u64 {
-        self.address_vec_reverse_cost_per_byte
-            .expect(CONSTANT_ERR_MSG)
-    }
-    pub fn copy_convert_to_u256_cost_per_byte(&self) -> u64 {
-        self.copy_convert_to_u256_cost_per_byte
-            .expect(CONSTANT_ERR_MSG)
-    }
     pub fn address_from_u256_cost_base(&self) -> u64 {
         self.address_from_u256_cost_base.expect(CONSTANT_ERR_MSG)
     }
-    pub fn u256_bytes_vec_reverse_cost_per_byte(&self) -> u64 {
-        self.u256_bytes_vec_reverse_cost_per_byte
-            .expect(CONSTANT_ERR_MSG)
-    }
-    pub fn copy_convert_to_address_cost_per_byte(&self) -> u64 {
-        self.copy_convert_to_address_cost_per_byte
-            .expect(CONSTANT_ERR_MSG)
-    }
-
+
+    pub fn dynamic_field_hash_type_and_key_cost_base(&self) -> u64 {
+        self.dynamic_field_hash_type_and_key_cost_base
+            .expect(CONSTANT_ERR_MSG)
+    }
+    pub fn dynamic_field_hash_type_and_key_type_cost_per_byte(&self) -> u64 {
+        self.dynamic_field_hash_type_and_key_type_cost_per_byte
+            .expect(CONSTANT_ERR_MSG)
+    }
+    pub fn dynamic_field_hash_type_and_key_value_cost_per_byte(&self) -> u64 {
+        self.dynamic_field_hash_type_and_key_value_cost_per_byte
+            .expect(CONSTANT_ERR_MSG)
+    }
+    pub fn dynamic_field_hash_type_and_key_type_tag_cost_per_byte(&self) -> u64 {
+        self.dynamic_field_hash_type_and_key_type_tag_cost_per_byte
+            .expect(CONSTANT_ERR_MSG)
+    }
+
+    pub fn dynamic_field_add_child_object_cost_base(&self) -> u64 {
+        self.dynamic_field_add_child_object_cost_base
+            .expect(CONSTANT_ERR_MSG)
+    }
+    pub fn dynamic_field_add_child_object_type_cost_per_byte(&self) -> u64 {
+        self.dynamic_field_add_child_object_type_cost_per_byte
+            .expect(CONSTANT_ERR_MSG)
+    }
+    pub fn dynamic_field_add_child_object_value_cost_per_byte(&self) -> u64 {
+        self.dynamic_field_add_child_object_value_cost_per_byte
+            .expect(CONSTANT_ERR_MSG)
+    }
+    pub fn dynamic_field_add_child_object_struct_tag_cost_per_byte(&self) -> u64 {
+        self.dynamic_field_add_child_object_struct_tag_cost_per_byte
+            .expect(CONSTANT_ERR_MSG)
+    }
+
+    pub fn dynamic_field_borrow_child_object_cost_base(&self) -> u64 {
+        self.dynamic_field_borrow_child_object_cost_base
+            .expect(CONSTANT_ERR_MSG)
+    }
+    pub fn dynamic_field_borrow_child_object_child_ref_cost_per_byte(&self) -> u64 {
+        self.dynamic_field_borrow_child_object_child_ref_cost_per_byte
+            .expect(CONSTANT_ERR_MSG)
+    }
+    pub fn dynamic_field_borrow_child_object_type_cost_per_byte(&self) -> u64 {
+        self.dynamic_field_borrow_child_object_type_cost_per_byte
+            .expect(CONSTANT_ERR_MSG)
+    }
+
+    pub fn dynamic_field_remove_child_object_cost_base(&self) -> u64 {
+        self.dynamic_field_remove_child_object_cost_base
+            .expect(CONSTANT_ERR_MSG)
+    }
+    pub fn dynamic_field_remove_child_object_child_cost_per_byte(&self) -> u64 {
+        self.dynamic_field_remove_child_object_child_cost_per_byte
+            .expect(CONSTANT_ERR_MSG)
+    }
+    pub fn dynamic_field_remove_child_object_type_cost_per_byte(&self) -> u64 {
+        self.dynamic_field_remove_child_object_type_cost_per_byte
+            .expect(CONSTANT_ERR_MSG)
+    }
+
+    pub fn dynamic_field_has_child_object_cost_base(&self) -> u64 {
+        self.dynamic_field_has_child_object_cost_base
+            .expect(CONSTANT_ERR_MSG)
+    }
+
+    pub fn dynamic_field_has_child_object_with_ty_cost_base(&self) -> u64 {
+        self.dynamic_field_has_child_object_with_ty_cost_base
+            .expect(CONSTANT_ERR_MSG)
+    }
+    pub fn dynamic_field_has_child_object_with_ty_type_cost_per_byte(&self) -> u64 {
+        self.dynamic_field_has_child_object_with_ty_type_cost_per_byte
+            .expect(CONSTANT_ERR_MSG)
+    }
+    pub fn dynamic_field_has_child_object_with_ty_type_tag_cost_per_byte(&self) -> u64 {
+        self.dynamic_field_has_child_object_with_ty_type_tag_cost_per_byte
+            .expect(CONSTANT_ERR_MSG)
+    }
+
+    pub fn event_emit_cost_base(&self) -> u64 {
+        self.event_emit_cost_base.expect(CONSTANT_ERR_MSG)
+    }
     pub fn event_emit_value_size_derivation_cost_per_byte(&self) -> u64 {
         self.event_emit_value_size_derivation_cost_per_byte
             .expect(CONSTANT_ERR_MSG)
     }
-    pub fn event_tag_size_derivation_cost_per_byte(&self) -> u64 {
-        self.event_tag_size_derivation_cost_per_byte
-            .expect(CONSTANT_ERR_MSG)
-    }
-    pub fn event_emit_cost_per_byte(&self) -> u64 {
-        self.event_emit_cost_per_byte.expect(CONSTANT_ERR_MSG)
-    }
+    pub fn event_emit_tag_size_derivation_cost_per_byte(&self) -> u64 {
+        self.event_emit_tag_size_derivation_cost_per_byte
+            .expect(CONSTANT_ERR_MSG)
+    }
+    pub fn event_emit_output_cost_per_byte(&self) -> u64 {
+        self.event_emit_output_cost_per_byte
+            .expect(CONSTANT_ERR_MSG)
+    }
+
+    pub fn object_borrow_uid_cost_base(&self) -> u64 {
+        self.object_borrow_uid_cost_base.expect(CONSTANT_ERR_MSG)
+    }
+    pub fn object_delete_impl_cost_base(&self) -> u64 {
+        self.object_delete_impl_cost_base.expect(CONSTANT_ERR_MSG)
+    }
+    pub fn object_record_new_uid_cost_base(&self) -> u64 {
+        self.object_record_new_uid_cost_base
+            .expect(CONSTANT_ERR_MSG)
+    }
+
     pub fn ed25519_ed25519_verify_cost_base(&self) -> u64 {
         self.ed25519_ed25519_verify_cost_base
             .expect(CONSTANT_ERR_MSG)
@@ -859,26 +940,55 @@
                 buffer_stake_for_protocol_upgrade_bps: Some(7500),
 
                 /// === Native Function Costs ===
-                // Copying bytes is a simple low-cost operation
-                address_to_u256_cost_base: Some(10),
-                // Copying bytes snd converting sre simple low-cost operations
-                address_from_u256_cost_base: Some(10),
-
-
-                
-                // Deriving event value size can be expensive due to recursion overhead
-                event_emit_value_size_derivation_cost_per_byte: Some(1_000),
-                // Converting type to typetag be expensive due to recursion overhead
-                event_tag_size_derivation_cost_per_byte: Some(1_000),
-                // Emitting an event is cheap since its a vector push
-                event_emit_cost_per_byte: Some(1_000),
-<<<<<<< HEAD
-                address_from_bytes_cost_per_byte: todo!(),
-                address_vec_reverse_cost_per_byte: todo!(),
-                copy_convert_to_u256_cost_per_byte: todo!(),
-                u256_bytes_vec_reverse_cost_per_byte: todo!(),
-                copy_convert_to_address_cost_per_byte: todo!(),
-=======
+                // `address` module
+                // Cost params for the Move native function `address::from_bytes(bytes: vector<u8>)`
+                address_from_bytes_cost_base: Some(52),
+                // Cost params for the Move native function `address::to_u256(address): u256`
+                address_to_u256_cost_base: Some(52),
+                // Cost params for the Move native function `address::from_u256(u256): address`
+                address_from_u256_cost_base: Some(52),
+
+                // `dynamic_field` module
+                // Cost params for the Move native function `hash_type_and_key<K: copy + drop + store>(parent: address, k: K): address`                
+                dynamic_field_hash_type_and_key_cost_base: Some(52),
+                dynamic_field_hash_type_and_key_type_cost_per_byte: Some(0),
+                dynamic_field_hash_type_and_key_value_cost_per_byte: Some(0),
+                dynamic_field_hash_type_and_key_type_tag_cost_per_byte: Some(0),
+                // Cost params for the Move native function `add_child_object<Child: key>(parent: address, child: Child)`
+                dynamic_field_add_child_object_cost_base: Some(52),
+                dynamic_field_add_child_object_type_cost_per_byte: Some(0),
+                dynamic_field_add_child_object_value_cost_per_byte: Some(0),
+                dynamic_field_add_child_object_struct_tag_cost_per_byte: Some(0),
+                // Cost params for the Move native function `borrow_child_object_mut<Child: key>(parent: &mut UID, id: address): &mut Child`
+                dynamic_field_borrow_child_object_cost_base: Some(52),
+                dynamic_field_borrow_child_object_child_ref_cost_per_byte: Some(0),
+                dynamic_field_borrow_child_object_type_cost_per_byte: Some(0),
+                 // Cost params for the Move native function `remove_child_object<Child: key>(parent: address, id: address): Child`
+                dynamic_field_remove_child_object_cost_base: Some(52),
+                dynamic_field_remove_child_object_child_cost_per_byte: Some(0),
+                dynamic_field_remove_child_object_type_cost_per_byte: Some(0),
+                // Cost params for the Move native function `has_child_object(parent: address, id: address): bool`
+                dynamic_field_has_child_object_cost_base: Some(52),
+                // Cost params for the Move native function `has_child_object_with_ty<Child: key>(parent: address, id: address): bool`
+                dynamic_field_has_child_object_with_ty_cost_base: Some(52),
+                dynamic_field_has_child_object_with_ty_type_cost_per_byte: Some(0),
+                dynamic_field_has_child_object_with_ty_type_tag_cost_per_byte: Some(0),
+
+                // `event` module
+                // Cost params for the Move native function `event::emit<T: copy + drop>(event: T)`
+                event_emit_cost_base: Some(52),
+                event_emit_value_size_derivation_cost_per_byte: Some(0),
+                event_emit_tag_size_derivation_cost_per_byte: Some(0),
+                event_emit_output_cost_per_byte:Some(0),
+
+                //  `object` module
+                // Cost params for the Move native function `borrow_uid<T: key>(obj: &T): &UID`
+                object_borrow_uid_cost_base: Some(52),
+                // Cost params for the Move native function `delete_impl(id: address)`
+                object_delete_impl_cost_base: Some(52),
+                // Cost params for the Move native function `record_new_uid(id: address)`
+                object_record_new_uid_cost_base: Some(52),
+
                 // Crypto
                 // ed25519
                 ed25519_ed25519_verify_cost_base: Some(52),
@@ -891,11 +1001,8 @@
                 // hash::keccak256
                 hash_keccak256_cost_base: Some(52),
                 hash_keccak256_data_cost_per_byte: Some(0),
-                hash_keccak256_data_cost_per_block: Some(0)
->>>>>>> f389b8e8
-
-                // When adding a new constant, set it to None in the earliest version, like this:
-                // new_constant: None,
+                hash_keccak256_data_cost_per_block: Some(0), // When adding a new constant, set it to None in the earliest version, like this:
+                                                             // new_constant: None,
             },
 
             // Use this template when making changes:
