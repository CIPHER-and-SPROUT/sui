--- conflicted
+++ resolved
@@ -430,13 +430,6 @@
 
     wait_for_tx(digest, node.state().clone()).await;
 
-<<<<<<< HEAD
-    // Somehow extra sleep is needed here
-    sleep(Duration::from_millis(1000)).await;
-
-    let txes = node.state().get_transactions_from_addr(sender).await?;
-    assert_eq!(txes.last().unwrap().1, digest);
-=======
     let info = node
         .state()
         .handle_transaction_info_request(TransactionInfoRequest {
@@ -444,7 +437,6 @@
         })
         .await?;
     assert!(info.signed_effects.is_some());
->>>>>>> bb429dfc
 
     Ok(())
 }
