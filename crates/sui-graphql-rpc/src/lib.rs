// Copyright (c) Mysten Labs, Inc.
// SPDX-License-Identifier: Apache-2.0

pub mod commands;
pub mod config;
pub mod server;

pub(crate) mod functional_group;

pub mod client;
mod cluster;
mod context_data;
mod error;
mod extensions;
mod metrics;
mod types;
<<<<<<< HEAD
mod utils;
=======
pub mod utils;
>>>>>>> eec4ad1b

use async_graphql::*;
use types::owner::ObjectOwner;

use crate::types::query::Query;

pub fn schema_sdl_export() -> String {
    let schema = Schema::build(Query, EmptyMutation, EmptySubscription)
        .register_output_type::<ObjectOwner>()
        .finish();
    schema.sdl()
}<|MERGE_RESOLUTION|>--- conflicted
+++ resolved
@@ -14,11 +14,7 @@
 mod extensions;
 mod metrics;
 mod types;
-<<<<<<< HEAD
-mod utils;
-=======
 pub mod utils;
->>>>>>> eec4ad1b
 
 use async_graphql::*;
 use types::owner::ObjectOwner;
