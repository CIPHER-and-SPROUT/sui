--- conflicted
+++ resolved
@@ -14,18 +14,14 @@
 use crate::types::protocol_config::ProtocolConfigAttr;
 use crate::types::protocol_config::ProtocolConfigFeatureFlag;
 use crate::types::protocol_config::ProtocolConfigs;
-<<<<<<< HEAD
-use crate::types::transaction_block::{ExecutionStatus, TransactionBlock, TransactionBlockEffects};
-=======
 use crate::types::safe_mode::SafeMode;
 use crate::types::stake_subsidy::StakeSubsidy;
 use crate::types::storage_fund::StorageFund;
 use crate::types::system_parameters::SystemParameters;
-use crate::types::transaction_block::{TransactionBlock, TransactionBlockEffects};
+use crate::types::transaction_block::{ExecutionStatus, TransactionBlock, TransactionBlockEffects};
 use crate::types::validator::Validator;
 use crate::types::validator_credentials::ValidatorCredentials;
 use crate::types::validator_set::ValidatorSet;
->>>>>>> 449bafbe
 use crate::types::{object::Object, sui_address::SuiAddress};
 
 use crate::types::gas::{GasCostSummary, GasEffects, GasInput};
@@ -203,8 +199,8 @@
             digest: digest.to_string(),
             effects: Some(TransactionBlockEffects {
                 digest: tx_effects.transaction_digest().to_string(),
-<<<<<<< HEAD
-                gas_effects,
+                gas_effects: Some(gas_effects),
+                epoch: Some(epoch),
                 status: Some(match tx_effects.status() {
                     SuiExecutionStatus::Success => ExecutionStatus::Success,
                     SuiExecutionStatus::Failure { error: _ } => ExecutionStatus::Failure,
@@ -213,10 +209,6 @@
                     SuiExecutionStatus::Success => None,
                     SuiExecutionStatus::Failure { error } => Some(error.clone()),
                 },
-=======
-                gas_effects: Some(gas_effects),
-                epoch: Some(epoch),
->>>>>>> 449bafbe
             }),
             sender: Some(Address {
                 address: SuiAddress::from_array(sender.to_inner()),
