// Copyright (c) Mysten Labs, Inc.
// SPDX-License-Identifier: Apache-2.0

// TODO: Remove these when we have examples driver which uses this client
#![allow(dead_code)]
#![allow(unused_imports)]

use hyper::header;
use reqwest::RequestBuilder;

use crate::{
    config::{ConnectionConfig, ServiceConfig},
    server::simple_server::start_example_server,
    utils::reset_db,
};

#[derive(Clone)]
pub struct SimpleClient {
    inner: reqwest::Client,
    url: String,
}

impl SimpleClient {
    pub fn new<S: Into<String>>(base_url: S) -> Self {
        Self {
            inner: reqwest::Client::new(),
            url: base_url.into(),
        }
    }

    pub async fn execute(
        &self,
        query: String,
        headers: Vec<(header::HeaderName, header::HeaderValue)>,
    ) -> Result<serde_json::Value, reqwest::Error> {
        let body = serde_json::json!({
            "query": query,
        });

        let mut builder = self.inner.post(&self.url).json(&body);
        for (key, value) in headers {
            builder = builder.header(key, value);
        }
        let res = builder.send().await?;
        res.json().await
    }
<<<<<<< HEAD
}

//#[cfg(feature = "pg_integration")]
#[tokio::test]
async fn test_client() {
    let mut connection_config = if cfg!(feature = "pg_integration") {
        ConnectionConfig::ci_integration_test_cfg()
    } else {
        ConnectionConfig::default()
    };

    connection_config.db_url = "postgres://postgres:postgres@0.0.0.0:5432/postgres".to_owned();
    let cluster = crate::cluster::start_cluster(connection_config).await;

    // Wait for servers to start and catchup
    tokio::time::sleep(std::time::Duration::from_secs(5)).await;

    let query = r#"
        query {
            chainIdentifier
        }
    "#;
    let res = cluster
        .graphql_client
        .execute(query.to_string(), vec![])
        .await
        .unwrap();
    let chain_id_actual = cluster
        .validator_fullnode_handle
        .fullnode_handle
        .sui_client
        .read_api()
        .get_chain_identifier()
        .await
        .unwrap();

    let exp = format!(
        "{{\"data\":{{\"chainIdentifier\":\"{}\"}}}}",
        chain_id_actual
    );
    assert_eq!(&format!("{}", res), &exp);
=======
>>>>>>> eec4ad1b
}<|MERGE_RESOLUTION|>--- conflicted
+++ resolved
@@ -44,12 +44,11 @@
         let res = builder.send().await?;
         res.json().await
     }
-<<<<<<< HEAD
 }
 
 //#[cfg(feature = "pg_integration")]
 #[tokio::test]
-async fn test_client() {
+async fn test_simple_client() {
     let mut connection_config = if cfg!(feature = "pg_integration") {
         ConnectionConfig::ci_integration_test_cfg()
     } else {
@@ -86,6 +85,4 @@
         chain_id_actual
     );
     assert_eq!(&format!("{}", res), &exp);
-=======
->>>>>>> eec4ad1b
 }