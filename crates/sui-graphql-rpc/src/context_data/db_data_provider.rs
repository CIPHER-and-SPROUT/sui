--- conflicted
+++ resolved
@@ -231,16 +231,6 @@
         .await
     }
 
-<<<<<<< HEAD
-=======
-    async fn get_earliest_complete_checkpoint(&self) -> Result<Option<StoredCheckpoint>, Error> {
-        let query = move || Ok(QueryBuilder::get_earliest_complete_checkpoint());
-        self.run_query_async_with_cost(query, |query| {
-            move |conn| query.get_result::<StoredCheckpoint>(conn).optional()
-        })
-        .await
-    }
-
     async fn get_display_by_obj_type(
         &self,
         object_type: String,
@@ -252,7 +242,6 @@
         .await
     }
 
->>>>>>> 7f6278d8
     async fn get_chain_identifier(&self) -> Result<ChainIdentifier, Error> {
         let result = self
             .get_checkpoint(None, Some(0))
@@ -752,17 +741,6 @@
         stored_checkpoint.map(Checkpoint::try_from).transpose()
     }
 
-<<<<<<< HEAD
-=======
-    pub(crate) async fn fetch_earliest_complete_checkpoint(
-        &self,
-    ) -> Result<Option<Checkpoint>, Error> {
-        self.get_earliest_complete_checkpoint()
-            .await?
-            .map(Checkpoint::try_from)
-            .transpose()
-    }
-
     pub(crate) async fn fetch_display_object_by_type(
         &self,
         object_type: &StructTag,
@@ -771,7 +749,6 @@
         self.get_display_by_obj_type(object_type).await
     }
 
->>>>>>> 7f6278d8
     pub(crate) async fn fetch_chain_identifier(&self) -> Result<String, Error> {
         let result = self.get_chain_identifier().await?;
         Ok(result.to_string())
