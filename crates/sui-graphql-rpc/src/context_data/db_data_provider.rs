// Copyright (c) Mysten Labs, Inc.
// SPDX-License-Identifier: Apache-2.0

use crate::{
    config::{Limits, DEFAULT_SERVER_DB_POOL_SIZE},
    error::Error,
    types::{
        address::{Address, AddressTransactionBlockRelationship},
        balance::Balance,
        base64::Base64,
        big_int::BigInt,
        checkpoint::Checkpoint,
        coin::Coin,
        coin_metadata::CoinMetadata,
        committee_member::CommitteeMember,
        date_time::DateTime,
        digest::Digest,
        dynamic_field::{DynamicField, DynamicFieldName},
        end_of_epoch_data::EndOfEpochData,
        epoch::Epoch,
        event::{Event, EventFilter},
        gas::{GasCostSummary, GasInput},
        move_module::MoveModule,
        move_object::MoveObject,
        move_package::MovePackage,
        move_type::MoveType,
        object::{Object, ObjectFilter},
        protocol_config::{ProtocolConfigAttr, ProtocolConfigFeatureFlag, ProtocolConfigs},
        safe_mode::SafeMode,
        stake::StakedSui,
        stake_subsidy::StakeSubsidy,
        storage_fund::StorageFund,
        sui_address::SuiAddress,
        sui_system_state_summary::SuiSystemStateSummary,
        system_parameters::SystemParameters,
        transaction_block::{TransactionBlock, TransactionBlockFilter},
        transaction_block_effects::TransactionBlockEffects,
        transaction_block_kind::{
            AuthenticatorStateUpdate, ChangeEpochTransaction, ConsensusCommitPrologueTransaction,
            EndOfEpochTransaction, GenesisTransaction, ProgrammableTransaction,
            RandomnessStateUpdate, TransactionBlockKind,
        },
        transaction_signature::TransactionSignature,
        validator::Validator,
        validator_credentials::ValidatorCredentials,
        validator_set::ValidatorSet,
    },
};
use async_graphql::connection::{Connection, Edge};
use diesel::{ExpressionMethods, OptionalExtension, QueryDsl, RunQueryDsl};
use move_core_types::language_storage::StructTag;
use std::str::FromStr;
use sui_indexer::{
    apis::GovernanceReadApiV2,
    indexer_reader::IndexerReader,
    models_v2::{
        checkpoints::StoredCheckpoint, epoch::StoredEpochInfo, objects::StoredObject,
        transactions::StoredTransaction,
    },
    schema_v2::transactions,
    types_v2::OwnerType,
    PgConnectionPoolConfig,
};
use sui_json_rpc::{
    coin_api::{parse_to_struct_tag, parse_to_type_tag},
    name_service::{Domain, NameRecord, NameServiceConfig},
};
use sui_json_rpc_types::{
    EventFilter as RpcEventFilter, ProtocolConfigResponse, Stake as RpcStakedSui,
};
use sui_protocol_config::{ProtocolConfig, ProtocolVersion};
use sui_types::{
    base_types::SuiAddress as NativeSuiAddress,
    base_types::{MoveObjectType, ObjectID},
    coin::{CoinMetadata as NativeCoinMetadata, TreasuryCap},
    digests::ChainIdentifier,
    digests::TransactionDigest,
    dynamic_field::{DynamicFieldType, Field},
    event::EventID,
    gas_coin::{GAS, TOTAL_SUPPLY_SUI},
    governance::StakedSui as NativeStakedSui,
    messages_checkpoint::{
        CheckpointCommitment, CheckpointDigest, EndOfEpochData as NativeEndOfEpochData,
    },
    object::Object as NativeObject,
    sui_system_state::sui_system_state_summary::{
        SuiSystemStateSummary as NativeSuiSystemStateSummary, SuiValidatorSummary,
    },
    transaction::{
        GenesisObject, SenderSignedData, TransactionDataAPI, TransactionExpiration, TransactionKind,
    },
    Identifier, TypeTag,
};

use super::db_backend::GenericQueryBuilder;

#[cfg(feature = "pg_backend")]
use super::pg_backend::{PgQueryExecutor, QueryBuilder};

#[derive(thiserror::Error, Debug, Eq, PartialEq)]
pub enum DbValidationError {
    #[error("Invalid checkpoint combination. 'before' or 'after' checkpoint cannot be used with 'at' checkpoint")]
    InvalidCheckpointCombination,
    #[error("Before checkpoint must be greater than after checkpoint")]
    InvalidCheckpointOrder,
    #[error("Filtering objects by package::module::type is not currently supported")]
    UnsupportedPMT,
    #[error("Filtering objects by object keys is not currently supported")]
    UnsupportedObjectKeys,
    #[error("Requires package and module")]
    RequiresPackageAndModule,
    #[error("Requires package")]
    RequiresPackage,
    #[error("'first' can only be used with 'after")]
    FirstAfter,
    #[error("'last' can only be used with 'before'")]
    LastBefore,
    #[error("Pagination is currently disabled on balances")]
    PaginationDisabledOnBalances,
    #[error("Invalid owner type. Must be Address or Object")]
    InvalidOwnerType,
    #[error("Query cost exceeded - cost: {0}, limit: {1}")]
    QueryCostExceeded(u64, u64),
    #[error("Page size exceeded - requested: {0}, limit: {1}")]
    PageSizeExceeded(u64, u64),
}

pub(crate) struct PgManager {
    pub inner: IndexerReader,
    pub limits: Limits,
}

impl PgManager {
    pub(crate) fn new(inner: IndexerReader, limits: Limits) -> Self {
        Self { inner, limits }
    }

    /// Create a new underlying reader, which is used by this type as well as other data providers.
    pub(crate) fn reader(db_url: impl Into<String>) -> Result<IndexerReader, Error> {
        Self::reader_with_config(db_url, DEFAULT_SERVER_DB_POOL_SIZE)
    }

    pub(crate) fn reader_with_config(
        db_url: impl Into<String>,
        pool_size: u32,
    ) -> Result<IndexerReader, Error> {
        let mut config = PgConnectionPoolConfig::default();
        config.set_pool_size(pool_size);
        IndexerReader::new_with_config(db_url, config)
            .map_err(|e| Error::Internal(format!("Failed to create reader: {e}")))
    }
}

/// Implement methods to query db and return StoredData
impl PgManager {
    async fn get_tx(&self, digest: Vec<u8>) -> Result<Option<StoredTransaction>, Error> {
        self.run_query_async_with_cost(
            move || Ok(QueryBuilder::get_tx_by_digest(digest.clone())),
            |query| move |conn| query.get_result::<StoredTransaction>(conn).optional(),
        )
        .await
    }

    async fn get_obj(
        &self,
        address: Vec<u8>,
        version: Option<i64>,
    ) -> Result<Option<StoredObject>, Error> {
        self.run_query_async_with_cost(
            move || Ok(QueryBuilder::get_obj(address.clone(), version)),
            |query| move |conn| query.get_result::<StoredObject>(conn).optional(),
        )
        .await
    }

    async fn get_obj_by_type(&self, object_type: String) -> Result<Option<StoredObject>, Error> {
        self.run_query_async_with_cost(
            move || Ok(QueryBuilder::get_obj_by_type(object_type.clone())),
            |query| move |conn| query.get_result::<StoredObject>(conn).optional(),
        )
        .await
    }

    pub async fn get_epoch(&self, epoch_id: Option<i64>) -> Result<Option<StoredEpochInfo>, Error> {
        let query_fn = move || {
            Ok(match epoch_id {
                Some(epoch_id) => QueryBuilder::get_epoch(epoch_id),
                None => QueryBuilder::get_latest_epoch(),
            })
        };

        self.run_query_async_with_cost(query_fn, |query| {
            move |conn| query.get_result::<StoredEpochInfo>(conn).optional()
        })
        .await
    }

    async fn get_checkpoint(
        &self,
        digest: Option<Vec<u8>>,
        sequence_number: Option<i64>,
    ) -> Result<Option<StoredCheckpoint>, Error> {
        let query = move || {
            Ok(match (digest.clone(), sequence_number) {
                (Some(digest), None) => QueryBuilder::get_checkpoint_by_digest(digest),
                (None, Some(sequence_number)) => {
                    QueryBuilder::get_checkpoint_by_sequence_number(sequence_number)
                }
                (Some(_), Some(_)) => {
                    return Err(Error::InvalidCheckpointQuery);
                }
                _ => QueryBuilder::get_latest_checkpoint(),
            })
        };

        self.run_query_async_with_cost(query, |query| {
            move |conn| query.get_result::<StoredCheckpoint>(conn).optional()
        })
        .await
    }

    async fn get_chain_identifier(&self) -> Result<ChainIdentifier, Error> {
        let result = self
            .get_checkpoint(None, Some(0))
            .await?
            .ok_or_else(|| Error::Internal("Genesis checkpoint cannot be found".to_string()))?;

        let digest = CheckpointDigest::try_from(result.checkpoint_digest).map_err(|e| {
            Error::Internal(format!(
                "Failed to convert checkpoint digest to CheckpointDigest. Error: {e}",
            ))
        })?;
        Ok(ChainIdentifier::from(digest))
    }

    /// Fetches the coins owned by the address and filters them by the given coin type.
    /// If no address is given, it fetches all available coin objects matching the coin type.
    async fn multi_get_coins(
        &self,
        address: Option<Vec<u8>>,
        coin_type: String,
        first: Option<u64>,
        after: Option<String>,
        last: Option<u64>,
        before: Option<String>,
    ) -> Result<Option<(Vec<StoredObject>, bool)>, Error> {
        let limit = self.validate_page_limit(first, last)?;
        let descending_order = last.is_some();
        let cursor = after
            .or(before)
            .map(|cursor| self.parse_obj_cursor(&cursor))
            .transpose()?;
        let coin_type = parse_to_type_tag(Some(coin_type))
            .map_err(|e| Error::InvalidCoinType(e.to_string()))?
            .to_canonical_string(/* with_prefix */ true);
        let result: Option<Vec<StoredObject>> = self
            .run_query_async_with_cost(
                move || {
                    Ok(QueryBuilder::multi_get_coins(
                        cursor.clone(),
                        descending_order,
                        limit,
                        address.clone(),
                        coin_type.clone(),
                    ))
                },
                |query| move |conn| query.load(conn).optional(),
            )
            .await?;

        result
            .map(|mut stored_objs| {
                let has_next_page = stored_objs.len() as i64 > limit;
                if has_next_page {
                    stored_objs.pop();
                }

                Ok((stored_objs, has_next_page))
            })
            .transpose()
    }

    async fn get_balance(
        &self,
        address: Vec<u8>,
        coin_type: String,
    ) -> Result<Option<(Option<i64>, Option<i64>, Option<String>)>, Error> {
        self.run_query_async_with_cost(
            move || {
                Ok(QueryBuilder::get_balance(
                    address.clone(),
                    coin_type.clone(),
                ))
            },
            |query| move |conn| query.get_result(conn).optional(),
        )
        .await
    }

    async fn multi_get_balances(
        &self,
        address: Vec<u8>,
        first: Option<u64>,
        after: Option<String>,
        last: Option<u64>,
        before: Option<String>,
    ) -> Result<Option<Vec<(Option<i64>, Option<i64>, Option<String>)>>, Error> {
        // Todo (wlmyng): paginating on balances does not really make sense
        // We'll always need to calculate all balances first
        if first.is_some() || after.is_some() || last.is_some() || before.is_some() {
            return Err(DbValidationError::PaginationDisabledOnBalances.into());
        }

        self.run_query_async_with_cost(
            move || Ok(QueryBuilder::multi_get_balances(address.clone())),
            |query| move |conn| query.load(conn).optional(),
        )
        .await
    }

    async fn multi_get_txs(
        &self,
        first: Option<u64>,
        after: Option<String>,
        last: Option<u64>,
        before: Option<String>,
        filter: Option<TransactionBlockFilter>,
    ) -> Result<Option<(Vec<StoredTransaction>, bool)>, Error> {
        let limit = self.validate_page_limit(first, last)?;
        let descending_order = last.is_some();
        let cursor = after
            .or(before)
            .map(|cursor| self.parse_tx_cursor(&cursor))
            .transpose()?;

        let mut after_tx_seq_num: Option<i64> = None;
        let mut before_tx_seq_num: Option<i64> = None;
        if let Some(filter) = &filter {
            if let Some(checkpoint) = filter.after_checkpoint {
                let subquery = transactions::dsl::transactions
                    .filter(transactions::dsl::checkpoint_sequence_number.eq(checkpoint as i64))
                    .order(transactions::dsl::tx_sequence_number.asc())
                    .select(transactions::dsl::tx_sequence_number)
                    .limit(1)
                    .into_boxed();

                after_tx_seq_num = self
                    .run_query_async(|conn| subquery.get_result::<i64>(conn).optional())
                    .await?;

                // Return early if we cannot find txs after the specified checkpoint
                if after_tx_seq_num.is_none() {
                    return Ok(None);
                }
            }

            if let Some(checkpoint) = filter.before_checkpoint {
                let subquery = transactions::dsl::transactions
                    .filter(transactions::dsl::checkpoint_sequence_number.eq(checkpoint as i64))
                    .order(transactions::dsl::tx_sequence_number.desc())
                    .select(transactions::dsl::tx_sequence_number)
                    .into_boxed();

                before_tx_seq_num = self
                    .run_query_async(|conn| subquery.get_result::<i64>(conn).optional())
                    .await?;

                // Return early if we cannot find tx before the specified checkpoint
                if before_tx_seq_num.is_none() {
                    return Ok(None);
                }
            }
        }

        let query = move || {
            QueryBuilder::multi_get_txs(
                cursor,
                descending_order,
                limit,
                filter.clone(),
                after_tx_seq_num,
                before_tx_seq_num,
            )
        };

        let result: Option<Vec<StoredTransaction>> = self
            .run_query_async_with_cost(query, |query| move |conn| query.load(conn).optional())
            .await?;

        result
            .map(|mut stored_txs| {
                let has_next_page = stored_txs.len() as i64 > limit;
                if has_next_page {
                    stored_txs.pop();
                }

                Ok((stored_txs, has_next_page))
            })
            .transpose()
    }

    async fn multi_get_checkpoints(
        &self,
        first: Option<u64>,
        after: Option<String>,
        last: Option<u64>,
        before: Option<String>,
        epoch: Option<u64>,
    ) -> Result<Option<(Vec<StoredCheckpoint>, bool)>, Error> {
        let limit = self.validate_page_limit(first, last)?;
        let descending_order = last.is_some();
        let cursor = after
            .or(before)
            .map(|cursor| self.parse_checkpoint_cursor(&cursor))
            .transpose()?;

        let result: Option<Vec<StoredCheckpoint>> = self
            .run_query_async_with_cost(
                move || {
                    Ok(QueryBuilder::multi_get_checkpoints(
                        cursor,
                        descending_order,
                        limit,
                        epoch.map(|e| e as i64),
                    ))
                },
                |query| move |conn| query.load(conn).optional(),
            )
            .await?;

        result
            .map(|mut stored_checkpoints| {
                let has_next_page = stored_checkpoints.len() as i64 > limit;
                if has_next_page {
                    stored_checkpoints.pop();
                }

                Ok((stored_checkpoints, has_next_page))
            })
            .transpose()
    }

    async fn multi_get_objs(
        &self,
        first: Option<u64>,
        after: Option<String>,
        last: Option<u64>,
        before: Option<String>,
        filter: Option<ObjectFilter>,
        owner_type: Option<OwnerType>,
    ) -> Result<Option<(Vec<StoredObject>, bool)>, Error> {
        let limit = self.validate_page_limit(first, last)?;
        let descending_order = last.is_some();
        let cursor = after
            .or(before)
            .map(|cursor| self.parse_obj_cursor(&cursor))
            .transpose()?;

        let query = move || {
            QueryBuilder::multi_get_objs(
                cursor.clone(),
                descending_order,
                limit,
                filter.clone(),
                owner_type,
            )
        };

        let result: Option<Vec<StoredObject>> = self
            .run_query_async_with_cost(query, |query| move |conn| query.load(conn).optional())
            .await?;
        result
            .map(|mut stored_objs| {
                let has_next_page = stored_objs.len() as i64 > limit;
                if has_next_page {
                    stored_objs.pop();
                }

                Ok((stored_objs, has_next_page))
            })
            .transpose()
    }
}

/// Implement methods to be used by graphql resolvers
impl PgManager {
    pub(crate) fn parse_tx_cursor(&self, cursor: &str) -> Result<i64, Error> {
        let tx_sequence_number = cursor
            .parse::<i64>()
            .map_err(|_| Error::InvalidCursor("tx".to_string()))?;
        Ok(tx_sequence_number)
    }

    pub(crate) fn parse_obj_cursor(&self, cursor: &str) -> Result<Vec<u8>, Error> {
        Ok(SuiAddress::from_str(cursor)
            .map_err(|e| Error::InvalidCursor(e.to_string()))?
            .into_vec())
    }

    pub(crate) fn parse_checkpoint_cursor(&self, cursor: &str) -> Result<i64, Error> {
        let sequence_number = cursor
            .parse::<i64>()
            .map_err(|_| Error::InvalidCursor("checkpoint".to_string()))?;
        Ok(sequence_number)
    }

    pub(crate) fn parse_event_cursor(&self, cursor: String) -> Result<EventID, Error> {
        EventID::try_from(cursor).map_err(|_| Error::InvalidCursor("event".to_string()))
    }

    pub(crate) fn validate_package_dependencies(
        &self,
        package: Option<&SuiAddress>,
        module: Option<&String>,
        function: Option<&String>,
    ) -> Result<(), Error> {
        if function.is_some() {
            if package.is_none() || module.is_none() {
                return Err(DbValidationError::RequiresPackageAndModule.into());
            }
        } else if module.is_some() && package.is_none() {
            return Err(DbValidationError::RequiresPackage.into());
        }
        Ok(())
    }

    pub(crate) fn validate_tx_block_filter(
        &self,
        filter: &TransactionBlockFilter,
    ) -> Result<(), Error> {
        if filter.at_checkpoint.is_some()
            && (filter.before_checkpoint.is_some() || filter.after_checkpoint.is_some())
        {
            return Err(DbValidationError::InvalidCheckpointCombination.into());
        }
        if let (Some(before), Some(after)) = (filter.before_checkpoint, filter.after_checkpoint) {
            if before <= after {
                return Err(DbValidationError::InvalidCheckpointOrder.into());
            }
        }
        self.validate_package_dependencies(
            filter.package.as_ref(),
            filter.module.as_ref(),
            filter.function.as_ref(),
        )?;
        Ok(())
    }

    pub(crate) fn validate_obj_filter(&self, filter: &ObjectFilter) -> Result<(), Error> {
        if filter.package.is_some() || filter.module.is_some() || filter.ty.is_some() {
            return Err(DbValidationError::UnsupportedPMT.into());
        }
        if filter.object_keys.is_some() {
            return Err(DbValidationError::UnsupportedObjectKeys.into());
        }

        Ok(())
    }

    pub(crate) fn validate_page_limit(
        &self,
        first: Option<u64>,
        last: Option<u64>,
    ) -> Result<i64, Error> {
        if let Some(f) = first {
            if f > self.limits.max_page_size {
                return Err(
                    DbValidationError::PageSizeExceeded(f, self.limits.max_page_size).into(),
                );
            }
        }

        if let Some(l) = last {
            if l > self.limits.max_page_size {
                return Err(
                    DbValidationError::PageSizeExceeded(l, self.limits.max_page_size).into(),
                );
            }
        }

        // TODO (wlmyng): even though we do not allow passing in both first and last,
        // per the cursor connection specs, if both are provided, from the response,
        // we need to take the first F from the left and then take the last L from the right.
        Ok(first.or(last).unwrap_or(self.limits.default_page_size) as i64)
    }

    pub(crate) async fn fetch_tx(&self, digest: &str) -> Result<Option<TransactionBlock>, Error> {
        let digest = Digest::from_str(digest)?.into_vec();

        self.get_tx(digest)
            .await?
            .map(TransactionBlock::try_from)
            .transpose()
    }

    pub(crate) async fn fetch_latest_epoch(&self) -> Result<Epoch, Error> {
        let result = self
            .get_epoch(None)
            .await?
            .ok_or_else(|| Error::Internal("Latest epoch not found".to_string()))?;

        Epoch::try_from(result)
    }

    // To be used in scenarios where epoch may not exist, such as when epoch_id is provided by caller
    pub(crate) async fn fetch_epoch(&self, epoch_id: u64) -> Result<Option<Epoch>, Error> {
        let epoch_id = i64::try_from(epoch_id)
            .map_err(|_| Error::Internal("Failed to convert epoch id to i64".to_string()))?;
        self.get_epoch(Some(epoch_id))
            .await?
            .map(Epoch::try_from)
            .transpose()
    }

    // To be used in scenarios where epoch is expected to exist
    // For example, epoch of a transaction or checkpoint
    pub(crate) async fn fetch_epoch_strict(&self, epoch_id: u64) -> Result<Epoch, Error> {
        let result = self.fetch_epoch(epoch_id).await?;
        match result {
            Some(epoch) => Ok(epoch),
            None => Err(Error::Internal(format!("Epoch {} not found", epoch_id))),
        }
    }

    pub(crate) async fn fetch_latest_checkpoint(&self) -> Result<Checkpoint, Error> {
        let stored_checkpoint = self.get_checkpoint(None, None).await?;
        match stored_checkpoint {
            Some(stored_checkpoint) => Ok(Checkpoint::try_from(stored_checkpoint)?),
            None => Err(Error::Internal("Latest checkpoint not found".to_string())),
        }
    }

    pub(crate) async fn fetch_checkpoint(
        &self,
        digest: Option<&str>,
        sequence_number: Option<u64>,
    ) -> Result<Option<Checkpoint>, Error> {
        let stored_checkpoint = self
            .get_checkpoint(
                digest
                    .map(|digest| Digest::from_str(digest).map(|digest| digest.into_vec()))
                    .transpose()?,
                sequence_number.map(|sequence_number| sequence_number as i64),
            )
            .await?;
        stored_checkpoint.map(Checkpoint::try_from).transpose()
    }

    pub(crate) async fn fetch_chain_identifier(&self) -> Result<String, Error> {
        let result = self.get_chain_identifier().await?;
        Ok(result.to_string())
    }

    pub(crate) async fn fetch_txs_for_address(
        &self,
        first: Option<u64>,
        after: Option<String>,
        last: Option<u64>,
        before: Option<String>,
        mut filter: Option<TransactionBlockFilter>,
        // TODO: Do we really need this when filter seems to be able to do the same?
        address_relation: (SuiAddress, AddressTransactionBlockRelationship),
    ) -> Result<Option<Connection<String, TransactionBlock>>, Error> {
        let (address, relation) = address_relation;
        if filter.is_none() {
            filter = Some(TransactionBlockFilter::default());
        }
        let address = Some(address);
        // Override filter with relation
        // TODO: is this the desired behavior?
        filter = filter.map(|mut f| {
            match relation {
                AddressTransactionBlockRelationship::Sign => f.sign_address = address,
                AddressTransactionBlockRelationship::Sent => f.sent_address = address,
                AddressTransactionBlockRelationship::Recv => f.recv_address = address,
                AddressTransactionBlockRelationship::Paid => f.paid_address = address,
            };
            f
        });

        self.fetch_txs(first, after, last, before, filter).await
    }

    pub(crate) async fn fetch_txs(
        &self,
        first: Option<u64>,
        after: Option<String>,
        last: Option<u64>,
        before: Option<String>,
        filter: Option<TransactionBlockFilter>,
    ) -> Result<Option<Connection<String, TransactionBlock>>, Error> {
        validate_cursor_pagination(&first, &after, &last, &before)?;
        if let Some(filter) = &filter {
            self.validate_tx_block_filter(filter)?;
        }

        let transactions = self
            .multi_get_txs(first, after, last, before, filter)
            .await?;

        if let Some((stored_txs, has_next_page)) = transactions {
            let mut connection = Connection::new(false, has_next_page);
            connection
                .edges
                .extend(stored_txs.into_iter().filter_map(|stored_tx| {
                    let cursor = stored_tx.tx_sequence_number.to_string();
                    TransactionBlock::try_from(stored_tx)
                        .map_err(|e| eprintln!("Error converting transaction: {:?}", e))
                        .ok()
                        .map(|tx| Edge::new(cursor, tx))
                }));
            Ok(Some(connection))
        } else {
            Ok(None)
        }
    }

    pub(crate) async fn fetch_txs_by_digests(
        &self,
        digests: &[TransactionDigest],
    ) -> Result<Option<Vec<TransactionBlock>>, Error> {
        let tx_block_filter = TransactionBlockFilter {
            package: None,
            module: None,
            function: None,
            kind: None,
            after_checkpoint: None,
            at_checkpoint: None,
            before_checkpoint: None,
            sign_address: None,
            sent_address: None,
            recv_address: None,
            paid_address: None,
            input_object: None,
            changed_object: None,
            transaction_ids: Some(digests.iter().map(|x| x.to_string()).collect::<Vec<_>>()),
        };
        let txs = self
            .multi_get_txs(None, None, None, None, Some(tx_block_filter))
            .await?;

        let Some((txs, _)) = txs else {
            return Ok(None);
        };

        Ok(Some(
            txs.into_iter()
                .map(TransactionBlock::try_from)
                .collect::<Result<Vec<_>, _>>()?,
        ))
    }

    pub(crate) async fn fetch_obj(
        &self,
        address: SuiAddress,
        version: Option<u64>,
    ) -> Result<Option<Object>, Error> {
        let address = address.into_vec();
        let version = version.map(|v| v as i64);

        let stored_obj = self.get_obj(address, version).await?;
        stored_obj.map(Object::try_from).transpose()
    }

    pub(crate) async fn fetch_move_obj(
        &self,
        address: SuiAddress,
        version: Option<u64>,
    ) -> Result<Option<MoveObject>, Error> {
        let Some(object) = self.fetch_obj(address, version).await? else {
            return Ok(None);
        };

        Ok(Some(MoveObject::try_from(&object).map_err(|_| {
            Error::Internal(format!("{address} is not an object"))
        })?))
    }

    pub(crate) async fn fetch_move_package(
        &self,
        address: SuiAddress,
        version: Option<u64>,
    ) -> Result<Option<MovePackage>, Error> {
        let Some(object) = self.fetch_obj(address, version).await? else {
            return Ok(None);
        };

        Ok(Some(MovePackage::try_from(&object).map_err(|_| {
            Error::Internal(format!("{address} is not a package"))
        })?))
    }

    pub(crate) async fn fetch_move_module(
        &self,
        address: SuiAddress,
        name: &str,
    ) -> Result<Option<MoveModule>, Error> {
        // Fetch the latest version of a package (this means that when we fetch a module from the
        // system framework via one of its types, we will always get the latest version of that
        // module).
        let Some(package) = self.fetch_move_package(address, None).await? else {
            return Ok(None);
        };

        package.module_impl(name)
    }

    pub(crate) async fn fetch_owned_objs(
        &self,
        first: Option<u64>,
        after: Option<String>,
        last: Option<u64>,
        before: Option<String>,
        filter: Option<ObjectFilter>,
        owner: SuiAddress,
    ) -> Result<Option<Connection<String, Object>>, Error> {
        let filter = filter
            .map(|mut f| {
                f.owner = Some(owner);
                f
            })
            .unwrap_or_else(|| ObjectFilter {
                owner: Some(owner),
                ..Default::default()
            });
        self.fetch_objs(first, after, last, before, Some(filter))
            .await
    }

    pub(crate) async fn fetch_objs(
        &self,
        first: Option<u64>,
        after: Option<String>,
        last: Option<u64>,
        before: Option<String>,
        filter: Option<ObjectFilter>,
    ) -> Result<Option<Connection<String, Object>>, Error> {
        validate_cursor_pagination(&first, &after, &last, &before)?;
        if let Some(filter) = &filter {
            self.validate_obj_filter(filter)?;
        }
        let objects = self
            .multi_get_objs(first, after, last, before, filter, None)
            .await?;

        if let Some((stored_objs, has_next_page)) = objects {
            let mut connection = Connection::new(false, has_next_page);
            connection
                .edges
                .extend(stored_objs.into_iter().filter_map(|stored_obj| {
                    Object::try_from(stored_obj)
                        .map_err(|e| eprintln!("Error converting object: {:?}", e))
                        .ok()
                        .map(|obj| Edge::new(obj.address.to_string(), obj))
                }));
            Ok(Some(connection))
        } else {
            Ok(None)
        }
    }

    pub(crate) async fn fetch_checkpoints(
        &self,
        first: Option<u64>,
        after: Option<String>,
        last: Option<u64>,
        before: Option<String>,
        epoch: Option<u64>,
    ) -> Result<Option<Connection<String, Checkpoint>>, Error> {
        validate_cursor_pagination(&first, &after, &last, &before)?;
        let checkpoints = self
            .multi_get_checkpoints(first, after, last, before, epoch)
            .await?;

        if let Some((stored_checkpoints, has_next_page)) = checkpoints {
            let mut connection = Connection::new(false, has_next_page);
            connection
                .edges
                .extend(
                    stored_checkpoints
                        .into_iter()
                        .filter_map(|stored_checkpoint| {
                            let cursor = stored_checkpoint.sequence_number.to_string();
                            Checkpoint::try_from(stored_checkpoint)
                                .map_err(|e| eprintln!("Error converting checkpoint: {:?}", e))
                                .ok()
                                .map(|checkpoint| Edge::new(cursor, checkpoint))
                        }),
                );
            Ok(Some(connection))
        } else {
            Ok(None)
        }
    }

    pub(crate) async fn fetch_balance(
        &self,
        address: SuiAddress,
        coin_type: Option<String>,
    ) -> Result<Option<Balance>, Error> {
        let address = address.into_vec();
        let coin_type = parse_to_type_tag(coin_type)
            .map_err(|e| Error::InvalidCoinType(e.to_string()))?
            .to_canonical_string(/* with_prefix */ true);
        let result = self.get_balance(address, coin_type).await?;

        match result {
            Some(result) => match result {
                (Some(balance), Some(count), Some(coin_type)) => Ok(Some(Balance {
                    coin_object_count: Some(count as u64),
                    total_balance: Some(BigInt::from(balance)),
                    coin_type: Some(MoveType::new(coin_type)),
                })),
                (None, None, None) => Ok(None),
                _ => Err(Error::Internal(
                    "Expected fields are missing on balance calculation".to_string(),
                )),
            },
            None => Ok(None),
        }
    }

    pub(crate) async fn fetch_balances(
        &self,
        address: SuiAddress,
        first: Option<u64>,
        after: Option<String>,
        last: Option<u64>,
        before: Option<String>,
    ) -> Result<Option<Connection<String, Balance>>, Error> {
        let address = address.into_vec();

        let balances = self
            .multi_get_balances(address, first, after, last, before)
            .await?;

        if let Some(balances) = balances {
            let mut connection = Connection::new(false, false);
            for (balance, count, coin_type) in balances {
                if let (Some(balance), Some(count), Some(coin_type)) = (balance, count, coin_type) {
                    connection.edges.push(Edge::new(
                        coin_type.clone(),
                        Balance {
                            coin_object_count: Some(count as u64),
                            total_balance: Some(BigInt::from(balance)),
                            coin_type: Some(MoveType::new(coin_type)),
                        },
                    ));
                } else {
                    return Err(Error::Internal(
                        "Expected fields are missing on balance calculation".to_string(),
                    ));
                }
            }
            Ok(Some(connection))
        } else {
            Ok(None)
        }
    }

    /// Fetches all coins owned by the given address that match the given coin type.
    /// If no address is given, then it will fetch all coin objects of the given type.
    /// If no coin type is provided, it will use the default gas coin (SUI).
    pub(crate) async fn fetch_coins(
        &self,
        address: Option<SuiAddress>,
        coin_type: Option<String>,
        first: Option<u64>,
        after: Option<String>,
        last: Option<u64>,
        before: Option<String>,
    ) -> Result<Option<Connection<String, Coin>>, Error> {
        let address = address.map(|addr| addr.into_vec());
        let coin_type = coin_type.unwrap_or_else(|| {
            GAS::type_().to_canonical_string(/* with_prefix */ true)
        });

        let coins = self
            .multi_get_coins(address, coin_type, first, after, last, before)
            .await?;

        let Some((stored_objs, has_next_page)) = coins else {
            return Ok(None);
        };

        let mut connection = Connection::new(false, has_next_page);
        for stored_obj in stored_objs {
            let object = Object::try_from(stored_obj)?;

            let move_object = MoveObject::try_from(&object).map_err(|_| {
                Error::Internal(format!(
                    "Expected {} to be a coin, but it's not an object",
                    object.address,
                ))
            })?;

            let coin_object = Coin::try_from(&move_object).map_err(|_| {
                Error::Internal(format!(
                    "Expected {} to be a coin, but it is not",
                    object.address,
                ))
            })?;

            let cursor = move_object
                .native
                .id()
                .to_canonical_string(/* with_prefix */ true);

            connection.edges.push(Edge::new(cursor, coin_object));
        }

        Ok(Some(connection))
    }

    pub(crate) async fn resolve_name_service_address(
        &self,
        name_service_config: &NameServiceConfig,
        name: String,
    ) -> Result<Option<Address>, Error> {
        let domain = name.parse::<Domain>()?;

        let record_id = name_service_config.record_field_id(&domain);

        let field_record_object = match self.inner.get_object_in_blocking_task(record_id).await? {
            Some(o) => o,
            None => return Ok(None),
        };

        let record = field_record_object
            .to_rust::<Field<Domain, NameRecord>>()
            .ok_or_else(|| Error::Internal(format!("Malformed Object {record_id}")))?
            .value;

        Ok(record.target_address.map(|address| Address {
            address: SuiAddress::from_array(address.to_inner()),
        }))
    }

    pub(crate) async fn default_name_service_name(
        &self,
        name_service_config: &NameServiceConfig,
        address: SuiAddress,
    ) -> Result<Option<String>, Error> {
        let reverse_record_id =
            name_service_config.reverse_record_field_id(NativeSuiAddress::from(address));

        let field_reverse_record_object = match self
            .inner
            .get_object_in_blocking_task(reverse_record_id)
            .await?
        {
            Some(o) => o,
            None => return Ok(None),
        };

        let domain = field_reverse_record_object
            .to_rust::<Field<SuiAddress, Domain>>()
            .ok_or_else(|| Error::Internal(format!("Malformed Object {reverse_record_id}")))?
            .value;

        Ok(Some(domain.to_string()))
    }

    pub(crate) async fn fetch_latest_sui_system_state(
        &self,
    ) -> Result<SuiSystemStateSummary, Error> {
        let result = self
            .inner
            .spawn_blocking(|this| this.get_latest_sui_system_state())
            .await?;
        SuiSystemStateSummary::try_from(result)
    }

    pub(crate) async fn fetch_protocol_configs(
        &self,
        protocol_version: Option<u64>,
    ) -> Result<ProtocolConfigs, Error> {
        let chain = self.get_chain_identifier().await?.chain();
        let version: ProtocolVersion = if let Some(version) = protocol_version {
            (version).into()
        } else {
            (self.fetch_latest_epoch().await?.protocol_version).into()
        };

        let cfg = ProtocolConfig::get_for_version_if_supported(version, chain)
            .ok_or(Error::ProtocolVersionUnsupported(
                ProtocolVersion::MIN.as_u64(),
                ProtocolVersion::MAX.as_u64(),
            ))
            .map(ProtocolConfigResponse::from)?;

        Ok(ProtocolConfigs {
            configs: cfg
                .attributes
                .into_iter()
                .map(|(k, v)| ProtocolConfigAttr {
                    key: k,
                    // TODO:  what to return when value is None? nothing?
                    // TODO: do we want to return type info separately?
                    value: match v {
                        Some(q) => format!("{:?}", q),
                        None => "".to_string(),
                    },
                })
                .collect(),
            feature_flags: cfg
                .feature_flags
                .into_iter()
                .map(|x| ProtocolConfigFeatureFlag {
                    key: x.0,
                    value: x.1,
                })
                .collect(),
            protocol_version: cfg.protocol_version.as_u64(),
        })
    }

    pub(crate) async fn fetch_staked_sui(
        &self,
        address: SuiAddress,
        first: Option<u64>,
        after: Option<String>,
        last: Option<u64>,
        before: Option<String>,
    ) -> Result<Option<Connection<String, StakedSui>>, Error> {
        let obj_filter = ObjectFilter {
            package: None,
            module: None,
            ty: Some(MoveObjectType::staked_sui().to_canonical_string(/* with_prefix */ true)),
            owner: Some(address),
            object_ids: None,
            object_keys: None,
        };

        let objs = self
            .multi_get_objs(
                first,
                after,
                last,
                before,
                Some(obj_filter),
                Some(OwnerType::Address),
            )
            .await?;

        let Some((stored_objs, has_next_page)) = objs else {
            return Ok(None);
        };

        let mut connection = Connection::new(false, has_next_page);
        for stored_obj in stored_objs {
            let object = Object::try_from(stored_obj)?;

            let move_object = MoveObject::try_from(&object).map_err(|_| {
                Error::Internal(format!(
                    "Expected {} to be a staked sui, but it is not an object.",
                    object.address,
                ))
            })?;

            let stake_object = StakedSui::try_from(&move_object).map_err(|_| {
                Error::Internal(format!(
                    "Expected {} to be a staked sui, but it is not.",
                    object.address,
                ))
            })?;

            let cursor = move_object
                .native
                .id()
                .to_canonical_string(/* with_prefix */ true);

            connection.edges.push(Edge::new(cursor, stake_object));
        }

        Ok(Some(connection))
    }

    /// Make a request to the RPC for its representations of the staked sui we parsed out of the
    /// object.  Used to implement fields that are implemented in JSON-RPC but not GraphQL (yet).
    pub(crate) async fn fetch_rpc_staked_sui(
        &self,
        stake: NativeStakedSui,
    ) -> Result<RpcStakedSui, Error> {
        let governance_api = GovernanceReadApiV2::new(self.inner.clone());

        let mut delegated_stakes = governance_api
            .get_delegated_stakes(vec![stake])
            .await
            .map_err(|e| Error::Internal(format!("Error fetching delegated stake. {e}")))?;

        let Some(mut delegated_stake) = delegated_stakes.pop() else {
            return Err(Error::Internal(
                "Error fetching delegated stake. No pools returned.".to_string(),
            ));
        };

        let Some(stake) = delegated_stake.stakes.pop() else {
            return Err(Error::Internal(
                "Error fetching delegated stake. No stake in pool.".to_string(),
            ));
        };

        Ok(stake)
    }

    pub(crate) async fn fetch_events(
        &self,
        first: Option<u64>,
        after: Option<String>,
        last: Option<u64>,
        before: Option<String>,
        filter: EventFilter,
    ) -> Result<Option<Connection<String, Event>>, Error> {
        let event_filter: Result<RpcEventFilter, Error> = if let Some(sender) = filter.sender {
            let sender = NativeSuiAddress::from_bytes(sender.into_array())
                .map_err(|_| Error::InvalidFilter)?;
            Ok(RpcEventFilter::Sender(sender))
        } else if let Some(digest) = filter.transaction_digest {
            let digest = TransactionDigest::from_str(&digest).map_err(|_| Error::InvalidFilter)?;
            Ok(RpcEventFilter::Transaction(digest))
        } else if let Some(package) = filter.emitting_package {
            if let Some(module) = filter.emitting_module {
                let package =
                    ObjectID::from_bytes(package.into_array()).map_err(|_| Error::InvalidFilter)?;
                let module = Identifier::from_str(&module).map_err(|_| Error::InvalidFilter)?;
                Ok(RpcEventFilter::MoveModule { package, module })
            } else {
                let package =
                    ObjectID::from_bytes(package.into_array()).map_err(|_| Error::InvalidFilter)?;
                Ok(RpcEventFilter::Package(package))
            }
        } else if let Some(event_type) = filter.event_type {
            let event_type = StructTag::from_str(&event_type).map_err(|_| Error::InvalidFilter)?;
            Ok(RpcEventFilter::MoveEventType(event_type))
        } else if let Some(package) = filter.event_package {
            if let Some(module) = filter.event_module {
                let package =
                    ObjectID::from_bytes(package.into_array()).map_err(|_| Error::InvalidFilter)?;
                let module = Identifier::from_str(&module).map_err(|_| Error::InvalidFilter)?;
                Ok(RpcEventFilter::MoveModule { package, module })
            } else {
                let package =
                    ObjectID::from_bytes(package.into_array()).map_err(|_| Error::InvalidFilter)?;
                Ok(RpcEventFilter::Package(package))
            }
        } else {
            return Err(Error::InvalidFilter);
        };

        let descending_order = before.is_some();
        let limit = self.validate_page_limit(first, last)? as usize;
        let cursor = after
            .or(before)
            .map(|c| self.parse_event_cursor(c))
            .transpose()?;
        if let Ok(event_filter) = event_filter {
            let results = self
                .inner
                .query_events_in_blocking_task(event_filter, cursor, limit, descending_order)
                .await?;

            let has_next_page = results.len() > limit;

            let mut connection = Connection::new(false, has_next_page);
            connection.edges.extend(results.into_iter().map(|e| {
                let cursor = String::from(e.id);
                let event = Event {
                    sending_package: SuiAddress::from(e.package_id),
                    sending_module: e.transaction_module.to_string(),
                    event_type: Some(MoveType::new(
                        e.type_.to_canonical_string(/* with_prefix */ true),
                    )),
                    senders: Some(vec![Address {
                        address: SuiAddress::from_array(e.sender.to_inner()),
                    }]),
                    timestamp: e.timestamp_ms.and_then(|t| DateTime::from_ms(t as i64)),
                    json: Some(e.parsed_json.to_string()),
                    bcs: Some(Base64::from(e.bcs)),
                };

                Edge::new(cursor, event)
            }));
            Ok(Some(connection))
        } else {
            Err(Error::InvalidFilter)
        }
    }

    pub(crate) async fn fetch_dynamic_fields(
        &self,
        first: Option<u64>,
        after: Option<String>,
        last: Option<u64>,
        before: Option<String>,
        address: SuiAddress,
    ) -> Result<Option<Connection<String, DynamicField>>, Error> {
        let filter = ObjectFilter {
            owner: Some(address),
            ..Default::default()
        };

        let objs = self
            .multi_get_objs(
                first,
                after,
                last,
                before,
                Some(filter),
                Some(OwnerType::Object),
            )
            .await?;

        let Some((stored_objs, has_next_page)) = objs else {
            return Ok(None);
        };

        let mut connection = Connection::new(false, has_next_page);

        for stored_obj in stored_objs {
            let df_object_id = stored_obj.df_object_id.as_ref().ok_or_else(|| {
                Error::Internal("Dynamic field does not have df_object_id".to_string())
            })?;
            let cursor = SuiAddress::from_bytes(df_object_id)
                .map_err(|e| Error::Internal(format!("{e}")))?;
            let df_kind = match stored_obj.df_kind {
                None => Err(Error::Internal("Dynamic field type is not set".to_string())),
                Some(df_kind) => match df_kind {
                    0 => Ok(DynamicFieldType::DynamicField),
                    1 => Ok(DynamicFieldType::DynamicObject),
                    _ => Err(Error::Internal("Unexpected df_kind value".to_string())),
                },
            }?;

            connection.edges.push(Edge::new(
                cursor.to_string(),
                DynamicField {
                    stored_object: stored_obj,
                    df_object_id: cursor,
                    df_kind,
                },
            ));
        }
        Ok(Some(connection))
    }

    pub(crate) async fn fetch_dynamic_field(
        &self,
        address: SuiAddress,
        name: DynamicFieldName,
        kind: DynamicFieldType,
    ) -> Result<Option<DynamicField>, Error> {
        let name_bcs_value = &name.bcs.0;
        let parent_object_id =
            ObjectID::from_bytes(address.as_slice()).map_err(|e| Error::Client(e.to_string()))?;
        let mut type_tag =
            TypeTag::from_str(&name.type_).map_err(|e| Error::Client(e.to_string()))?;

        if kind == DynamicFieldType::DynamicObject {
            let dynamic_object_field_struct =
                sui_types::dynamic_field::DynamicFieldInfo::dynamic_object_field_wrapper(type_tag);
            type_tag = TypeTag::Struct(Box::new(dynamic_object_field_struct));
        }

        let id = sui_types::dynamic_field::derive_dynamic_field_id(
            parent_object_id,
            &type_tag,
            name_bcs_value,
        )
        .map_err(|e| Error::Internal(format!("Deriving dynamic field id cannot fail: {e}")))?;

        let stored_obj = self.get_obj(id.to_vec(), None).await?;
        if let Some(stored_object) = stored_obj {
            let df_object_id = stored_object.df_object_id.as_ref().ok_or_else(|| {
                Error::Internal("Dynamic field does not have df_object_id".to_string())
            })?;
            let df_object_id =
                SuiAddress::from_bytes(df_object_id).map_err(|e| Error::Internal(e.to_string()))?;
            return Ok(Some(DynamicField {
                stored_object,
                df_object_id,
                df_kind: kind,
            }));
        }
        Ok(None)
    }
    pub(crate) async fn fetch_coin_metadata(
        &self,
        coin_type: String,
    ) -> Result<Option<CoinMetadata>, Error> {
        let coin_struct =
            parse_to_struct_tag(&coin_type).map_err(|e| Error::InvalidCoinType(e.to_string()))?;

        let coin_metadata_type =
            NativeCoinMetadata::type_(coin_struct).to_canonical_string(/* with_prefix */ true);

        let Some(coin_metadata) = self.get_obj_by_type(coin_metadata_type).await? else {
            return Ok(None);
        };

        let object = Object::try_from(coin_metadata)?;
        let move_object = MoveObject::try_from(&object).map_err(|_| {
            Error::Internal(format!(
                "Expected {} to be coin metadata, but it is not an object.",
                object.address,
            ))
        })?;

        let coin_metadata_object = CoinMetadata::try_from(&move_object).map_err(|_| {
            Error::Internal(format!(
                "Expected {} to be coin metadata, but it is not.",
                object.address,
            ))
        })?;

        Ok(Some(coin_metadata_object))
    }

    pub(crate) async fn fetch_total_supply(&self, coin_type: String) -> Result<Option<u64>, Error> {
        let coin_struct =
            parse_to_struct_tag(&coin_type).map_err(|e| Error::InvalidCoinType(e.to_string()))?;

        let supply = if GAS::is_gas(&coin_struct) {
            TOTAL_SUPPLY_SUI
        } else {
            let treasury_cap_type =
                TreasuryCap::type_(coin_struct).to_canonical_string(/* with_prefix */ true);

            let Some(treasury_cap) = self.get_obj_by_type(treasury_cap_type).await? else {
                return Ok(None);
            };

            let native_object = NativeObject::try_from(treasury_cap)?;
            let object_id = native_object.id();
            let treasury_cap_object = TreasuryCap::try_from(native_object).map_err(|e| {
                Error::Internal(format!(
                    "Error while deserializing treasury cap object {object_id}: {e}"
                ))
            })?;
            treasury_cap_object.total_supply.value
        };

        Ok(Some(supply))
    }
}

impl TryFrom<StoredCheckpoint> for Checkpoint {
    type Error = Error;
    fn try_from(c: StoredCheckpoint) -> Result<Self, Self::Error> {
        let checkpoint_commitments: Vec<CheckpointCommitment> =
            bcs::from_bytes(&c.checkpoint_commitments).map_err(|e| {
                Error::Internal(format!(
                    "Can't convert checkpoint_commitments into CheckpointCommitments. Error: {e}",
                ))
            })?;

        let live_object_set_digest =
            checkpoint_commitments
                .iter()
                .find_map(|commitment| match commitment {
                    CheckpointCommitment::ECMHLiveObjectSetDigest(digest) => {
                        Some(Digest::from_array(digest.digest.into_inner()).to_string())
                    }
                    #[allow(unreachable_patterns)]
                    _ => None,
                });

        let end_of_epoch_data: Option<NativeEndOfEpochData> = if c.end_of_epoch {
            c.end_of_epoch_data
                .map(|data| {
                    bcs::from_bytes(&data).map_err(|e| {
                        Error::Internal(format!(
                            "Can't convert end_of_epoch_data into EndOfEpochData. Error: {e}",
                        ))
                    })
                })
                .transpose()?
        } else {
            None
        };

        let end_of_epoch = end_of_epoch_data.map(|e| {
            let committees = e.next_epoch_committee;
            let new_committee = if committees.is_empty() {
                None
            } else {
                Some(
                    committees
                        .iter()
                        .map(|c| CommitteeMember {
                            authority_name: Some(c.0.into_concise().to_string()),
                            stake_unit: Some(c.1),
                        })
                        .collect::<Vec<_>>(),
                )
            };

            EndOfEpochData {
                new_committee,
                next_protocol_version: Some(e.next_epoch_protocol_version.as_u64()),
            }
        });

        Ok(Self {
            digest: Digest::try_from(c.checkpoint_digest)?.to_string(),
            sequence_number: c.sequence_number as u64,
            timestamp: DateTime::from_ms(c.timestamp_ms),
            validator_signature: Some(c.validator_signature.into()),
            previous_checkpoint_digest: c
                .previous_checkpoint_digest
                .map(|d| Digest::try_from(d).map(|digest| digest.to_string()))
                .transpose()?,
            live_object_set_digest,
            network_total_transactions: Some(c.network_total_transactions as u64),
            rolling_gas_summary: Some(GasCostSummary {
                computation_cost: c.computation_cost as u64,
                storage_cost: c.storage_cost as u64,
                storage_rebate: c.storage_rebate as u64,
                non_refundable_storage_fee: c.non_refundable_storage_fee as u64,
            }),
            epoch_id: c.epoch as u64,
            end_of_epoch,
        })
    }
}

impl TryFrom<StoredTransaction> for TransactionBlock {
    type Error = Error;

    fn try_from(tx: StoredTransaction) -> Result<Self, Self::Error> {
        let digest = Digest::try_from(tx.transaction_digest.as_slice())?;

        let sender_signed_data: SenderSignedData =
            bcs::from_bytes(&tx.raw_transaction).map_err(|e| {
                Error::Internal(format!(
                    "Can't convert raw_transaction into SenderSignedData. Error: {e}",
                ))
            })?;

        let sender = Address {
            address: SuiAddress::from_array(
                sender_signed_data
                    .intent_message()
                    .value
                    .sender()
                    .to_inner(),
            ),
        };

        let gas_input = GasInput::from(sender_signed_data.intent_message().value.gas_data());
<<<<<<< HEAD
        let effects: TransactionEffects = bcs::from_bytes(&tx.raw_effects).map_err(|e| {
            Error::Internal(format!(
                "Can't convert raw_effects into TransactionEffects. Error: {e}",
            ))
        })?;

        let balance_changes = tx.balance_changes;
        let object_changes = tx.object_changes;
        let timestamp = DateTime::from_ms(tx.timestamp_ms);
        let effects = match SuiTransactionBlockEffects::try_from(effects) {
            Ok(effects) => TransactionBlockEffects::from_stored_transaction(
                balance_changes,
                Some(tx.checkpoint_sequence_number as u64),
                object_changes,
                &effects,
                digest,
                timestamp,
            ),
            Err(e) => Err(Error::Internal(format!(
                "Can't convert TransactionEffects into SuiTransactionBlockEffects. Error: {e}",
            ))),
        }?;
=======
        let effects = Some(TransactionBlockEffects::try_from(tx.clone())?);
>>>>>>> 78f2aa79

        let epoch_id = match sender_signed_data.intent_message().value.expiration() {
            TransactionExpiration::None => None,
            TransactionExpiration::Epoch(epoch_id) => Some(*epoch_id),
        };

        // TODO Finish implementing all types of transaction kinds
        let kind = TransactionBlockKind::from(sender_signed_data.transaction_data().kind());
        let signatures = sender_signed_data
            .tx_signatures()
            .iter()
            .map(|s| {
                Some(TransactionSignature {
                    base64_sig: Base64::from(s.as_ref()),
                })
            })
            .collect::<Vec<_>>();

        Ok(Self {
            digest,
            effects: Some(effects),
            sender: Some(sender),
            bcs: Some(Base64::from(&tx.raw_transaction)),
            gas_input: Some(gas_input),
            epoch_id,
            kind: Some(kind),
            signatures: Some(signatures),
        })
    }
}

impl TryFrom<StoredEpochInfo> for Epoch {
    type Error = Error;
    fn try_from(e: StoredEpochInfo) -> Result<Self, Self::Error> {
        let validators: Vec<SuiValidatorSummary> = e
            .validators
            .into_iter()
            .flatten()
            .map(|v| {
                bcs::from_bytes(&v).map_err(|e| {
                    Error::Internal(format!(
                        "Can't convert validator into Validator. Error: {e}",
                    ))
                })
            })
            .collect::<Result<Vec<_>, Error>>()?;

        let active_validators = convert_to_validators(validators, None);

        let validator_set = ValidatorSet {
            total_stake: e.new_total_stake.map(|s| BigInt::from(s as u64)),
            active_validators: Some(active_validators),
            ..Default::default()
        };

        let net_inflow =
            if let (Some(fund_inflow), Some(fund_outflow)) = (e.storage_charge, e.storage_rebate) {
                Some(BigInt::from(fund_inflow - fund_outflow))
            } else {
                None
            };

        Ok(Self {
            epoch_id: e.epoch as u64,
            protocol_version: e.protocol_version as u64,
            reference_gas_price: Some(BigInt::from(e.reference_gas_price as u64)),
            validator_set: Some(validator_set),
            start_timestamp: DateTime::from_ms(e.epoch_start_timestamp),
            end_timestamp: e.epoch_end_timestamp.and_then(DateTime::from_ms),
            total_checkpoints: e
                .last_checkpoint_id
                .map(|last_chckp_id| BigInt::from(last_chckp_id - e.first_checkpoint_id)),
            total_gas_fees: e.total_gas_fees.map(BigInt::from),
            total_stake_rewards: e.total_stake_rewards_distributed.map(BigInt::from),
            total_stake_subsidies: e.stake_subsidy_amount.map(BigInt::from),
            fund_size: e.storage_fund_balance.map(BigInt::from),
            net_inflow,
            fund_inflow: e.storage_charge.map(BigInt::from),
            fund_outflow: e.storage_rebate.map(BigInt::from),
        })
    }
}

impl TryFrom<NativeSuiSystemStateSummary> for SuiSystemStateSummary {
    type Error = Error;
    fn try_from(system_state: NativeSuiSystemStateSummary) -> Result<Self, Self::Error> {
        let active_validators =
            convert_to_validators(system_state.active_validators.clone(), Some(&system_state));

        let start_timestamp = i64::try_from(system_state.epoch_start_timestamp_ms).map_err(|_| {
            Error::Internal(format!(
                "Cannot convert start timestamp u64 ({}) of system state into i64 required by DateTime",
                system_state.epoch_start_timestamp_ms
            ))
        })?;

        let start_timestamp = DateTime::from_ms(start_timestamp).ok_or_else(|| {
            Error::Internal(format!(
                "Cannot convert start timestamp ({}) of system state into a DateTime",
                start_timestamp
            ))
        })?;

        Ok(SuiSystemStateSummary {
            epoch_id: system_state.epoch,
            system_state_version: Some(BigInt::from(system_state.system_state_version)),
            reference_gas_price: Some(BigInt::from(system_state.reference_gas_price)),
            system_parameters: Some(SystemParameters {
                duration_ms: Some(BigInt::from(system_state.epoch_duration_ms)),
                stake_subsidy_start_epoch: Some(system_state.stake_subsidy_start_epoch),
                min_validator_count: Some(system_state.max_validator_count),
                max_validator_count: Some(system_state.max_validator_count),
                min_validator_joining_stake: Some(BigInt::from(
                    system_state.min_validator_joining_stake,
                )),
                validator_low_stake_threshold: Some(BigInt::from(
                    system_state.validator_low_stake_threshold,
                )),
                validator_very_low_stake_threshold: Some(BigInt::from(
                    system_state.validator_very_low_stake_threshold,
                )),
                validator_low_stake_grace_period: Some(BigInt::from(
                    system_state.validator_low_stake_grace_period,
                )),
            }),
            stake_subsidy: Some(StakeSubsidy {
                balance: Some(BigInt::from(system_state.stake_subsidy_balance)),
                distribution_counter: Some(system_state.stake_subsidy_distribution_counter),
                current_distribution_amount: Some(BigInt::from(
                    system_state.stake_subsidy_current_distribution_amount,
                )),
                period_length: Some(system_state.stake_subsidy_period_length),
                decrease_rate: Some(system_state.stake_subsidy_decrease_rate as u64),
            }),
            validator_set: Some(ValidatorSet {
                total_stake: Some(BigInt::from(system_state.total_stake)),
                active_validators: Some(active_validators),
                pending_removals: Some(system_state.pending_removals.clone()),
                pending_active_validators_size: Some(system_state.pending_active_validators_size),
                stake_pool_mappings_size: Some(system_state.staking_pool_mappings_size),
                inactive_pools_size: Some(system_state.inactive_pools_size),
                validator_candidates_size: Some(system_state.validator_candidates_size),
            }),
            storage_fund: Some(StorageFund {
                total_object_storage_rebates: Some(BigInt::from(
                    system_state.storage_fund_total_object_storage_rebates,
                )),
                non_refundable_balance: Some(BigInt::from(
                    system_state.storage_fund_non_refundable_balance,
                )),
            }),
            safe_mode: Some(SafeMode {
                enabled: Some(system_state.safe_mode),
                gas_summary: Some(GasCostSummary {
                    computation_cost: system_state.safe_mode_computation_rewards,
                    storage_cost: system_state.safe_mode_storage_rewards,
                    storage_rebate: system_state.safe_mode_storage_rebates,
                    non_refundable_storage_fee: system_state.safe_mode_non_refundable_storage_fee,
                }),
            }),
            protocol_version: system_state.protocol_version,
            start_timestamp: Some(start_timestamp),
        })
    }
}

impl From<&TransactionKind> for TransactionBlockKind {
    fn from(value: &TransactionKind) -> Self {
        match value {
            TransactionKind::ChangeEpoch(x) => {
                let change = ChangeEpochTransaction {
                    epoch_id: x.epoch,
                    timestamp: DateTime::from_ms(x.epoch_start_timestamp_ms as i64),
                    storage_charge: Some(BigInt::from(x.storage_charge)),
                    computation_charge: Some(BigInt::from(x.computation_charge)),
                    storage_rebate: Some(BigInt::from(x.storage_rebate)),
                };
                TransactionBlockKind::ChangeEpochTransaction(change)
            }
            TransactionKind::ConsensusCommitPrologue(x) => {
                let consensus = ConsensusCommitPrologueTransaction {
                    epoch_id: x.epoch,
                    round: Some(x.round),
                    timestamp: DateTime::from_ms(x.commit_timestamp_ms as i64),
                };
                TransactionBlockKind::ConsensusCommitPrologueTransaction(consensus)
            }
            TransactionKind::ConsensusCommitPrologueV2(x) => {
                let consensus = ConsensusCommitPrologueTransaction {
                    epoch_id: x.epoch,
                    round: Some(x.round),
                    timestamp: DateTime::from_ms(x.commit_timestamp_ms as i64),
                };
                TransactionBlockKind::ConsensusCommitPrologueTransaction(consensus)
            }
            TransactionKind::Genesis(x) => {
                let genesis = GenesisTransaction {
                    objects: Some(
                        x.objects
                            .clone()
                            .into_iter()
                            .map(SuiAddress::from)
                            .collect::<Vec<_>>(),
                    ),
                };
                TransactionBlockKind::GenesisTransaction(genesis)
            }
            // TODO: flesh out type
            TransactionKind::ProgrammableTransaction(pt) => {
                TransactionBlockKind::ProgrammableTransactionBlock(ProgrammableTransaction {
                    value: format!("{:?}", pt),
                })
            }
            // TODO: flesh out type
            TransactionKind::AuthenticatorStateUpdate(asu) => {
                TransactionBlockKind::AuthenticatorStateUpdateTransaction(
                    AuthenticatorStateUpdate {
                        value: format!("{:?}", asu),
                    },
                )
            }
            // TODO: flesh out type
            TransactionKind::RandomnessStateUpdate(rsu) => {
                TransactionBlockKind::RandomnessStateUpdateTransaction(RandomnessStateUpdate {
                    value: format!("{:?}", rsu),
                })
            }
            // TODO: flesh out type
            TransactionKind::EndOfEpochTransaction(et) => {
                TransactionBlockKind::EndOfEpochTransaction(EndOfEpochTransaction {
                    value: format!("{:?}", et),
                })
            }
        }
    }
}

// TODO fix this GenesisObject
impl From<GenesisObject> for SuiAddress {
    fn from(value: GenesisObject) -> Self {
        match value {
            GenesisObject::RawObject { data, owner: _ } => {
                SuiAddress::from_bytes(data.id().to_vec()).unwrap()
            }
        }
    }
}

/// TODO: enfroce limits on first and last
pub(crate) fn validate_cursor_pagination(
    first: &Option<u64>,
    after: &Option<String>,
    last: &Option<u64>,
    before: &Option<String>,
) -> Result<(), Error> {
    if first.is_some() && before.is_some() {
        return Err(DbValidationError::FirstAfter.into());
    }

    if last.is_some() && after.is_some() {
        return Err(DbValidationError::LastBefore.into());
    }

    if before.is_some() && after.is_some() {
        return Err(Error::CursorNoBeforeAfter);
    }

    if first.is_some() && last.is_some() {
        return Err(Error::CursorNoFirstLast);
    }

    Ok(())
}

pub(crate) fn convert_to_validators(
    validators: Vec<SuiValidatorSummary>,
    system_state: Option<&NativeSuiSystemStateSummary>,
) -> Vec<Validator> {
    validators
        .iter()
        .map(|v| {
            let at_risk = system_state
                .and_then(|system_state| {
                    system_state
                        .at_risk_validators
                        .iter()
                        .find(|&(address, _)| address == &v.sui_address)
                })
                .map(|&(_, value)| value);

            let report_records = system_state
                .and_then(|system_state| {
                    system_state
                        .validator_report_records
                        .iter()
                        .find(|&(address, _)| address == &v.sui_address)
                })
                .map(|(_, value)| {
                    value
                        .iter()
                        .map(|address| SuiAddress::from_array(address.to_inner()))
                        .collect::<Vec<_>>()
                });

            let credentials = ValidatorCredentials {
                protocol_pub_key: Some(Base64::from(v.protocol_pubkey_bytes.clone())),
                network_pub_key: Some(Base64::from(v.network_pubkey_bytes.clone())),
                worker_pub_key: Some(Base64::from(v.worker_pubkey_bytes.clone())),
                proof_of_possession: Some(Base64::from(v.proof_of_possession_bytes.clone())),
                net_address: Some(v.net_address.clone()),
                p2p_address: Some(v.p2p_address.clone()),
                primary_address: Some(v.primary_address.clone()),
                worker_address: Some(v.worker_address.clone()),
            };
            Validator {
                address: Address {
                    address: SuiAddress::from(v.sui_address),
                },
                next_epoch_credentials: Some(credentials.clone()),
                credentials: Some(credentials),
                name: Some(v.name.clone()),
                description: Some(v.description.clone()),
                image_url: Some(v.image_url.clone()),
                project_url: Some(v.project_url.clone()),

                operation_cap_id: SuiAddress::from_array(**v.operation_cap_id),
                staking_pool_id: SuiAddress::from_array(**v.staking_pool_id),
                exchange_rates_id: SuiAddress::from_array(**v.exchange_rates_id),
                exchange_rates_size: Some(v.exchange_rates_size),

                staking_pool_activation_epoch: v.staking_pool_activation_epoch,
                staking_pool_sui_balance: Some(BigInt::from(v.staking_pool_sui_balance)),
                rewards_pool: Some(BigInt::from(v.rewards_pool)),
                pool_token_balance: Some(BigInt::from(v.pool_token_balance)),
                pending_stake: Some(BigInt::from(v.pending_stake)),
                pending_total_sui_withdraw: Some(BigInt::from(v.pending_total_sui_withdraw)),
                pending_pool_token_withdraw: Some(BigInt::from(v.pending_pool_token_withdraw)),
                voting_power: Some(v.voting_power),
                // stake_units: todo!(),
                gas_price: Some(BigInt::from(v.gas_price)),
                commission_rate: Some(v.commission_rate),
                next_epoch_stake: Some(BigInt::from(v.next_epoch_stake)),
                next_epoch_gas_price: Some(BigInt::from(v.next_epoch_gas_price)),
                next_epoch_commission_rate: Some(v.next_epoch_commission_rate),
                at_risk,
                report_records,
                // apy: todo!(),
            }
        })
        .collect()
}

impl From<Address> for SuiAddress {
    fn from(a: Address) -> Self {
        a.address
    }
}

impl From<SuiAddress> for Address {
    fn from(a: SuiAddress) -> Self {
        Address { address: a }
    }
}

impl From<NativeSuiAddress> for SuiAddress {
    fn from(a: NativeSuiAddress) -> Self {
        SuiAddress::from_array(a.to_inner())
    }
}

impl From<SuiAddress> for NativeSuiAddress {
    fn from(a: SuiAddress) -> Self {
        NativeSuiAddress::try_from(a.as_slice()).unwrap()
    }
}

impl From<&SuiAddress> for NativeSuiAddress {
    fn from(a: &SuiAddress) -> Self {
        NativeSuiAddress::try_from(a.as_slice()).unwrap()
    }
}<|MERGE_RESOLUTION|>--- conflicted
+++ resolved
@@ -1548,32 +1548,7 @@
         };
 
         let gas_input = GasInput::from(sender_signed_data.intent_message().value.gas_data());
-<<<<<<< HEAD
-        let effects: TransactionEffects = bcs::from_bytes(&tx.raw_effects).map_err(|e| {
-            Error::Internal(format!(
-                "Can't convert raw_effects into TransactionEffects. Error: {e}",
-            ))
-        })?;
-
-        let balance_changes = tx.balance_changes;
-        let object_changes = tx.object_changes;
-        let timestamp = DateTime::from_ms(tx.timestamp_ms);
-        let effects = match SuiTransactionBlockEffects::try_from(effects) {
-            Ok(effects) => TransactionBlockEffects::from_stored_transaction(
-                balance_changes,
-                Some(tx.checkpoint_sequence_number as u64),
-                object_changes,
-                &effects,
-                digest,
-                timestamp,
-            ),
-            Err(e) => Err(Error::Internal(format!(
-                "Can't convert TransactionEffects into SuiTransactionBlockEffects. Error: {e}",
-            ))),
-        }?;
-=======
         let effects = Some(TransactionBlockEffects::try_from(tx.clone())?);
->>>>>>> 78f2aa79
 
         let epoch_id = match sender_signed_data.intent_message().value.expiration() {
             TransactionExpiration::None => None,
@@ -1594,7 +1569,7 @@
 
         Ok(Self {
             digest,
-            effects: Some(effects),
+            effects,
             sender: Some(sender),
             bcs: Some(Base64::from(&tx.raw_transaction)),
             gas_input: Some(gas_input),
