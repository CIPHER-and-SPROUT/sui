--- conflicted
+++ resolved
@@ -1,12 +1,9 @@
 // Copyright (c) Mysten Labs, Inc.
 // SPDX-License-Identifier: Apache-2.0
 
-<<<<<<< HEAD
 use fastcrypto::encoding::{Base58, Encoding};
+use prometheus::Registry;
 use std::str::FromStr;
-=======
-use prometheus::Registry;
->>>>>>> e28585a3
 use std::sync::Arc;
 use std::time::Duration;
 use sui_json_rpc_types::EventPage;
@@ -74,18 +71,6 @@
                 .total_events_received
                 .inc_by(event_count as u64);
             commit_events(&mut pg_pool_conn, event_page.clone())?;
-<<<<<<< HEAD
-            commit_event_log(
-                &mut pg_pool_conn,
-                event_page
-                    .next_cursor
-                    .clone()
-                    .map(|c| Base58::encode(c.tx_digest)),
-                event_page.next_cursor.clone().map(|c| c.event_seq),
-            )?;
-            next_cursor = event_page.next_cursor;
-            if event_count < EVENT_PAGE_SIZE {
-=======
             // Event page's next cursor can be None when latest event page is reached,
             // if we use the None cursor to read events, it will start from genesis,
             // thus here we do not commit / use the None cursor.
@@ -94,7 +79,7 @@
             if let Some(next_cursor_val) = event_page.next_cursor.clone() {
                 commit_event_log(
                     &mut pg_pool_conn,
-                    Some(next_cursor_val.tx_seq),
+                    Some(Base58::encode(next_cursor_val.tx_digest)),
                     Some(next_cursor_val.event_seq),
                 )?;
                 next_cursor = Some(next_cursor_val);
@@ -105,7 +90,6 @@
             self.event_handler_metrics.total_event_page_committed.inc();
             // sleep when the event page has been the latest page
             if event_count < EVENT_PAGE_SIZE || event_page.next_cursor.is_none() {
->>>>>>> e28585a3
                 sleep(Duration::from_secs_f32(0.1)).await;
             }
         }
