---
source: crates/sui-swarm-config/tests/snapshot_tests.rs
expression: genesis.sui_system_object().into_genesis_version_for_tooling()
---
epoch: 0
protocol_version: 47
system_state_version: 1
validators:
  total_stake: 20000000000000000
  active_validators:
    - metadata:
        sui_address: "0x60307f36c284875bf298d4d85a673046648b1ac4b47e712e42ab10d57dd77a26"
        protocol_pubkey_bytes:
          - 153
          - 242
          - 94
          - 246
          - 31
          - 128
          - 50
          - 185
          - 20
          - 99
          - 100
          - 96
          - 152
          - 44
          - 92
          - 198
          - 241
          - 52
          - 239
          - 29
          - 218
          - 231
          - 102
          - 87
          - 242
          - 203
          - 254
          - 193
          - 235
          - 252
          - 141
          - 9
          - 115
          - 116
          - 8
          - 13
          - 246
          - 252
          - 240
          - 220
          - 184
          - 188
          - 75
          - 13
          - 142
          - 10
          - 245
          - 216
          - 14
          - 187
          - 255
          - 43
          - 76
          - 89
          - 159
          - 84
          - 244
          - 45
          - 99
          - 18
          - 223
          - 195
          - 20
          - 39
          - 96
          - 120
          - 193
          - 204
          - 52
          - 126
          - 187
          - 190
          - 197
          - 25
          - 139
          - 226
          - 88
          - 81
          - 63
          - 56
          - 107
          - 147
          - 13
          - 2
          - 194
          - 116
          - 154
          - 128
          - 62
          - 35
          - 48
          - 149
          - 94
          - 189
          - 26
          - 16
        network_pubkey_bytes:
          - 148
          - 228
          - 168
          - 73
          - 49
          - 68
          - 233
          - 230
          - 150
          - 32
          - 140
          - 190
          - 208
          - 2
          - 89
          - 230
          - 221
          - 181
          - 111
          - 151
          - 155
          - 145
          - 195
          - 41
          - 103
          - 86
          - 9
          - 133
          - 190
          - 97
          - 144
          - 155
        worker_pubkey_bytes:
          - 31
          - 42
          - 121
          - 1
          - 168
          - 66
          - 228
          - 211
          - 98
          - 59
          - 198
          - 28
          - 225
          - 193
          - 113
          - 125
          - 46
          - 118
          - 142
          - 15
          - 215
          - 45
          - 248
          - 52
          - 26
          - 245
          - 102
          - 21
          - 185
          - 22
          - 240
          - 56
        proof_of_possession_bytes:
          - 151
          - 191
          - 31
          - 245
          - 62
          - 131
          - 184
          - 23
          - 162
          - 33
          - 124
          - 71
          - 229
          - 10
          - 56
          - 179
          - 47
          - 67
          - 223
          - 65
          - 196
          - 125
          - 67
          - 111
          - 55
          - 104
          - 114
          - 157
          - 166
          - 146
          - 6
          - 104
          - 90
          - 214
          - 33
          - 36
          - 63
          - 93
          - 228
          - 221
          - 166
          - 7
          - 164
          - 61
          - 169
          - 219
          - 78
          - 19
        name: "0"
        description: ""
        image_url: ""
        project_url: ""
        net_address: /ip4/127.0.0.1/tcp/80
        p2p_address: /ip4/127.0.0.1/udp/80
        primary_address: /ip4/127.0.0.1/udp/80
        worker_address: /ip4/127.0.0.1/udp/80
        next_epoch_protocol_pubkey_bytes: ~
        next_epoch_proof_of_possession: ~
        next_epoch_network_pubkey_bytes: ~
        next_epoch_worker_pubkey_bytes: ~
        next_epoch_net_address: ~
        next_epoch_p2p_address: ~
        next_epoch_primary_address: ~
        next_epoch_worker_address: ~
        extra_fields:
          id:
<<<<<<< HEAD
            id: "0x2ac0d31a21f5c6cd7dd974f9ed14eebfc2e8bf520214ab3e515ff67e7bf0ec6e"
          size: 0
      voting_power: 10000
      operation_cap_id: "0x9759b404ed4a40128cefa29253dbfabeff6170c3f766a9213f14a41387e27cc1"
      gas_price: 1000
      staking_pool:
        id: "0xf2dddbf8fe616c5b68fd0f3d1b1cbdf532347df629f8fdb18b4059a7ddefd017"
=======
            id: "0xf0475e842777a7197c19e776baabc88cc1cbfd49989585fb6f5d0ecd317d1903"
          size: 0
      voting_power: 10000
      operation_cap_id: "0xf7167e6880ee49378e5b7784cf0fc4dda0ed520ff45621c16b6ce58f41c75da7"
      gas_price: 1000
      staking_pool:
        id: "0x921bd34415c733eebab2795d11ece55fa7336c38f7be142c03f9b3d73cfefd71"
>>>>>>> 8b7216f3
        activation_epoch: 0
        deactivation_epoch: ~
        sui_balance: 20000000000000000
        rewards_pool:
          value: 0
        pool_token_balance: 20000000000000000
        exchange_rates:
<<<<<<< HEAD
          id: "0xebc316ffa8e3273107c2d470e22c7e7ba0a1a61f9afe8c5063a92fd2a1f00224"
=======
          id: "0x3fcebaaf68e236bc48b823608d35b49d8cf106b18576aa9879883afee6e40655"
>>>>>>> 8b7216f3
          size: 1
        pending_stake: 0
        pending_total_sui_withdraw: 0
        pending_pool_token_withdraw: 0
        extra_fields:
          id:
<<<<<<< HEAD
            id: "0xf972aafc09c26504fc2c409e0af5e3991e85b543b13f2a9331971e18ebf27d37"
=======
            id: "0x1ccc53619412873ce344ac7c956dbf019a35c9fb247ee90f7a32270903580cd4"
>>>>>>> 8b7216f3
          size: 0
      commission_rate: 200
      next_epoch_stake: 20000000000000000
      next_epoch_gas_price: 1000
      next_epoch_commission_rate: 200
      extra_fields:
        id:
<<<<<<< HEAD
          id: "0xb618f82862a41e5fa54da4c7c61fb6fbdc2002038b01817323a8f5d69c6ab1c9"
        size: 0
  pending_active_validators:
    contents:
      id: "0x92e8627e02ff3634ef1b48c5152b518829afc773605907b60095ced347f44699"
      size: 0
  pending_removals: []
  staking_pool_mappings:
    id: "0x7aa878c7a9373a09aea42092ab54f6531c072d3eb5a3ae080ac15c2665647260"
    size: 1
  inactive_validators:
    id: "0x467e7821b12e644bb5d546b11843a6bfbbd756ea08605a9350a2ee40ffc10f25"
    size: 0
  validator_candidates:
    id: "0xcafb85e7f656cc47fa3cfc6ee3cf193ec80c9247d637dbda14d0c603e04e8436"
=======
          id: "0x9b6aef134c08095bb935bc8c33c5a8ab3367a4c302d3a86639e8c4a20103a2d7"
        size: 0
  pending_active_validators:
    contents:
      id: "0x4b70e8cb861beed9c56852729eff841d86885d02edbeb99dcf58ba0a03135cd4"
      size: 0
  pending_removals: []
  staking_pool_mappings:
    id: "0xa1b8ab4909b502f57f9c72160001c7bc21d8f547752da8dcdee10fce29709eda"
    size: 1
  inactive_validators:
    id: "0x62b5f57f7bc4fcfabccd52f48b3dbdc10919f0a2afed43990f6c74a5bbc2cbc4"
    size: 0
  validator_candidates:
    id: "0x11f1cb68b4d8429b901bcc208e818b5824c2ec3134bbdb2af6fb2261253eeb76"
>>>>>>> 8b7216f3
    size: 0
  at_risk_validators:
    contents: []
  extra_fields:
    id:
<<<<<<< HEAD
      id: "0x86042d3081f12494a4520eebd768505a308323bc9b553538263045d40ade1c30"
=======
      id: "0x498edb3e44504a14b57bb74d1a14209debbc0f719a704aca5d9c5ab513ff7a7c"
>>>>>>> 8b7216f3
    size: 0
storage_fund:
  total_object_storage_rebates:
    value: 0
  non_refundable_balance:
    value: 0
parameters:
  epoch_duration_ms: 86400000
  stake_subsidy_start_epoch: 0
  max_validator_count: 150
  min_validator_joining_stake: 30000000000000000
  validator_low_stake_threshold: 20000000000000000
  validator_very_low_stake_threshold: 15000000000000000
  validator_low_stake_grace_period: 7
  extra_fields:
    id:
<<<<<<< HEAD
      id: "0x8640b57d32461344079d0f02ecbae8a6f85a543ff11ecbfd652b153115fd99af"
=======
      id: "0xfea6669186d29238769effc2a9666530715c388d99290735ae3eb91e0ad2d59c"
>>>>>>> 8b7216f3
    size: 0
reference_gas_price: 1000
validator_report_records:
  contents: []
stake_subsidy:
  balance:
    value: 9230000000000000000
  distribution_counter: 0
  current_distribution_amount: 1000000000000000
  stake_subsidy_period_length: 10
  stake_subsidy_decrease_rate: 1000
  extra_fields:
    id:
<<<<<<< HEAD
      id: "0xa720b445519313f3588e8621a0b7dd8a1e595c0371239d51adef28da000ca0f2"
=======
      id: "0x1c7156da6f684265719d4bf36c0c1865b335d407b4672e072d7b24373ead4ec5"
>>>>>>> 8b7216f3
    size: 0
safe_mode: false
safe_mode_storage_rewards:
  value: 0
safe_mode_computation_rewards:
  value: 0
safe_mode_storage_rebates: 0
safe_mode_non_refundable_storage_fee: 0
epoch_start_timestamp_ms: 10
extra_fields:
  id:
<<<<<<< HEAD
    id: "0x27d07b5c7e208be753f5e3a84db1f758c502549742daa3a39c850f3b8f9101c1"
=======
    id: "0x48817305017367f474ce16c5337619145d5f230d7c5e76c4a178a5aa9cc64008"
>>>>>>> 8b7216f3
  size: 0
<|MERGE_RESOLUTION|>--- conflicted
+++ resolved
@@ -240,15 +240,6 @@
         next_epoch_worker_address: ~
         extra_fields:
           id:
-<<<<<<< HEAD
-            id: "0x2ac0d31a21f5c6cd7dd974f9ed14eebfc2e8bf520214ab3e515ff67e7bf0ec6e"
-          size: 0
-      voting_power: 10000
-      operation_cap_id: "0x9759b404ed4a40128cefa29253dbfabeff6170c3f766a9213f14a41387e27cc1"
-      gas_price: 1000
-      staking_pool:
-        id: "0xf2dddbf8fe616c5b68fd0f3d1b1cbdf532347df629f8fdb18b4059a7ddefd017"
-=======
             id: "0xf0475e842777a7197c19e776baabc88cc1cbfd49989585fb6f5d0ecd317d1903"
           size: 0
       voting_power: 10000
@@ -256,7 +247,6 @@
       gas_price: 1000
       staking_pool:
         id: "0x921bd34415c733eebab2795d11ece55fa7336c38f7be142c03f9b3d73cfefd71"
->>>>>>> 8b7216f3
         activation_epoch: 0
         deactivation_epoch: ~
         sui_balance: 20000000000000000
@@ -264,22 +254,14 @@
           value: 0
         pool_token_balance: 20000000000000000
         exchange_rates:
-<<<<<<< HEAD
-          id: "0xebc316ffa8e3273107c2d470e22c7e7ba0a1a61f9afe8c5063a92fd2a1f00224"
-=======
           id: "0x3fcebaaf68e236bc48b823608d35b49d8cf106b18576aa9879883afee6e40655"
->>>>>>> 8b7216f3
           size: 1
         pending_stake: 0
         pending_total_sui_withdraw: 0
         pending_pool_token_withdraw: 0
         extra_fields:
           id:
-<<<<<<< HEAD
-            id: "0xf972aafc09c26504fc2c409e0af5e3991e85b543b13f2a9331971e18ebf27d37"
-=======
             id: "0x1ccc53619412873ce344ac7c956dbf019a35c9fb247ee90f7a32270903580cd4"
->>>>>>> 8b7216f3
           size: 0
       commission_rate: 200
       next_epoch_stake: 20000000000000000
@@ -287,23 +269,6 @@
       next_epoch_commission_rate: 200
       extra_fields:
         id:
-<<<<<<< HEAD
-          id: "0xb618f82862a41e5fa54da4c7c61fb6fbdc2002038b01817323a8f5d69c6ab1c9"
-        size: 0
-  pending_active_validators:
-    contents:
-      id: "0x92e8627e02ff3634ef1b48c5152b518829afc773605907b60095ced347f44699"
-      size: 0
-  pending_removals: []
-  staking_pool_mappings:
-    id: "0x7aa878c7a9373a09aea42092ab54f6531c072d3eb5a3ae080ac15c2665647260"
-    size: 1
-  inactive_validators:
-    id: "0x467e7821b12e644bb5d546b11843a6bfbbd756ea08605a9350a2ee40ffc10f25"
-    size: 0
-  validator_candidates:
-    id: "0xcafb85e7f656cc47fa3cfc6ee3cf193ec80c9247d637dbda14d0c603e04e8436"
-=======
           id: "0x9b6aef134c08095bb935bc8c33c5a8ab3367a4c302d3a86639e8c4a20103a2d7"
         size: 0
   pending_active_validators:
@@ -319,17 +284,12 @@
     size: 0
   validator_candidates:
     id: "0x11f1cb68b4d8429b901bcc208e818b5824c2ec3134bbdb2af6fb2261253eeb76"
->>>>>>> 8b7216f3
     size: 0
   at_risk_validators:
     contents: []
   extra_fields:
     id:
-<<<<<<< HEAD
-      id: "0x86042d3081f12494a4520eebd768505a308323bc9b553538263045d40ade1c30"
-=======
       id: "0x498edb3e44504a14b57bb74d1a14209debbc0f719a704aca5d9c5ab513ff7a7c"
->>>>>>> 8b7216f3
     size: 0
 storage_fund:
   total_object_storage_rebates:
@@ -346,11 +306,7 @@
   validator_low_stake_grace_period: 7
   extra_fields:
     id:
-<<<<<<< HEAD
-      id: "0x8640b57d32461344079d0f02ecbae8a6f85a543ff11ecbfd652b153115fd99af"
-=======
       id: "0xfea6669186d29238769effc2a9666530715c388d99290735ae3eb91e0ad2d59c"
->>>>>>> 8b7216f3
     size: 0
 reference_gas_price: 1000
 validator_report_records:
@@ -364,11 +320,7 @@
   stake_subsidy_decrease_rate: 1000
   extra_fields:
     id:
-<<<<<<< HEAD
-      id: "0xa720b445519313f3588e8621a0b7dd8a1e595c0371239d51adef28da000ca0f2"
-=======
       id: "0x1c7156da6f684265719d4bf36c0c1865b335d407b4672e072d7b24373ead4ec5"
->>>>>>> 8b7216f3
     size: 0
 safe_mode: false
 safe_mode_storage_rewards:
@@ -380,9 +332,5 @@
 epoch_start_timestamp_ms: 10
 extra_fields:
   id:
-<<<<<<< HEAD
-    id: "0x27d07b5c7e208be753f5e3a84db1f758c502549742daa3a39c850f3b8f9101c1"
-=======
     id: "0x48817305017367f474ce16c5337619145d5f230d7c5e76c4a178a5aa9cc64008"
->>>>>>> 8b7216f3
   size: 0
