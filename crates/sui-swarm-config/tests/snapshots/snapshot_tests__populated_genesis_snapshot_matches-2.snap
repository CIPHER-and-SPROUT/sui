--- conflicted
+++ resolved
@@ -240,15 +240,6 @@
         next_epoch_worker_address: ~
         extra_fields:
           id:
-<<<<<<< HEAD
-            id: "0x82c173bec4a5409cdefe8ce263b814606f85b7238ad2247b1096f4e3ac02a36f"
-          size: 0
-      voting_power: 10000
-      operation_cap_id: "0xd484bbc2c43a7b067ddea0f89d46676573264caa9a50bf93db57c88454297e14"
-      gas_price: 1000
-      staking_pool:
-        id: "0x23a10a246fb3f9e3cf825685bc969cf79a7a5833149853425ef957c3a87d9a23"
-=======
             id: "0xb01eb86a5cac210f74a4a55f5f042cdfe3f9b59b9c01bc79cc72eab6698f448f"
           size: 0
       voting_power: 10000
@@ -256,7 +247,6 @@
       gas_price: 1000
       staking_pool:
         id: "0x09d6c710d23417838177d46a30d80da66644196d019c18d5c29b0c07582ce3db"
->>>>>>> a75de44b
         activation_epoch: 0
         deactivation_epoch: ~
         sui_balance: 20000000000000000
@@ -264,22 +254,14 @@
           value: 0
         pool_token_balance: 20000000000000000
         exchange_rates:
-<<<<<<< HEAD
-          id: "0xfd7c60094cdcb13aeef07f2a8f44abcf951ad4a4ad55452cf09d24c3258784e7"
-=======
           id: "0xeab71d30266ef947577cb9aafbc4266ca7e1a221cc56d25c9ded01f6deebd045"
->>>>>>> a75de44b
           size: 1
         pending_stake: 0
         pending_total_sui_withdraw: 0
         pending_pool_token_withdraw: 0
         extra_fields:
           id:
-<<<<<<< HEAD
-            id: "0x46d58688aae1653e15515f471e1d27d7170ee597214e7cd34d21230948b1ddc5"
-=======
             id: "0x7891aa028ed646e0d6dfcbff4fdd2f138b903bf22f6ab022c58c82d176507cb0"
->>>>>>> a75de44b
           size: 0
       commission_rate: 200
       next_epoch_stake: 20000000000000000
@@ -287,23 +269,6 @@
       next_epoch_commission_rate: 200
       extra_fields:
         id:
-<<<<<<< HEAD
-          id: "0x34557fdfc78a37cbf9172e2a1edb1be09be3370467f5b444a99b8efa4b51b18a"
-        size: 0
-  pending_active_validators:
-    contents:
-      id: "0xf40e9aaa2062653e86b7470f84b8e614df864c569b869a28de61224d866aeda9"
-      size: 0
-  pending_removals: []
-  staking_pool_mappings:
-    id: "0xabf1d18432b9ebd2a0a51e1ffc7f0a9f95dc619f9daf044f48b3f25f4a4b50b2"
-    size: 1
-  inactive_validators:
-    id: "0x230b344888b125644930776f8a302744fcc048238c512c43ced13e9e3e45c37a"
-    size: 0
-  validator_candidates:
-    id: "0x4ccca25de407725f729d6bce7ec55ce1569dab75e35b2a9aa8af735dde8a0c65"
-=======
           id: "0x333f63faa5c0d640ea8206cb99cc834fad35c7932cb2afaf54ed9af0c2ed1d98"
         size: 0
   pending_active_validators:
@@ -319,17 +284,12 @@
     size: 0
   validator_candidates:
     id: "0x18777943bfeaa3489d9a68a915bbbdd7e3a4b69b35ad676453911f945eef93c5"
->>>>>>> a75de44b
     size: 0
   at_risk_validators:
     contents: []
   extra_fields:
     id:
-<<<<<<< HEAD
-      id: "0x9d1b65169bc446e69ba9cd6ef01601d25f56d1cb29d076cf45486636768d018d"
-=======
       id: "0x2eae42de81d504c2cbfcb6721e42a804cf79606d26d6ed12641d0cc8ec0bd0e6"
->>>>>>> a75de44b
     size: 0
 storage_fund:
   total_object_storage_rebates:
@@ -346,11 +306,7 @@
   validator_low_stake_grace_period: 7
   extra_fields:
     id:
-<<<<<<< HEAD
-      id: "0x85f15ed7f37e106e46276d9ebc2ca41c00f6e913f03cd961d31a17c38eb26677"
-=======
       id: "0xa8c62ae5ac279a5f539394b03d87108b0435a73c3f98b757aaeb08535b67fc4d"
->>>>>>> a75de44b
     size: 0
 reference_gas_price: 1000
 validator_report_records:
@@ -364,11 +320,7 @@
   stake_subsidy_decrease_rate: 1000
   extra_fields:
     id:
-<<<<<<< HEAD
-      id: "0x980106faf00bd90d1a97ff3b2d49414df85aa6f833097939ead43e3603ac8385"
-=======
       id: "0xea547508f5931302b52543e7432867e09be225197c8aa41ff1a26835ce3f7597"
->>>>>>> a75de44b
     size: 0
 safe_mode: false
 safe_mode_storage_rewards:
@@ -380,10 +332,5 @@
 epoch_start_timestamp_ms: 10
 extra_fields:
   id:
-<<<<<<< HEAD
-    id: "0x4b0b87dceddac1c424a7bb94f72a5fcf4cca255760c6dbe691068a1f92f1e2a7"
-  size: 0
-=======
     id: "0x0f660aaad3b4b781f6ca9bbfaf428fdaa92a8973a8706f692aa3747ee7372918"
-  size: 0
->>>>>>> a75de44b
+  size: 0