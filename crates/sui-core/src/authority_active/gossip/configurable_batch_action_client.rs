// Copyright (c) 2021, Facebook, Inc. and its affiliates
// Copyright (c) 2022, Mysten Labs, Inc.
// SPDX-License-Identifier: Apache-2.0

use crate::authority::AuthorityState;
use crate::authority::AuthorityStore;
use crate::authority_aggregator::authority_aggregator_tests::*;
use crate::authority_client::{AuthorityAPI, BatchInfoResponseItemStream};
use crate::safe_client::SafeClient;
use async_trait::async_trait;
use std::borrow::Borrow;
use std::collections::BTreeMap;
use std::sync::Arc;
use std::sync::Once;
use std::{env, fs};
use sui_adapter::genesis;
use sui_types::base_types::*;
use sui_types::batch::{AuthorityBatch, SignedBatch, UpdateItem};
use sui_types::committee::Committee;
use sui_types::crypto::{get_key_pair, KeyPair, PublicKeyBytes};
use sui_types::error::SuiError;
use sui_types::messages::{
    AccountInfoRequest, AccountInfoResponse, BatchInfoRequest, BatchInfoResponseItem,
    ConfirmationTransaction, ConsensusTransaction, ObjectInfoRequest, ObjectInfoResponse,
    Transaction, TransactionInfoRequest, TransactionInfoResponse,
};
use sui_types::messages_checkpoint::{CheckpointRequest, CheckpointResponse};
use sui_types::object::Object;

static mut SHOULD_FAIL: bool = true;
static FIXER: Once = Once::new();

fn fix() {
    FIXER.call_once(|| unsafe {
        SHOULD_FAIL = false;
    })
}

#[derive(Clone)]
pub struct TestBatch {
    pub digests: Vec<ExecutionDigests>,
}

#[derive(Clone)]
pub enum BatchAction {
    EmitError(),
    EmitUpdateItem(),
}

#[derive(Clone)]
pub enum BatchActionInternal {
    EmitError(),
    EmitUpdateItem(TestBatch),
}

#[derive(Clone)]
pub struct ConfigurableBatchActionClient {
    state: Arc<AuthorityState>,
    pub action_sequence_internal: Vec<BatchActionInternal>,
}

impl ConfigurableBatchActionClient {
    #[cfg(test)]
    pub async fn new(committee: Committee, address: PublicKeyBytes, secret: KeyPair) -> Self {
        // Random directory
        let dir = env::temp_dir();
        let path = dir.join(format!("DB_{:?}", ObjectID::random()));
        fs::create_dir(&path).unwrap();

        let store = Arc::new(AuthorityStore::open(path.clone(), None));
        let state = AuthorityState::new(
            committee.clone(),
            address,
            Arc::pin(secret),
            store,
            None,
            None,
            None,
            &sui_config::genesis::Genesis::get_default_genesis(),
<<<<<<< HEAD
=======
            false,
            &prometheus::Registry::new(),
>>>>>>> bb429dfc
        )
        .await;

        ConfigurableBatchActionClient {
            state: Arc::new(state),
            action_sequence_internal: Vec::new(),
        }
    }

    #[cfg(test)]
    pub fn register_action_sequence(&mut self, actions: Vec<BatchActionInternal>) {
        self.action_sequence_internal = actions;
    }
}

#[async_trait]
impl AuthorityAPI for ConfigurableBatchActionClient {
    async fn handle_transaction(
        &self,
        transaction: Transaction,
    ) -> Result<TransactionInfoResponse, SuiError> {
        let state = self.state.clone();
        state.handle_transaction(transaction).await
    }

    async fn handle_confirmation_transaction(
        &self,
        transaction: ConfirmationTransaction,
    ) -> Result<TransactionInfoResponse, SuiError> {
        let state = self.state.clone();
        let result = state.handle_confirmation_transaction(transaction).await;
        result
    }

    async fn handle_consensus_transaction(
        &self,
        _transaction: ConsensusTransaction,
    ) -> Result<TransactionInfoResponse, SuiError> {
        Ok(TransactionInfoResponse {
            signed_transaction: None,
            certified_transaction: None,
            signed_effects: None,
        })
    }

    async fn handle_account_info_request(
        &self,
        _request: AccountInfoRequest,
    ) -> Result<AccountInfoResponse, SuiError> {
        Ok(AccountInfoResponse {
            object_ids: vec![],
            owner: Default::default(),
        })
    }

    async fn handle_object_info_request(
        &self,
        request: ObjectInfoRequest,
    ) -> Result<ObjectInfoResponse, SuiError> {
        let state = self.state.clone();
        let x = state.handle_object_info_request(request).await;
        x
    }

    /// Handle Object information requests for this account.
    async fn handle_transaction_info_request(
        &self,
        request: TransactionInfoRequest,
    ) -> Result<TransactionInfoResponse, SuiError> {
        let result = self.state.handle_transaction_info_request(request).await;
        result
    }

    /// Handle Batch information requests for this authority.
    async fn handle_batch_stream(
        &self,
        _request: BatchInfoRequest,
    ) -> Result<BatchInfoResponseItemStream, SuiError> {
        let mut last_batch = AuthorityBatch::initial();
        let actions = &self.action_sequence_internal;
        let secret = self.state.secret.clone();
        let name = self.state.name;
        let mut items: Vec<Result<BatchInfoResponseItem, SuiError>> = Vec::new();
        let mut seq = 0;
        let zero_batch = SignedBatch::new(AuthorityBatch::initial(), &*secret, name);
        items.push(Ok(BatchInfoResponseItem(UpdateItem::Batch(zero_batch))));
        let _ = actions.iter().for_each(|action| {
            match action {
                BatchActionInternal::EmitUpdateItem(test_batch) => {
                    let mut transactions = Vec::new();
                    for digest in test_batch.digests.clone() {
                        transactions.push((seq, digest));
                        // Safe client requires batches arrive first
                        items.push(Ok(BatchInfoResponseItem(UpdateItem::Transaction((
                            seq, digest,
                        )))));
                        seq += 1;
                    }
                    // batch size of 1
                    let new_batch = AuthorityBatch::make_next(&last_batch, &transactions).unwrap();
                    last_batch = new_batch;
                    items.push({
                        let item = SignedBatch::new(last_batch.clone(), &*secret, name);
                        Ok(BatchInfoResponseItem(UpdateItem::Batch(item)))
                    });
                }
                BatchActionInternal::EmitError() => unsafe {
                    if SHOULD_FAIL {
                        fix();
                        items.push(Err(SuiError::GenericAuthorityError {
                            error: "Synthetic authority error".to_string(),
                        }))
                    }
                },
            };
        });

        Ok(Box::pin(tokio_stream::iter(items)))
    }

    async fn handle_checkpoint(
        &self,
        _request: CheckpointRequest,
    ) -> Result<CheckpointResponse, SuiError> {
        todo!();
    }
}

#[cfg(test)]
pub async fn init_configurable_authorities(
    authority_action: Vec<BatchAction>,
) -> (
    BTreeMap<AuthorityName, ConfigurableBatchActionClient>,
    Vec<Arc<AuthorityState>>,
    Vec<ExecutionDigests>,
) {
    let authority_count = 4;
    let (addr1, key1) = get_key_pair();
    let mut gas_objects = Vec::new();
    for _i in 0..authority_action.len() {
        gas_objects.push(Object::with_owner_for_testing(addr1));
    }
    let genesis_objects = authority_genesis_objects(authority_count, gas_objects.clone());

    // Create committee.
    let mut key_pairs = Vec::new();
    let mut voting_rights = BTreeMap::new();
    for _ in 0..authority_count {
        let (_, key_pair) = get_key_pair();
        let authority_name = *key_pair.public_key_bytes();
        voting_rights.insert(authority_name, 1);
        key_pairs.push((authority_name, key_pair));
    }
    let committee = Committee::new(0, voting_rights);

    // Create Authority Clients and States.
    let mut clients = Vec::new();
    let mut names = Vec::new();
    let mut states = Vec::new();
    for ((authority_name, secret), objects) in key_pairs.into_iter().zip(genesis_objects) {
        let client =
            ConfigurableBatchActionClient::new(committee.clone(), authority_name, secret).await;
        for object in objects {
            client.state.insert_genesis_object(object).await;
        }
        states.push(client.state.clone());
        names.push(authority_name);
        clients.push(SafeClient::new(client, committee.clone(), authority_name));
    }

    // Execute transactions for every EmitUpdateItem Action, use the digest of the transaction to
    // create a batch action internal sequence.
    let mut to_be_executed_digests = Vec::new();
    let mut batch_action_internal = Vec::new();
    let framework_obj_ref = genesis::get_framework_object_ref();

    for (action, gas_object) in authority_action.iter().zip(gas_objects) {
        if let BatchAction::EmitUpdateItem() = action {
            let temp_client = clients[0].borrow();
            let gas_ref = get_latest_ref(temp_client, gas_object.id()).await;
            let transaction =
                crate_object_move_transaction(addr1, &key1, addr1, 100, framework_obj_ref, gas_ref);

            // TODO: `take` here only works when each validator has equal stake.
            for tx_client in clients
                .iter_mut()
                .take(committee.quorum_threshold() as usize)
            {
                // Do transactions.
                do_transaction(tx_client, &transaction).await;
            }
            // Add the digest and number to the internal actions.
            let t_b = TestBatch {
                // TODO: need to put in here the real effects digest
                digests: vec![ExecutionDigests::new(
                    *transaction.digest(),
                    TransactionEffectsDigest::random(),
                )],
            };
            batch_action_internal.push(BatchActionInternal::EmitUpdateItem(t_b));
            to_be_executed_digests.push(*transaction.digest());
        }
        if let BatchAction::EmitError() = action {
            batch_action_internal.push(BatchActionInternal::EmitError());
        }
    }

    // Create BtreeMap of names to clients.
    let mut authority_clients = BTreeMap::new();
    for (name, client) in names.into_iter().zip(clients) {
        authority_clients.insert(name, client);
    }

    let mut executed_digests = Vec::new();
    // Execute certificate for each digest, and register the action sequence on the authorities who executed the certificates.
    for digest in to_be_executed_digests.clone() {
        // Get a cert
        let authority_clients_ref: Vec<_> = authority_clients.values().collect();
        let authority_clients_slice = authority_clients_ref.as_slice();
        let cert1 = extract_cert(authority_clients_slice, &committee, &digest).await;

        let mut effects_digest = TransactionEffectsDigest::random();
        // Submit the cert to 2f+1 authorities.
        for (_, cert_client) in authority_clients
            .iter_mut()
            // TODO: This only works when every validator has equal stake
            .take(committee.quorum_threshold() as usize)
        {
            let effects = do_cert(cert_client, &cert1).await;
            effects_digest = effects.digest();

            // Register the internal actions to client
            cert_client
                .authority_client_mut()
                .register_action_sequence(batch_action_internal.clone());
        }
        executed_digests.push(ExecutionDigests::new(digest, effects_digest));
    }

    let authority_clients = authority_clients
        .into_iter()
        .map(|(name, client)| (name, client.authority_client().clone()))
        .collect();
    (authority_clients, states, executed_digests)
}<|MERGE_RESOLUTION|>--- conflicted
+++ resolved
@@ -77,11 +77,7 @@
             None,
             None,
             &sui_config::genesis::Genesis::get_default_genesis(),
-<<<<<<< HEAD
-=======
-            false,
             &prometheus::Registry::new(),
->>>>>>> bb429dfc
         )
         .await;
 
