// Copyright (c) 2022, Mysten Labs, Inc.
// SPDX-License-Identifier: Apache-2.0

use move_core_types::ident_str;
use move_core_types::identifier::Identifier;
use std::{collections::BTreeSet, sync::Arc};
#[cfg(test)]
use sui_adapter::temporary_store;
use sui_adapter::temporary_store::InnerTemporaryStore;
use sui_types::id::UID;
use sui_types::storage::{DeleteKind, ParentSync, WriteKind};

use crate::authority::TemporaryStore;
use move_core_types::language_storage::ModuleId;
use move_vm_runtime::{move_vm::MoveVM, native_functions::NativeFunctionTable};
use sui_adapter::adapter;
use sui_types::coin::Coin;
use sui_types::committee::EpochId;
use sui_types::error::{ExecutionError, ExecutionErrorKind};
use sui_types::gas::GasCostSummary;
use sui_types::gas_coin::GasCoin;
#[cfg(test)]
use sui_types::messages::ExecutionFailureStatus;
#[cfg(test)]
use sui_types::messages::InputObjects;
use sui_types::messages::{ObjectArg, Pay};
use sui_types::object::{Data, MoveObject, Owner, OBJECT_START_VERSION};
use sui_types::{
    base_types::{ObjectID, ObjectRef, SuiAddress, TransactionDigest, TxContext},
    event::{Event, TransferType},
    gas::{self, SuiGasStatus},
    messages::{
        CallArg, ChangeEpoch, ExecutionStatus, MoveCall, MoveModulePublish, SingleTransactionKind,
        TransactionData, TransactionEffects, TransferObject, TransferSui,
    },
    object::Object,
    storage::{BackingPackageStore, Storage},
    sui_system_state::{ADVANCE_EPOCH_FUNCTION_NAME, SUI_SYSTEM_MODULE_NAME},
    SUI_FRAMEWORK_ADDRESS, SUI_SYSTEM_STATE_OBJECT_ID,
};
use tracing::{debug, instrument, trace};

#[instrument(name = "tx_execute_to_effects", level = "debug", skip_all)]
pub fn execute_transaction_to_effects<S: BackingPackageStore + ParentSync>(
    shared_object_refs: Vec<ObjectRef>,
    mut temporary_store: TemporaryStore<S>,
    transaction_data: TransactionData,
    transaction_digest: TransactionDigest,
    mut transaction_dependencies: BTreeSet<TransactionDigest>,
    move_vm: &Arc<MoveVM>,
    native_functions: &NativeFunctionTable,
    gas_status: SuiGasStatus,
    epoch: EpochId,
) -> (
    InnerTemporaryStore,
    TransactionEffects,
    Option<ExecutionError>,
) {
    let mut tx_ctx = TxContext::new(&transaction_data.signer(), &transaction_digest, epoch);

    let gas_object_ref = *transaction_data.gas_payment_object_ref();
    let (gas_cost_summary, execution_result) = execute_transaction(
        &mut temporary_store,
        transaction_data,
        gas_object_ref.0,
        &mut tx_ctx,
        move_vm,
        native_functions,
        gas_status,
    );

    let (status, execution_error) = match execution_result {
        Ok(()) => (ExecutionStatus::Success, None),
        Err(error) => (
            ExecutionStatus::new_failure(error.to_execution_status()),
            Some(error),
        ),
    };
    debug!(
        computation_gas_cost = gas_cost_summary.computation_cost,
        storage_gas_cost = gas_cost_summary.storage_cost,
        storage_gas_rebate = gas_cost_summary.storage_rebate,
        "Finished execution of transaction with status {:?}",
        status
    );

    // Remove from dependencies the generic hash
    transaction_dependencies.remove(&TransactionDigest::genesis());

    let (inner, effects) = temporary_store.to_effects(
        shared_object_refs,
        &transaction_digest,
        transaction_dependencies.into_iter().collect(),
        gas_cost_summary,
        status,
        gas_object_ref,
    );
    (inner, effects, execution_error)
}

fn charge_gas_for_object_read<S>(
    temporary_store: &TemporaryStore<S>,
    gas_status: &mut SuiGasStatus,
) -> Result<(), ExecutionError> {
    // Charge gas for reading all objects from the DB.
    // TODO: Some of the objects may be duplicate (for batch tx). We could save gas by
    // fetching only unique objects.
    let total_size = temporary_store
        .objects()
        .values()
        .map(|obj| obj.object_size_for_gas_metering())
        .sum();
    gas_status.charge_storage_read(total_size)
}

#[instrument(name = "tx_execute", level = "debug", skip_all)]
fn execute_transaction<S: BackingPackageStore + ParentSync>(
    temporary_store: &mut TemporaryStore<S>,
    transaction_data: TransactionData,
    gas_object_id: ObjectID,
    tx_ctx: &mut TxContext,
    move_vm: &Arc<MoveVM>,
    native_functions: &NativeFunctionTable,
    mut gas_status: SuiGasStatus,
) -> (GasCostSummary, Result<(), ExecutionError>) {
    // We must charge object read gas inside here during transaction execution, because if this fails
    // we must still ensure an effect is committed and all objects versions incremented.
    let mut result = charge_gas_for_object_read(temporary_store, &mut gas_status);
    if result.is_ok() {
        // TODO: Since we require all mutable objects to not show up more than
        // once across single tx, we should be able to run them in parallel.
        for single_tx in transaction_data.kind.into_single_transactions() {
            result = match single_tx {
                SingleTransactionKind::TransferObject(TransferObject {
                    recipient,
                    object_ref,
                }) => {
                    // unwrap is safe because we built the object map from the transactions
                    let object = temporary_store
                        .objects()
                        .get(&object_ref.0)
                        .unwrap()
                        .clone();
                    transfer_object(temporary_store, object, tx_ctx.sender(), recipient)
                }
                SingleTransactionKind::TransferSui(TransferSui { recipient, amount }) => {
                    let gas_object = temporary_store
                        .objects()
                        .get(&gas_object_id)
                        .expect("We constructed the object map so it should always have the gas object id")
                        .clone();
                    transfer_sui(temporary_store, gas_object, recipient, amount, tx_ctx)
                }
                SingleTransactionKind::Call(MoveCall {
                    package,
                    module,
                    function,
                    type_arguments,
                    arguments,
                }) => {
                    // Charge gas for this VM execution
                    if let Err(e) = gas_status.charge_vm_gas() {
                        result = Err(e);
                        break;
                    }

                    let module_id = ModuleId::new(package.0.into(), module);
                    adapter::execute(
                        move_vm,
                        temporary_store,
                        module_id,
                        &function,
                        type_arguments,
                        arguments,
                        &mut gas_status.create_move_gas_status(),
                        tx_ctx,
                    )
                }
                SingleTransactionKind::Publish(MoveModulePublish { modules }) => {
                    // Charge gas for this VM execution
                    if let Err(e) = gas_status.charge_vm_gas() {
                        result = Err(e);
                        break;
                    }
                    // Charge gas for this publish
                    if let Err(e) =
                        gas_status.charge_publish_package(modules.iter().map(|v| v.len()).sum())
                    {
                        result = Err(e);
                        break;
                    }
                    adapter::publish(
                        temporary_store,
                        native_functions.clone(),
                        modules,
                        tx_ctx,
                        &mut gas_status.create_move_gas_status(),
                    )
                }
<<<<<<< HEAD
=======
                SingleTransactionKind::Pay(Pay {
                    coins,
                    recipients,
                    amounts,
                }) => {
                    let coin_objects =  // unwrap is is safe because we built the object map from the transaction
                    coins.iter().map(|c|
                    temporary_store
                        .objects()
                        .get(&c.0)
                        .unwrap()
                        .clone()
                    ).collect();
                    pay(temporary_store, coin_objects, recipients, amounts, tx_ctx)
                }
                SingleTransactionKind::Publish(MoveModulePublish { modules }) => adapter::publish(
                    temporary_store,
                    native_functions.clone(),
                    modules,
                    tx_ctx,
                    &mut gas_status,
                ),
>>>>>>> c423d74c
                SingleTransactionKind::ChangeEpoch(ChangeEpoch {
                    epoch,
                    storage_charge,
                    computation_charge,
                }) => {
                    let module_id =
                        ModuleId::new(SUI_FRAMEWORK_ADDRESS, SUI_SYSTEM_MODULE_NAME.to_owned());
                    let function = ADVANCE_EPOCH_FUNCTION_NAME.to_owned();
                    adapter::execute(
                        move_vm,
                        temporary_store,
                        module_id,
                        &function,
                        vec![],
                        vec![
                            CallArg::Object(ObjectArg::SharedObject(SUI_SYSTEM_STATE_OBJECT_ID)),
                            CallArg::Pure(bcs::to_bytes(&epoch).unwrap()),
                            CallArg::Pure(bcs::to_bytes(&storage_charge).unwrap()),
                            CallArg::Pure(bcs::to_bytes(&computation_charge).unwrap()),
                        ],
                        &mut gas_status.create_move_gas_status(),
                        tx_ctx,
                    )
                }
            };
            if result.is_err() {
                break;
            }
        }
        if result.is_err() {
            // Roll back the temporary store if execution failed.
            temporary_store.reset();
        }
    }

    // Make sure every mutable object's version number is incremented.
    // This needs to happen before `charge_gas_for_storage_changes` so that it
    // can charge gas for all mutated objects properly.
    temporary_store.ensure_active_inputs_mutated(&gas_object_id);
    if !gas_status.is_unmetered() {
        // We must call `read_object` instead of getting it from `temporary_store.objects`
        // because a `TransferSui` transaction may have already mutated the gas object and put
        // it in `temporary_store.written`.
        let mut gas_object = temporary_store
            .read_object(&gas_object_id)
            .expect("We constructed the object map so it should always have the gas object id")
            .clone();
        trace!(?gas_object_id, "Obtained gas object");
        if let Err(err) =
            temporary_store.charge_gas_for_storage_changes(&mut gas_status, &mut gas_object)
        {
            // If `result` is already `Err`, we basically have two errors at the same time.
            // Users should be generally more interested in the actual execution error, so we
            // let that shadow the out of gas error. Also in this case, we don't need to reset
            // the `temporary_store` because `charge_gas_for_storage_changes` won't mutate
            // `temporary_store` if gas charge failed.
            //
            // If `result` is `Ok`, now we failed when charging gas, we have to reset
            // the `temporary_store` to eliminate all effects caused by the execution,
            // and re-ensure all mutable objects' versions are incremented.
            if result.is_ok() {
                temporary_store.reset();
                temporary_store.ensure_active_inputs_mutated(&gas_object_id);
                result = Err(err);
            }
        }
        let cost_summary = gas_status.summary(result.is_ok());
        let gas_used = cost_summary.gas_used();
        let gas_rebate = cost_summary.storage_rebate;
        // We must re-fetch the gas object from the temporary store, as it may have been reset
        // previously in the case of error.
        // TODO: It might be cleaner and less error-prone if we put gas object id into
        // temporary store and move much of the gas logic there.
        gas_object = temporary_store.read_object(&gas_object_id).unwrap().clone();
        gas::deduct_gas(&mut gas_object, gas_used, gas_rebate);
        trace!(gas_used, gas_obj_id =? gas_object.id(), gas_obj_ver =? gas_object.version(), "Updated gas object");
        temporary_store.write_object(gas_object, WriteKind::Mutate);
    }

    let cost_summary = gas_status.summary(result.is_ok());
    (cost_summary, result)
}

fn transfer_object<S>(
    temporary_store: &mut TemporaryStore<S>,
    mut object: Object,
    sender: SuiAddress,
    recipient: SuiAddress,
) -> Result<(), ExecutionError> {
    object.ensure_public_transfer_eligible()?;
    object.transfer_and_increment_version(recipient);
    // This will extract the transfer amount if the object is a Coin of some kind
    let amount = Coin::extract_balance_if_coin(&object)?;
    temporary_store.log_event(Event::TransferObject {
        package_id: ObjectID::from(SUI_FRAMEWORK_ADDRESS),
        transaction_module: Identifier::from(ident_str!("native")),
        sender,
        recipient: Owner::AddressOwner(recipient),
        object_id: object.id(),
        version: object.version(),
        type_: TransferType::Coin,
        amount,
    });
    temporary_store.write_object(object, WriteKind::Mutate);
    Ok(())
}

/// Debit `coins` to pay amount[i] to recipient[i]. The coins are debited from left to right.
/// A new coin object is created for each recipient.
fn pay<S>(
    temporary_store: &mut TemporaryStore<S>,
    coin_objects: Vec<Object>,
    recipients: Vec<SuiAddress>,
    amounts: Vec<u64>,
    tx_ctx: &mut TxContext,
) -> Result<(), ExecutionError> {
    if coin_objects.is_empty() {
        return Err(ExecutionError::new_with_source(
            ExecutionErrorKind::EmptyInputCoins,
            "Pay transaction requires a non-empty list of input coins".to_string(),
        ));
    }
    if recipients.is_empty() {
        return Err(ExecutionError::new_with_source(
            ExecutionErrorKind::EmptyRecipients,
            "Pay transaction requires a non-empty list of recipient addresses".to_string(),
        ));
    }
    if recipients.len() != amounts.len() {
        return Err(ExecutionError::new_with_source(
            ExecutionErrorKind::RecipientsAmountsArityMismatch,
            format!(
                "Found {:?} recipient addresses, but {:?} recipient amounts",
                recipients.len(),
                amounts.len()
            ),
        ));
    }

    // ensure all input objects are coins of the same type
    let mut coins = Vec::new();
    let mut coin_type = None;
    for coin_obj in &coin_objects {
        match &coin_obj.data {
            Data::Move(move_obj) => {
                if !Coin::is_coin(&move_obj.type_) {
                    return Err(ExecutionError::new_with_source(
                        ExecutionErrorKind::InvalidCoinObject,
                        "Provided non-Coin<T> object as input to pay transaction".to_string(),
                    ));
                }
                if let Some(typ) = &coin_type {
                    if typ != &move_obj.type_ {
                        return Err(ExecutionError::new_with_source(
                            ExecutionErrorKind::InvalidCoinObject,
                            format!("Expected all Coin<T> objects passed as input to pay() to be the same type, but found mismatch: {:?} vs {:}", typ, move_obj.type_),
                        ));
                    }
                } else {
                    // first iteration of the loop, establish the coin type
                    coin_type = Some(move_obj.type_.clone())
                }

                let coin = Coin::from_bcs_bytes(move_obj.contents())
                    .expect("Deserializing coin object should not fail");
                coins.push(coin)
            }
            _ => {
                return Err(ExecutionError::new_with_source(
                    ExecutionErrorKind::InvalidCoinObject,
                    "Provided non-Coin<T> object as input to pay transaction".to_string(),
                ))
            }
        }
    }
    // safe because coin_objects must be non-empty, and coin_type must be set in loop above
    let coin_type = coin_type.unwrap();

    // make sure the total value of the coins can cover all of the amounts
    let total_amount: u64 = amounts.iter().sum();
    let total_coins = coins.iter().fold(0, |acc, c| acc + c.value());
    if total_amount > total_coins {
        return Err(ExecutionError::new_with_source(
            ExecutionErrorKind::InsufficientBalance,
            format!("Attempting to pay a total amount {:?} that is greater than the sum of input coin values {:?}", total_amount, total_coins),
        ));
    }

    // walk through the coins from left to right, debiting as needed to cover each amount to send
    let mut cur_coin_idx = 0;
    for (recipient, amount) in recipients.iter().zip(amounts) {
        let mut remaining_amount = amount;
        loop {
            // while remaining_amount != 0
            // guaranteed to be in-bounds because of the total > total_coins check above
            let coin = &mut coins[cur_coin_idx];
            let coin_value = coin.value();
            if coin_value == 0 {
                // can't extract any more value from this coin, go to the next one
                cur_coin_idx += 1;
                continue;
            }
            if coin_value >= remaining_amount {
                // can get everything we need from this coin
                coin.balance.withdraw(remaining_amount).unwrap();
                // create a new coin for the recipient with the original amount
                let new_coin = Object::new_move(
                    MoveObject::new_coin(
                        coin_type.clone(),
                        OBJECT_START_VERSION,
                        bcs::to_bytes(&Coin::new(UID::new(tx_ctx.fresh_id()), amount))
                            .expect("Serializing coin value cannot fail"),
                    ),
                    Owner::AddressOwner(*recipient),
                    tx_ctx.digest(),
                );
                temporary_store.write_object(new_coin, WriteKind::Create);
                break; // done paying this recipieint, on to the next one
            } else {
                // need to take all of this coin and some from a subsequent coin
                coin.balance.withdraw(coin_value).unwrap();
                remaining_amount -= coin_value;
            }
        }
    }

    #[cfg(debug_assertions)]
    {
        // double check that we didn't create or destroy money
        let new_total_coins = coins.iter().fold(0, |acc, c| acc + c.value());
        assert_eq!(total_coins - new_total_coins, total_amount)
    }

    // update the input coins to reflect the decrease in value.
    // if the input coin has value 0, delete it
    for (coin_idx, mut coin_object) in coin_objects.into_iter().enumerate() {
        let coin = &coins[coin_idx];
        if coin.value() == 0 {
            temporary_store.delete_object(
                &coin_object.id(),
                coin_object.version(),
                DeleteKind::Normal,
            )
        } else {
            // unwrapped unsafe because we checked that it was a coin object above
            coin_object
                .data
                .try_as_move_mut()
                .unwrap()
                .update_contents_and_increment_version(
                    bcs::to_bytes(&coin).expect("Coin serialization should not fail"),
                );
            temporary_store.write_object(coin_object, WriteKind::Mutate);
        }
    }
    Ok(())
}

/// Transfer the gas object (which is a SUI coin object) with an optional `amount`.
/// If `amount` is specified, the gas object remains in the original owner, but a new SUI coin
/// is created with `amount` balance and is transferred to `recipient`;
/// if `amount` is not specified, the entire object will be transferred to `recipient`.
/// `tx_ctx` is needed to create new object ID for the split coin.
/// We make sure that the gas object's version is not incremented after this function call, because
/// when we charge gas later, its version will be officially incremented.
fn transfer_sui<S>(
    temporary_store: &mut TemporaryStore<S>,
    mut object: Object,
    recipient: SuiAddress,
    amount: Option<u64>,
    tx_ctx: &mut TxContext,
) -> Result<(), ExecutionError> {
    #[cfg(debug_assertions)]
    let version = object.version();

    let transferred = if let Some(amount) = amount {
        // Deduct the amount from the gas coin and update it.
        let mut gas_coin = GasCoin::try_from(&object)
            .expect("gas object is transferred, so already checked to be a SUI coin");
        gas_coin.0.balance.withdraw(amount)?;
        let move_object = object
            .data
            .try_as_move_mut()
            .expect("Gas object must be Move object");
        // We do not update the version number yet because gas charge will update it latter.
        move_object.update_contents_without_version_change(
            bcs::to_bytes(&gas_coin).expect("Serializing gas coin can never fail"),
        );

        // Creat a new gas coin with the amount.
        let new_object = Object::new_move(
            MoveObject::new_gas_coin(
                OBJECT_START_VERSION,
                bcs::to_bytes(&GasCoin::new(tx_ctx.fresh_id(), amount))
                    .expect("Serializing gas object cannot fail"),
            ),
            Owner::AddressOwner(recipient),
            tx_ctx.digest(),
        );
        temporary_store.write_object(new_object, WriteKind::Create);
        Some(amount)
    } else {
        // If amount is not specified, we simply transfer the entire coin object.
        // We don't want to increment the version number yet because latter gas charge will do it.
        object.transfer_without_version_change(recipient);
        Coin::extract_balance_if_coin(&object)?
    };

    temporary_store.log_event(Event::TransferObject {
        package_id: ObjectID::from(SUI_FRAMEWORK_ADDRESS),
        transaction_module: Identifier::from(ident_str!("native")),
        sender: tx_ctx.sender(),
        recipient: Owner::AddressOwner(recipient),
        object_id: object.id(),
        version: object.version(),
        type_: TransferType::Coin, // Should this be a separate type, like SuiCoin?
        amount: transferred,
    });

    #[cfg(debug_assertions)]
    assert_eq!(object.version(), version);

    temporary_store.write_object(object, WriteKind::Mutate);

    Ok(())
}

#[test]
fn test_pay_empty_coins() {
    let coin_objects = Vec::new();
    let recipients = vec![SuiAddress::random_for_testing_only()];
    let amounts = vec![10];
    let mut store: TemporaryStore<()> = temporary_store::empty_for_testing();
    let mut ctx = TxContext::random_for_testing_only();

    assert_eq!(
        pay(&mut store, coin_objects, recipients, amounts, &mut ctx)
            .unwrap_err()
            .to_execution_status(),
        ExecutionFailureStatus::EmptyInputCoins
    );
}

#[test]
fn test_pay_empty_recipients() {
    let coin_objects = vec![Object::new_gas_coin_for_testing(
        10,
        SuiAddress::random_for_testing_only(),
    )];
    let recipients = Vec::new();
    let amounts = vec![10];
    let mut store: TemporaryStore<()> = temporary_store::empty_for_testing();
    let mut ctx = TxContext::random_for_testing_only();

    assert_eq!(
        pay(&mut store, coin_objects, recipients, amounts, &mut ctx)
            .unwrap_err()
            .to_execution_status(),
        ExecutionFailureStatus::EmptyRecipients
    );
}

#[test]
fn test_pay_empty_amounts() {
    let coin_objects = vec![Object::new_gas_coin_for_testing(
        10,
        SuiAddress::random_for_testing_only(),
    )];
    let recipients = vec![SuiAddress::random_for_testing_only()];
    let amounts = Vec::new();
    let mut store: TemporaryStore<()> = temporary_store::empty_for_testing();
    let mut ctx = TxContext::random_for_testing_only();

    assert_eq!(
        pay(&mut store, coin_objects, recipients, amounts, &mut ctx)
            .unwrap_err()
            .to_execution_status(),
        ExecutionFailureStatus::RecipientsAmountsArityMismatch
    );
}

#[test]
fn test_pay_arity_mismatch() {
    // different number of recipients and amounts
    let owner = SuiAddress::random_for_testing_only();
    let coin_objects = vec![Object::new_gas_coin_for_testing(10, owner)];
    let recipients = vec![
        SuiAddress::random_for_testing_only(),
        SuiAddress::random_for_testing_only(),
    ];
    let amounts = vec![5];
    let mut store: TemporaryStore<()> = temporary_store::empty_for_testing();
    let mut ctx = TxContext::random_for_testing_only();

    assert_eq!(
        pay(&mut store, coin_objects, recipients, amounts, &mut ctx)
            .unwrap_err()
            .to_execution_status(),
        ExecutionFailureStatus::RecipientsAmountsArityMismatch
    );
}

#[test]
fn test_pay_insufficient_balance() {
    let coin_objects = vec![
        Object::new_gas_coin_for_testing(10, SuiAddress::random_for_testing_only()),
        Object::new_gas_coin_for_testing(5, SuiAddress::random_for_testing_only()),
    ];
    let recipients = vec![
        SuiAddress::random_for_testing_only(),
        SuiAddress::random_for_testing_only(),
    ];
    let amounts = vec![10, 6];
    let mut store: TemporaryStore<()> = temporary_store::empty_for_testing();
    let mut ctx = TxContext::random_for_testing_only();

    assert_eq!(
        pay(&mut store, coin_objects, recipients, amounts, &mut ctx)
            .unwrap_err()
            .to_execution_status(),
        ExecutionFailureStatus::InsufficientBalance
    );
}

#[cfg(test)]
fn get_coin_balance(store: &InnerTemporaryStore, id: &ObjectID) -> u64 {
    Coin::extract_balance_if_coin(store.get_written_object(id).unwrap())
        .unwrap()
        .unwrap()
}

#[test]
fn test_pay_success_without_delete() {
    // supplied one coin and only needed to use part of it. should
    // mutate 1 object, create 1 object, and delete no objects
    let sender = SuiAddress::random_for_testing_only();
    let coin1 = Object::new_gas_coin_for_testing(10, sender);
    let coin2 = Object::new_gas_coin_for_testing(5, sender);
    let coin_objects = vec![coin1, coin2];
    let recipient1 = SuiAddress::random_for_testing_only();
    let recipient2 = SuiAddress::random_for_testing_only();
    let recipients = vec![recipient1, recipient2];
    let amounts = vec![6, 3];
    let mut store: TemporaryStore<()> =
        temporary_store::with_input_objects_for_testing(InputObjects::from(coin_objects.clone()));
    let mut ctx = TxContext::with_sender_for_testing_only(&sender);

    assert!(pay(&mut store, coin_objects, recipients, amounts, &mut ctx).is_ok());
    let (store, _events) = store.into_inner();

    assert!(store.deleted.is_empty());
    assert_eq!(store.created().len(), 2);
    let recipient1_objs = store.get_written_objects_owned_by(&recipient1);
    let recipient2_objs = store.get_written_objects_owned_by(&recipient2);
    assert_eq!(recipient1_objs.len(), 1);
    assert_eq!(recipient2_objs.len(), 1);
    assert_eq!(get_coin_balance(&store, &recipient1_objs[0]), 6);
    assert_eq!(get_coin_balance(&store, &recipient2_objs[0]), 3);

    let owner_objs = store.get_written_objects_owned_by(&sender);
    assert_eq!(owner_objs.len(), 2);
    assert_eq!(
        get_coin_balance(&store, &owner_objs[0]) + get_coin_balance(&store, &owner_objs[1]),
        6
    );
}

#[test]
fn test_pay_success_delete_one() {
    // supplied two coins, spent all of the first one and some of the second one
    let sender = SuiAddress::random_for_testing_only();
    let coin1 = Object::new_gas_coin_for_testing(10, sender);
    let coin2 = Object::new_gas_coin_for_testing(5, sender);
    let input_coin_id1 = coin1.id();
    let input_coin_id2 = coin2.id();
    let coin_objects = vec![coin1, coin2];
    let recipient = SuiAddress::random_for_testing_only();
    let recipients = vec![recipient];
    let amounts = vec![11];
    let mut store: TemporaryStore<()> =
        temporary_store::with_input_objects_for_testing(InputObjects::from(coin_objects.clone()));
    let mut ctx = TxContext::random_for_testing_only();

    assert!(pay(&mut store, coin_objects, recipients, amounts, &mut ctx).is_ok());
    let (store, _events) = store.into_inner();

    assert_eq!(store.deleted.len(), 1);
    assert!(store.deleted.contains_key(&input_coin_id1));

    assert_eq!(store.written.len(), 2);
    assert_eq!(store.created().len(), 1);
    let recipient_objs = store.get_written_objects_owned_by(&recipient);
    assert_eq!(recipient_objs.len(), 1);
    assert_eq!(get_coin_balance(&store, &recipient_objs[0]), 11);

    let owner_objs = store.get_written_objects_owned_by(&sender);
    assert_eq!(owner_objs.len(), 1);
    assert_eq!(owner_objs[0], input_coin_id2);
    assert_eq!(get_coin_balance(&store, &owner_objs[0]), 4);
}

#[test]
fn test_pay_success_delete_all() {
    // supplied two coins, spent both of them
    let sender = SuiAddress::random_for_testing_only();
    let coin1 = Object::new_gas_coin_for_testing(10, sender);
    let coin2 = Object::new_gas_coin_for_testing(5, sender);
    let input_coin_id1 = coin1.id();
    let input_coin_id2 = coin2.id();
    let coin_objects = vec![coin1, coin2];
    let recipient1 = SuiAddress::random_for_testing_only();
    let recipient2 = SuiAddress::random_for_testing_only();
    let recipients = vec![recipient1, recipient2];
    let amounts = vec![4, 11];
    let mut store: TemporaryStore<()> =
        temporary_store::with_input_objects_for_testing(InputObjects::from(coin_objects.clone()));
    let mut ctx = TxContext::with_sender_for_testing_only(&sender);

    assert!(pay(&mut store, coin_objects, recipients, amounts, &mut ctx).is_ok());
    let (store, _events) = store.into_inner();

    assert_eq!(store.deleted.len(), 2);
    assert!(store.deleted.contains_key(&input_coin_id1));
    assert!(store.deleted.contains_key(&input_coin_id2));

    assert_eq!(store.written.len(), 2);
    assert_eq!(store.created().len(), 2);
    let recipient1_objs = store.get_written_objects_owned_by(&recipient1);
    let recipient2_objs = store.get_written_objects_owned_by(&recipient2);
    assert_eq!(recipient1_objs.len(), 1);
    assert_eq!(recipient2_objs.len(), 1);
    assert_eq!(get_coin_balance(&store, &recipient1_objs[0]), 4);
    assert_eq!(get_coin_balance(&store, &recipient2_objs[0]), 11);

    let owner_objs = store.get_written_objects_owned_by(&sender);
    assert!(owner_objs.is_empty());
}<|MERGE_RESOLUTION|>--- conflicted
+++ resolved
@@ -197,8 +197,6 @@
                         &mut gas_status.create_move_gas_status(),
                     )
                 }
-<<<<<<< HEAD
-=======
                 SingleTransactionKind::Pay(Pay {
                     coins,
                     recipients,
@@ -214,14 +212,6 @@
                     ).collect();
                     pay(temporary_store, coin_objects, recipients, amounts, tx_ctx)
                 }
-                SingleTransactionKind::Publish(MoveModulePublish { modules }) => adapter::publish(
-                    temporary_store,
-                    native_functions.clone(),
-                    modules,
-                    tx_ctx,
-                    &mut gas_status,
-                ),
->>>>>>> c423d74c
                 SingleTransactionKind::ChangeEpoch(ChangeEpoch {
                     epoch,
                     storage_charge,
