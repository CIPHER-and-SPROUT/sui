// Copyright (c) 2021, Facebook, Inc. and its affiliates
// Copyright (c) 2022, Mysten Labs, Inc.
// SPDX-License-Identifier: Apache-2.0

use crate::authority::AuthorityState;
use async_trait::async_trait;
use futures::{stream::BoxStream, TryStreamExt};
use multiaddr::Multiaddr;
use std::sync::Arc;

use sui_network::{api::ValidatorClient, tonic};
use sui_types::{error::SuiError, messages::*};

use sui_types::messages_checkpoint::{CheckpointRequest, CheckpointResponse};

#[cfg(test)]
use sui_types::{
    base_types::ObjectID,
    committee::Committee,
    crypto::{KeyPair, PublicKeyBytes},
    object::Object,
};

#[cfg(test)]
use sui_config::genesis::Genesis;

#[async_trait]
pub trait AuthorityAPI {
    /// Initiate a new transaction to a Sui or Primary account.
    async fn handle_transaction(
        &self,
        transaction: Transaction,
    ) -> Result<TransactionInfoResponse, SuiError>;

    /// Confirm a transaction to a Sui or Primary account.
    async fn handle_confirmation_transaction(
        &self,
        transaction: ConfirmationTransaction,
    ) -> Result<TransactionInfoResponse, SuiError>;

    /// Processes consensus request.
    async fn handle_consensus_transaction(
        &self,
        transaction: ConsensusTransaction,
    ) -> Result<TransactionInfoResponse, SuiError>;

    /// Handle Account information requests for this account.
    async fn handle_account_info_request(
        &self,
        request: AccountInfoRequest,
    ) -> Result<AccountInfoResponse, SuiError>;

    /// Handle Object information requests for this account.
    async fn handle_object_info_request(
        &self,
        request: ObjectInfoRequest,
    ) -> Result<ObjectInfoResponse, SuiError>;

    /// Handle Object information requests for this account.
    async fn handle_transaction_info_request(
        &self,
        request: TransactionInfoRequest,
    ) -> Result<TransactionInfoResponse, SuiError>;

    async fn handle_batch_stream(
        &self,
        request: BatchInfoRequest,
    ) -> Result<BatchInfoResponseItemStream, SuiError>;

    async fn handle_checkpoint(
        &self,
        request: CheckpointRequest,
    ) -> Result<CheckpointResponse, SuiError>;
}

pub type BatchInfoResponseItemStream = BoxStream<'static, Result<BatchInfoResponseItem, SuiError>>;

#[derive(Clone)]
pub struct NetworkAuthorityClient {
    client: ValidatorClient<tonic::transport::Channel>,
}

impl NetworkAuthorityClient {
    pub async fn connect(address: &Multiaddr) -> anyhow::Result<Self> {
        let channel = mysten_network::client::connect(address).await?;
        Ok(Self::new(channel))
    }

    pub fn connect_lazy(address: &Multiaddr) -> anyhow::Result<Self> {
        let channel = mysten_network::client::connect_lazy(address)?;
        Ok(Self::new(channel))
    }

    pub fn new(channel: tonic::transport::Channel) -> Self {
        Self {
            client: ValidatorClient::new(channel),
        }
    }

    fn client(&self) -> ValidatorClient<tonic::transport::Channel> {
        self.client.clone()
    }
}

#[async_trait]
impl AuthorityAPI for NetworkAuthorityClient {
    /// Initiate a new transfer to a Sui or Primary account.
    async fn handle_transaction(
        &self,
        transaction: Transaction,
    ) -> Result<TransactionInfoResponse, SuiError> {
        self.client()
            .transaction(transaction)
            .await
            .map(tonic::Response::into_inner)
            .map_err(Into::into)
    }

    /// Confirm a transfer to a Sui or Primary account.
    async fn handle_confirmation_transaction(
        &self,
        transaction: ConfirmationTransaction,
    ) -> Result<TransactionInfoResponse, SuiError> {
        self.client()
            .confirmation_transaction(transaction.certificate)
            .await
            .map(tonic::Response::into_inner)
            .map_err(Into::into)
    }

    async fn handle_consensus_transaction(
        &self,
        transaction: ConsensusTransaction,
    ) -> Result<TransactionInfoResponse, SuiError> {
        self.client()
            .consensus_transaction(transaction)
            .await
            .map(tonic::Response::into_inner)
            .map_err(Into::into)
    }

    async fn handle_account_info_request(
        &self,
        request: AccountInfoRequest,
    ) -> Result<AccountInfoResponse, SuiError> {
        self.client()
            .account_info(request)
            .await
            .map(tonic::Response::into_inner)
            .map_err(Into::into)
    }

    async fn handle_object_info_request(
        &self,
        request: ObjectInfoRequest,
    ) -> Result<ObjectInfoResponse, SuiError> {
        self.client()
            .object_info(request)
            .await
            .map(tonic::Response::into_inner)
            .map_err(Into::into)
    }

    /// Handle Object information requests for this account.
    async fn handle_transaction_info_request(
        &self,
        request: TransactionInfoRequest,
    ) -> Result<TransactionInfoResponse, SuiError> {
        self.client()
            .transaction_info(request)
            .await
            .map(tonic::Response::into_inner)
            .map_err(Into::into)
    }

    /// Handle Batch information requests for this authority.
    async fn handle_batch_stream(
        &self,
        request: BatchInfoRequest,
    ) -> Result<BatchInfoResponseItemStream, SuiError> {
        let stream = self
            .client()
            .batch_info(request)
            .await
            .map(tonic::Response::into_inner)?
            .map_err(Into::into);

        Ok(Box::pin(stream))
    }

    /// Handle Object information requests for this account.
    async fn handle_checkpoint(
        &self,
        request: CheckpointRequest,
    ) -> Result<CheckpointResponse, SuiError> {
        self.client()
            .checkpoint(request)
            .await
            .map(tonic::Response::into_inner)
            .map_err(Into::into)
    }
}

#[derive(Clone, Copy, Default)]
pub struct LocalAuthorityClientFaultConfig {
    pub fail_before_handle_transaction: bool,
    pub fail_after_handle_transaction: bool,
    pub fail_before_handle_confirmation: bool,
    pub fail_after_handle_confirmation: bool,
}

impl LocalAuthorityClientFaultConfig {
    pub fn reset(&mut self) {
        *self = Self::default();
    }
}

#[derive(Clone)]
pub struct LocalAuthorityClient {
    pub state: Arc<AuthorityState>,
    pub fault_config: LocalAuthorityClientFaultConfig,
}

#[async_trait]
impl AuthorityAPI for LocalAuthorityClient {
    async fn handle_transaction(
        &self,
        transaction: Transaction,
    ) -> Result<TransactionInfoResponse, SuiError> {
        if self.fault_config.fail_before_handle_transaction {
            return Err(SuiError::from("Mock error before handle_transaction"));
        }
        let state = self.state.clone();
        let result = state.handle_transaction(transaction).await;
        if self.fault_config.fail_after_handle_transaction {
            return Err(SuiError::GenericAuthorityError {
                error: "Mock error after handle_transaction".to_owned(),
            });
        }
        result
    }

    async fn handle_confirmation_transaction(
        &self,
        transaction: ConfirmationTransaction,
    ) -> Result<TransactionInfoResponse, SuiError> {
        if self.fault_config.fail_before_handle_confirmation {
            return Err(SuiError::GenericAuthorityError {
                error: "Mock error before handle_confirmation_transaction".to_owned(),
            });
        }
        let state = self.state.clone();
        let result = state.handle_confirmation_transaction(transaction).await;
        if self.fault_config.fail_after_handle_confirmation {
            return Err(SuiError::GenericAuthorityError {
                error: "Mock error after handle_confirmation_transaction".to_owned(),
            });
        }
        result
    }

    async fn handle_consensus_transaction(
        &self,
        _transaction: ConsensusTransaction,
    ) -> Result<TransactionInfoResponse, SuiError> {
        unimplemented!("LocalAuthorityClient does not support consensus transaction");
    }

    async fn handle_account_info_request(
        &self,
        request: AccountInfoRequest,
    ) -> Result<AccountInfoResponse, SuiError> {
        let state = self.state.clone();
        let result = state.handle_account_info_request(request).await;
        result
    }

    async fn handle_object_info_request(
        &self,
        request: ObjectInfoRequest,
    ) -> Result<ObjectInfoResponse, SuiError> {
        let state = self.state.clone();
        let x = state.handle_object_info_request(request).await;
        x
    }

    /// Handle Object information requests for this account.
    async fn handle_transaction_info_request(
        &self,
        request: TransactionInfoRequest,
    ) -> Result<TransactionInfoResponse, SuiError> {
        let state = self.state.clone();

        let result = state.handle_transaction_info_request(request).await;
        result
    }

    /// Handle Batch information requests for this authority.
    async fn handle_batch_stream(
        &self,
        request: BatchInfoRequest,
    ) -> Result<BatchInfoResponseItemStream, SuiError> {
        let state = self.state.clone();

        let update_items = state.handle_batch_streaming(request).await?;
        Ok(Box::pin(update_items))
    }

    async fn handle_checkpoint(
        &self,
        request: CheckpointRequest,
    ) -> Result<CheckpointResponse, SuiError> {
        let state = self.state.clone();

        state.handle_checkpoint_request(&request)
    }
}

impl LocalAuthorityClient {
    #[cfg(test)]
    pub async fn new(
        committee: Committee,
        address: PublicKeyBytes,
        secret: KeyPair,
        genesis: &Genesis,
    ) -> Self {
        use crate::authority::AuthorityStore;
        use crate::checkpoints::CheckpointStore;
        use parking_lot::Mutex;
        use std::{env, fs};

        // Random directory
        let dir = env::temp_dir();
        let path = dir.join(format!("DB_{:?}", ObjectID::random()));
        fs::create_dir(&path).unwrap();

        let secret = Arc::pin(secret);

        let mut store_path = path.clone();
        store_path.push("store");
        let store = Arc::new(AuthorityStore::open(&store_path, None));
        let mut checkpoints_path = path.clone();
        checkpoints_path.push("checkpoints");
        let checkpoints = CheckpointStore::open(
            &checkpoints_path,
            None,
            committee.epoch,
            address,
            secret.clone(),
        )
        .expect("Should not fail to open local checkpoint DB");

        let state = AuthorityState::new(
            committee.clone(),
            address,
            secret.clone(),
            store,
            None,
            None,
            Some(Arc::new(Mutex::new(checkpoints))),
            genesis,
<<<<<<< HEAD
=======
            false,
            &prometheus::Registry::new(),
>>>>>>> bb429dfc
        )
        .await;
        Self {
            state: Arc::new(state),
            fault_config: LocalAuthorityClientFaultConfig::default(),
        }
    }

    #[cfg(test)]
    pub async fn new_with_objects(
        committee: Committee,
        address: PublicKeyBytes,
        secret: KeyPair,
        objects: Vec<Object>,
        genesis: &Genesis,
    ) -> Self {
        let client = Self::new(committee, address, secret, genesis).await;

        for object in objects {
            client.state.insert_genesis_object(object).await;
        }

        client
    }

    pub fn new_from_authority(state: Arc<AuthorityState>) -> Self {
        Self {
            state,
            fault_config: LocalAuthorityClientFaultConfig::default(),
        }
    }
}<|MERGE_RESOLUTION|>--- conflicted
+++ resolved
@@ -359,11 +359,7 @@
             None,
             Some(Arc::new(Mutex::new(checkpoints))),
             genesis,
-<<<<<<< HEAD
-=======
-            false,
             &prometheus::Registry::new(),
->>>>>>> bb429dfc
         )
         .await;
         Self {
