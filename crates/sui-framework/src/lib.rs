--- conflicted
+++ resolved
@@ -3,14 +3,6 @@
 
 use move_binary_format::CompiledModule;
 use move_core_types::gas_algebra::InternalGas;
-<<<<<<< HEAD
-use move_package::BuildConfig as MoveBuildConfig;
-use move_unit_test::{extensions::set_extension_hook, UnitTestingConfig};
-use move_vm_runtime::native_extensions::NativeContextExtensions;
-use move_vm_test_utils::gas_schedule::INITIAL_COST_SCHEDULE;
-use natives::{object_runtime::ObjectRuntime, NativesCostTable};
-=======
->>>>>>> da343114
 use once_cell::sync::Lazy;
 use std::path::Path;
 use sui_framework_build::compiled_package::{BuildConfig, CompiledPackage};
@@ -58,31 +50,6 @@
         .collect()
 });
 
-<<<<<<< HEAD
-static SET_EXTENSION_HOOK: Lazy<()> =
-    Lazy::new(|| set_extension_hook(Box::new(new_testing_object_and_natives_cost_runtime)));
-
-fn new_testing_object_and_natives_cost_runtime(ext: &mut NativeContextExtensions) {
-    let store = InMemoryStorage::new(vec![]);
-    let state_view = TemporaryStore::new(
-        store,
-        InputObjects::new(vec![]),
-        TransactionDigest::random(),
-        &ProtocolConfig::get_for_min_version(),
-    );
-    ext.add(ObjectRuntime::new(
-        Box::new(state_view),
-        BTreeMap::new(),
-        false,
-        &ProtocolConfig::get_for_min_version(),
-    ));
-    ext.add(NativesCostTable::from_protocol_config(
-        &ProtocolConfig::get_for_min_version(),
-    ));
-}
-
-=======
->>>>>>> da343114
 pub fn get_sui_framework() -> Vec<CompiledModule> {
     Lazy::force(&SUI_FRAMEWORK).to_owned()
 }
