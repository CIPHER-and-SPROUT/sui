--- conflicted
+++ resolved
@@ -463,9 +463,8 @@
                 .iter()
                 .map(|created_coin_owner_ref| created_coin_owner_ref.reference.object_id)
                 .collect();
-<<<<<<< HEAD
             Ok((
-                res.certificate.transaction_digest,
+                res.effects.transaction_digest,
                 coin_ids,
                 amounts
                     .clone()
@@ -473,9 +472,6 @@
                     .map(|x| x.parse::<u64>().unwrap())
                     .collect(),
             ))
-=======
-            Ok((res.effects.transaction_digest, coin_ids, amounts.clone()))
->>>>>>> 10417f5e
         } else {
             panic!("Expect SuiTransactionKind::PaySui(SuiPaySui) to send coins to address {} but got txn {:?}", recipient, txn);
         }
