--- conflicted
+++ resolved
@@ -2,26 +2,9 @@
 // SPDX-License-Identifier: Apache-2.0
 
 use schemars::JsonSchema;
-<<<<<<< HEAD
-use serde::Deserialize;
-use serde::Serialize;
-use serde_json::{json, Value};
-use serde_with::{serde_as, DisplayFromStr};
-use sui_json::SuiJsonValue;
-use sui_protocol_config::ProtocolConfig;
-use sui_types::base_types::{
-    ObjectDigest, ObjectID, ObjectInfo, ObjectRef, SequenceNumber, SuiAddress, TransactionDigest,
-    TransactionEffectsDigest,
-};
-use sui_types::coin::CoinMetadata;
-use sui_types::committee::EpochId;
-use sui_types::crypto::SuiAuthorityStrongQuorumSignInfo;
-use sui_types::digests::TransactionEventsDigest;
-=======
 use serde::{Deserialize, Serialize};
 
 use sui_types::base_types::ObjectID;
->>>>>>> 425aefe6
 use sui_types::dynamic_field::DynamicFieldInfo;
 
 pub use sui_event::*;
@@ -38,2838 +21,6 @@
 #[path = "unit_tests/rpc_types_tests.rs"]
 mod rpc_types_tests;
 
-<<<<<<< HEAD
-pub type SuiMoveTypeParameterIndex = u16;
-pub type TransactionsPage = Page<TransactionDigest, TransactionDigest>;
-pub type EventPage = Page<SuiEventEnvelope, EventID>;
-pub type CoinPage = Page<Coin, ObjectID>;
-pub type DynamicFieldPage = Page<DynamicFieldInfo, ObjectID>;
-
-#[serde_as]
-#[derive(Debug, Serialize, Deserialize, Clone, JsonSchema, PartialEq, Eq, Copy)]
-/// Type for de/serializing number to string
-pub struct BigInt(
-    #[serde_as(as = "DisplayFromStr")]
-    #[schemars(with = "String")]
-    u64,
-);
-
-impl From<BigInt> for u64 {
-    fn from(x: BigInt) -> u64 {
-        x.0
-    }
-}
-
-impl From<u64> for BigInt {
-    fn from(v: u64) -> BigInt {
-        BigInt(v)
-    }
-}
-
-impl Display for BigInt {
-    fn fmt(&self, f: &mut Formatter<'_>) -> fmt::Result {
-        write!(f, "{}", self.0)
-    }
-}
-
-#[derive(Serialize, Deserialize, Debug, JsonSchema)]
-#[serde(rename_all = "camelCase")]
-pub struct Balance {
-    pub coin_type: String,
-    pub coin_object_count: usize,
-    pub total_balance: u128,
-    pub locked_balance: HashMap<EpochId, u128>,
-}
-
-#[derive(Serialize, Deserialize, Debug, JsonSchema)]
-#[serde(rename_all = "camelCase")]
-pub struct Coin {
-    pub coin_type: String,
-    pub coin_object_id: ObjectID,
-    pub version: SequenceNumber,
-    pub digest: ObjectDigest,
-    pub balance: u64,
-    pub locked_until_epoch: Option<EpochId>,
-    pub previous_transaction: TransactionDigest,
-}
-
-impl Coin {
-    pub fn object_ref(&self) -> ObjectRef {
-        (self.coin_object_id, self.version, self.digest)
-    }
-}
-
-#[derive(Serialize, Deserialize, Debug, JsonSchema)]
-pub enum SuiMoveAbility {
-    Copy,
-    Drop,
-    Store,
-    Key,
-}
-
-#[derive(Serialize, Deserialize, Debug, JsonSchema)]
-pub struct SuiMoveAbilitySet {
-    pub abilities: Vec<SuiMoveAbility>,
-}
-
-#[derive(Serialize, Deserialize, Debug, JsonSchema)]
-pub enum SuiMoveVisibility {
-    Private,
-    Public,
-    Friend,
-}
-
-#[derive(Serialize, Deserialize, Debug, JsonSchema)]
-pub struct SuiMoveStructTypeParameter {
-    pub constraints: SuiMoveAbilitySet,
-    pub is_phantom: bool,
-}
-
-#[derive(Serialize, Deserialize, Debug, JsonSchema)]
-pub struct SuiMoveNormalizedField {
-    pub name: String,
-    pub type_: SuiMoveNormalizedType,
-}
-
-#[derive(Serialize, Deserialize, Debug, JsonSchema)]
-pub struct SuiMoveNormalizedStruct {
-    pub abilities: SuiMoveAbilitySet,
-    pub type_parameters: Vec<SuiMoveStructTypeParameter>,
-    pub fields: Vec<SuiMoveNormalizedField>,
-}
-
-#[derive(Serialize, Deserialize, Debug, JsonSchema)]
-pub enum SuiMoveNormalizedType {
-    Bool,
-    U8,
-    U16,
-    U32,
-    U64,
-    U128,
-    U256,
-    Address,
-    Signer,
-    Struct {
-        address: String,
-        module: String,
-        name: String,
-        type_arguments: Vec<SuiMoveNormalizedType>,
-    },
-    Vector(Box<SuiMoveNormalizedType>),
-    TypeParameter(SuiMoveTypeParameterIndex),
-    Reference(Box<SuiMoveNormalizedType>),
-    MutableReference(Box<SuiMoveNormalizedType>),
-}
-
-#[derive(Serialize, Deserialize, Debug, JsonSchema)]
-pub struct SuiMoveNormalizedFunction {
-    pub visibility: SuiMoveVisibility,
-    pub is_entry: bool,
-    pub type_parameters: Vec<SuiMoveAbilitySet>,
-    pub parameters: Vec<SuiMoveNormalizedType>,
-    pub return_: Vec<SuiMoveNormalizedType>,
-}
-
-#[derive(Serialize, Deserialize, Debug, JsonSchema)]
-pub struct SuiMoveModuleId {
-    address: String,
-    name: String,
-}
-
-#[derive(Serialize, Deserialize, Debug, JsonSchema)]
-pub struct SuiMoveNormalizedModule {
-    pub file_format_version: u32,
-    pub address: String,
-    pub name: String,
-    pub friends: Vec<SuiMoveModuleId>,
-    pub structs: BTreeMap<String, SuiMoveNormalizedStruct>,
-    pub exposed_functions: BTreeMap<String, SuiMoveNormalizedFunction>,
-}
-
-impl From<NormalizedModule> for SuiMoveNormalizedModule {
-    fn from(module: NormalizedModule) -> Self {
-        Self {
-            file_format_version: module.file_format_version,
-            address: module.address.to_hex_literal(),
-            name: module.name.to_string(),
-            friends: module
-                .friends
-                .into_iter()
-                .map(|module_id| SuiMoveModuleId {
-                    address: module_id.address().to_hex_literal(),
-                    name: module_id.name().to_string(),
-                })
-                .collect::<Vec<SuiMoveModuleId>>(),
-            structs: module
-                .structs
-                .into_iter()
-                .map(|(name, struct_)| (name.to_string(), SuiMoveNormalizedStruct::from(struct_)))
-                .collect::<BTreeMap<String, SuiMoveNormalizedStruct>>(),
-            exposed_functions: module
-                .exposed_functions
-                .into_iter()
-                .map(|(name, function)| {
-                    (name.to_string(), SuiMoveNormalizedFunction::from(function))
-                })
-                .collect::<BTreeMap<String, SuiMoveNormalizedFunction>>(),
-        }
-    }
-}
-
-impl From<SuiNormalizedFunction> for SuiMoveNormalizedFunction {
-    fn from(function: SuiNormalizedFunction) -> Self {
-        Self {
-            visibility: match function.visibility {
-                Visibility::Private => SuiMoveVisibility::Private,
-                Visibility::Public => SuiMoveVisibility::Public,
-                Visibility::Friend => SuiMoveVisibility::Friend,
-            },
-            is_entry: function.is_entry,
-            type_parameters: function
-                .type_parameters
-                .into_iter()
-                .map(|a| a.into())
-                .collect::<Vec<SuiMoveAbilitySet>>(),
-            parameters: function
-                .parameters
-                .into_iter()
-                .map(SuiMoveNormalizedType::from)
-                .collect::<Vec<SuiMoveNormalizedType>>(),
-            return_: function
-                .return_
-                .into_iter()
-                .map(SuiMoveNormalizedType::from)
-                .collect::<Vec<SuiMoveNormalizedType>>(),
-        }
-    }
-}
-
-impl From<NormalizedStruct> for SuiMoveNormalizedStruct {
-    fn from(struct_: NormalizedStruct) -> Self {
-        Self {
-            abilities: struct_.abilities.into(),
-            type_parameters: struct_
-                .type_parameters
-                .into_iter()
-                .map(SuiMoveStructTypeParameter::from)
-                .collect::<Vec<SuiMoveStructTypeParameter>>(),
-            fields: struct_
-                .fields
-                .into_iter()
-                .map(SuiMoveNormalizedField::from)
-                .collect::<Vec<SuiMoveNormalizedField>>(),
-        }
-    }
-}
-
-impl From<StructTypeParameter> for SuiMoveStructTypeParameter {
-    fn from(type_parameter: StructTypeParameter) -> Self {
-        Self {
-            constraints: type_parameter.constraints.into(),
-            is_phantom: type_parameter.is_phantom,
-        }
-    }
-}
-
-impl From<NormalizedField> for SuiMoveNormalizedField {
-    fn from(normalized_field: NormalizedField) -> Self {
-        Self {
-            name: normalized_field.name.to_string(),
-            type_: SuiMoveNormalizedType::from(normalized_field.type_),
-        }
-    }
-}
-
-impl From<NormalizedType> for SuiMoveNormalizedType {
-    fn from(type_: NormalizedType) -> Self {
-        match type_ {
-            NormalizedType::Bool => SuiMoveNormalizedType::Bool,
-            NormalizedType::U8 => SuiMoveNormalizedType::U8,
-            NormalizedType::U16 => SuiMoveNormalizedType::U16,
-            NormalizedType::U32 => SuiMoveNormalizedType::U32,
-            NormalizedType::U64 => SuiMoveNormalizedType::U64,
-            NormalizedType::U128 => SuiMoveNormalizedType::U128,
-            NormalizedType::U256 => SuiMoveNormalizedType::U256,
-            NormalizedType::Address => SuiMoveNormalizedType::Address,
-            NormalizedType::Signer => SuiMoveNormalizedType::Signer,
-            NormalizedType::Struct {
-                address,
-                module,
-                name,
-                type_arguments,
-            } => SuiMoveNormalizedType::Struct {
-                address: address.to_hex_literal(),
-                module: module.to_string(),
-                name: name.to_string(),
-                type_arguments: type_arguments
-                    .into_iter()
-                    .map(SuiMoveNormalizedType::from)
-                    .collect::<Vec<SuiMoveNormalizedType>>(),
-            },
-            NormalizedType::Vector(v) => {
-                SuiMoveNormalizedType::Vector(Box::new(SuiMoveNormalizedType::from(*v)))
-            }
-            NormalizedType::TypeParameter(t) => SuiMoveNormalizedType::TypeParameter(t),
-            NormalizedType::Reference(r) => {
-                SuiMoveNormalizedType::Reference(Box::new(SuiMoveNormalizedType::from(*r)))
-            }
-            NormalizedType::MutableReference(mr) => {
-                SuiMoveNormalizedType::MutableReference(Box::new(SuiMoveNormalizedType::from(*mr)))
-            }
-        }
-    }
-}
-
-impl From<AbilitySet> for SuiMoveAbilitySet {
-    fn from(set: AbilitySet) -> SuiMoveAbilitySet {
-        Self {
-            abilities: set
-                .into_iter()
-                .map(|a| match a {
-                    Ability::Copy => SuiMoveAbility::Copy,
-                    Ability::Drop => SuiMoveAbility::Drop,
-                    Ability::Key => SuiMoveAbility::Key,
-                    Ability::Store => SuiMoveAbility::Store,
-                })
-                .collect::<Vec<SuiMoveAbility>>(),
-        }
-    }
-}
-
-#[derive(Serialize, Deserialize, Debug, JsonSchema)]
-pub enum ObjectValueKind {
-    ByImmutableReference,
-    ByMutableReference,
-    ByValue,
-}
-
-#[derive(Serialize, Deserialize, Debug, JsonSchema)]
-pub enum MoveFunctionArgType {
-    Pure,
-    Object(ObjectValueKind),
-}
-
-#[derive(Serialize, Deserialize, Debug, JsonSchema, Clone)]
-#[serde(rename_all = "camelCase")]
-pub struct SuiTransactionResponse {
-    pub transaction: SuiTransaction,
-    pub effects: SuiTransactionEffects,
-    pub events: SuiTransactionEvents,
-    #[serde(default, skip_serializing_if = "Option::is_none")]
-    pub timestamp_ms: Option<u64>,
-    #[serde(default, skip_serializing_if = "Option::is_none")]
-    pub confirmed_local_execution: Option<bool>,
-    /// The checkpoint number when this transaction was included and hence finalized.
-    /// This is only returned in the read api, not in the transaction execution api.
-    pub checkpoint: Option<CheckpointSequenceNumber>,
-}
-
-#[allow(clippy::large_enum_variant)]
-#[derive(Serialize, Deserialize, Debug, JsonSchema)]
-pub enum SuiTBlsSignObjectCommitmentType {
-    /// Check that the object is committed by the consensus.
-    ConsensusCommitted,
-    /// Check that the object is committed using the effects certificate.
-    FastPathCommitted(SuiFinalizedEffects),
-}
-
-#[derive(Serialize, Deserialize, Debug, JsonSchema)]
-pub struct SuiTBlsSignRandomnessObjectResponse {
-    pub signature: fastcrypto_tbls::types::RawSignature,
-}
-
-#[derive(Serialize, Deserialize, Debug, JsonSchema, Clone)]
-#[serde(rename_all = "camelCase")]
-pub struct SuiCoinMetadata {
-    /// Number of decimal places the coin uses.
-    pub decimals: u8,
-    /// Name for the token
-    pub name: String,
-    /// Symbol for the token
-    pub symbol: String,
-    /// Description of the token
-    pub description: String,
-    /// URL for the token logo
-    pub icon_url: Option<String>,
-    /// Object id for the CoinMetadata object
-    pub id: Option<ObjectID>,
-}
-
-impl TryFrom<Object> for SuiCoinMetadata {
-    type Error = SuiError;
-    fn try_from(object: Object) -> Result<Self, Self::Error> {
-        let metadata: CoinMetadata = object.try_into()?;
-        let CoinMetadata {
-            decimals,
-            name,
-            symbol,
-            description,
-            icon_url,
-            id,
-        } = metadata;
-        Ok(Self {
-            id: Some(*id.object_id()),
-            decimals,
-            name,
-            symbol,
-            description,
-            icon_url,
-        })
-    }
-}
-
-pub type SuiRawObject = SuiObject<SuiRawData>;
-pub type SuiParsedObject = SuiObject<SuiParsedData>;
-
-#[derive(Debug, Clone, Deserialize, Serialize, JsonSchema, Eq, PartialEq)]
-#[serde(rename_all = "camelCase", rename = "Object")]
-pub struct SuiObject<T: SuiData> {
-    /// The meat of the object
-    pub data: T,
-    /// The owner that unlocks this object
-    pub owner: Owner,
-    /// The digest of the transaction that created or last mutated this object
-    pub previous_transaction: TransactionDigest,
-    /// The amount of SUI we would rebate if this object gets deleted.
-    /// This number is re-calculated each time the object is mutated based on
-    /// the present storage gas price.
-    pub storage_rebate: u64,
-    pub reference: SuiObjectRef,
-}
-
-impl TryInto<Object> for SuiObject<SuiRawData> {
-    type Error = anyhow::Error;
-
-    fn try_into(self) -> Result<Object, Self::Error> {
-        let protocol_config = ProtocolConfig::get_for_min_version();
-        let data = match self.data {
-            SuiRawData::MoveObject(o) => {
-                let struct_tag = parse_sui_struct_tag(o.type_())?;
-                Data::Move(unsafe {
-                    MoveObject::new_from_execution(
-                        struct_tag,
-                        o.has_public_transfer,
-                        o.version,
-                        o.bcs_bytes,
-                        &protocol_config,
-                    )?
-                })
-            }
-            SuiRawData::Package(p) => Data::Package(MovePackage::new(
-                p.id,
-                self.reference.version,
-                &p.module_map,
-                protocol_config.max_move_package_size(),
-            )?),
-        };
-        Ok(Object {
-            data,
-            owner: self.owner,
-            previous_transaction: self.previous_transaction,
-            storage_rebate: self.storage_rebate,
-        })
-    }
-}
-
-#[derive(Debug, Clone, Deserialize, Serialize, JsonSchema, Eq, PartialEq, Ord, PartialOrd)]
-#[serde(rename_all = "camelCase", rename = "ObjectRef")]
-pub struct SuiObjectRef {
-    /// Hex code as string representing the object id
-    pub object_id: ObjectID,
-    /// Object version.
-    pub version: SequenceNumber,
-    /// Base64 string representing the object digest
-    pub digest: ObjectDigest,
-}
-
-impl SuiObjectRef {
-    pub fn to_object_ref(&self) -> ObjectRef {
-        (self.object_id, self.version, self.digest)
-    }
-}
-
-impl Display for SuiObjectRef {
-    fn fmt(&self, f: &mut Formatter<'_>) -> fmt::Result {
-        write!(
-            f,
-            "Object ID: {}, version: {}, digest: {}",
-            self.object_id, self.version, self.digest
-        )
-    }
-}
-
-impl From<ObjectRef> for SuiObjectRef {
-    fn from(oref: ObjectRef) -> Self {
-        Self {
-            object_id: oref.0,
-            version: oref.1,
-            digest: oref.2,
-        }
-    }
-}
-
-impl Display for SuiParsedObject {
-    fn fmt(&self, f: &mut Formatter<'_>) -> fmt::Result {
-        let type_ = if self.data.type_().is_some() {
-            "Move Object"
-        } else {
-            "Move Package"
-        };
-        let mut writer = String::new();
-        writeln!(
-            writer,
-            "{}",
-            format!(
-                "----- {type_} ({}[{}]) -----",
-                self.id(),
-                self.version().value()
-            )
-            .bold()
-        )?;
-        writeln!(writer, "{}: {}", "Owner".bold().bright_black(), self.owner)?;
-        writeln!(
-            writer,
-            "{}: {}",
-            "Version".bold().bright_black(),
-            self.version().value()
-        )?;
-        writeln!(
-            writer,
-            "{}: {}",
-            "Storage Rebate".bold().bright_black(),
-            self.storage_rebate
-        )?;
-        writeln!(
-            writer,
-            "{}: {:?}",
-            "Previous Transaction".bold().bright_black(),
-            self.previous_transaction
-        )?;
-        writeln!(writer, "{}", "----- Data -----".bold())?;
-        write!(writer, "{}", &self.data)?;
-        write!(f, "{}", writer)
-    }
-}
-
-impl<T: SuiData> SuiObject<T> {
-    pub fn id(&self) -> ObjectID {
-        self.reference.object_id
-    }
-    pub fn version(&self) -> SequenceNumber {
-        self.reference.version
-    }
-
-    pub fn try_from(o: Object, layout: Option<MoveStructLayout>) -> Result<Self, anyhow::Error> {
-        let oref = o.compute_object_reference();
-        let data = match o.data {
-            Data::Move(m) => {
-                let layout = layout.ok_or(SuiError::ObjectSerializationError {
-                    error: "Layout is required to convert Move object to json".to_owned(),
-                })?;
-                T::try_from_object(m, layout)?
-            }
-            Data::Package(p) => T::try_from_package(p)?,
-        };
-        Ok(Self {
-            data,
-            owner: o.owner,
-            previous_transaction: o.previous_transaction,
-            storage_rebate: o.storage_rebate,
-            reference: oref.into(),
-        })
-    }
-}
-
-pub trait SuiData: Sized {
-    type ObjectType;
-    type PackageType;
-    fn try_from_object(object: MoveObject, layout: MoveStructLayout)
-        -> Result<Self, anyhow::Error>;
-    fn try_from_package(package: MovePackage) -> Result<Self, anyhow::Error>;
-    fn try_as_move(&self) -> Option<&Self::ObjectType>;
-    fn try_as_package(&self) -> Option<&Self::PackageType>;
-    fn type_(&self) -> Option<&str>;
-}
-
-#[derive(Debug, Deserialize, Serialize, JsonSchema, Clone, Eq, PartialEq)]
-#[serde(tag = "dataType", rename_all = "camelCase", rename = "RawData")]
-pub enum SuiRawData {
-    // Manually handle generic schema generation
-    MoveObject(SuiRawMoveObject),
-    Package(SuiRawMovePackage),
-}
-
-impl SuiData for SuiRawData {
-    type ObjectType = SuiRawMoveObject;
-    type PackageType = SuiRawMovePackage;
-
-    fn try_from_object(object: MoveObject, _: MoveStructLayout) -> Result<Self, anyhow::Error> {
-        Ok(Self::MoveObject(object.into()))
-    }
-
-    fn try_from_package(package: MovePackage) -> Result<Self, anyhow::Error> {
-        Ok(Self::Package(package.into()))
-    }
-
-    fn try_as_move(&self) -> Option<&Self::ObjectType> {
-        match self {
-            Self::MoveObject(o) => Some(o),
-            Self::Package(_) => None,
-        }
-    }
-
-    fn try_as_package(&self) -> Option<&Self::PackageType> {
-        match self {
-            Self::MoveObject(_) => None,
-            Self::Package(p) => Some(p),
-        }
-    }
-
-    fn type_(&self) -> Option<&str> {
-        match self {
-            Self::MoveObject(o) => Some(o.type_.as_ref()),
-            Self::Package(_) => None,
-        }
-    }
-}
-
-#[derive(Debug, Deserialize, Serialize, JsonSchema, Clone, Eq, PartialEq)]
-#[serde(tag = "dataType", rename_all = "camelCase", rename = "Data")]
-pub enum SuiParsedData {
-    // Manually handle generic schema generation
-    MoveObject(SuiParsedMoveObject),
-    Package(SuiMovePackage),
-}
-
-impl SuiData for SuiParsedData {
-    type ObjectType = SuiParsedMoveObject;
-    type PackageType = SuiMovePackage;
-
-    fn try_from_object(
-        object: MoveObject,
-        layout: MoveStructLayout,
-    ) -> Result<Self, anyhow::Error> {
-        Ok(Self::MoveObject(SuiParsedMoveObject::try_from_layout(
-            object, layout,
-        )?))
-    }
-
-    fn try_from_package(package: MovePackage) -> Result<Self, anyhow::Error> {
-        Ok(Self::Package(SuiMovePackage {
-            disassembled: package.disassemble()?,
-        }))
-    }
-
-    fn try_as_move(&self) -> Option<&Self::ObjectType> {
-        match self {
-            Self::MoveObject(o) => Some(o),
-            Self::Package(_) => None,
-        }
-    }
-
-    fn try_as_package(&self) -> Option<&Self::PackageType> {
-        match self {
-            Self::MoveObject(_) => None,
-            Self::Package(p) => Some(p),
-        }
-    }
-
-    fn type_(&self) -> Option<&str> {
-        match self {
-            Self::MoveObject(o) => Some(&o.type_),
-            Self::Package(_) => None,
-        }
-    }
-}
-
-impl Display for SuiParsedData {
-    fn fmt(&self, f: &mut Formatter<'_>) -> fmt::Result {
-        let mut writer = String::new();
-        match self {
-            SuiParsedData::MoveObject(o) => {
-                writeln!(writer, "{}: {}", "type".bold().bright_black(), o.type_)?;
-                write!(writer, "{}", &o.fields)?;
-            }
-            SuiParsedData::Package(p) => {
-                write!(
-                    writer,
-                    "{}: {:?}",
-                    "Modules".bold().bright_black(),
-                    p.disassembled.keys()
-                )?;
-            }
-        }
-        write!(f, "{}", writer)
-    }
-}
-
-fn indent<T: Display>(d: &T, indent: usize) -> String {
-    d.to_string()
-        .lines()
-        .map(|line| format!("{:indent$}{}", "", line))
-        .join("\n")
-}
-
-pub trait SuiMoveObject: Sized {
-    fn try_from_layout(object: MoveObject, layout: MoveStructLayout)
-        -> Result<Self, anyhow::Error>;
-
-    fn try_from(o: MoveObject, resolver: &impl GetModule) -> Result<Self, anyhow::Error> {
-        let layout = o.get_layout(ObjectFormatOptions::default(), resolver)?;
-        Self::try_from_layout(o, layout)
-    }
-
-    fn type_(&self) -> &str;
-}
-
-#[derive(Debug, Deserialize, Serialize, JsonSchema, Clone, Eq, PartialEq)]
-#[serde(rename = "MoveObject")]
-pub struct SuiParsedMoveObject {
-    #[serde(rename = "type")]
-    pub type_: String,
-    pub has_public_transfer: bool,
-    pub fields: SuiMoveStruct,
-}
-
-impl SuiMoveObject for SuiParsedMoveObject {
-    fn try_from_layout(
-        object: MoveObject,
-        layout: MoveStructLayout,
-    ) -> Result<Self, anyhow::Error> {
-        let move_struct = object.to_move_struct(&layout)?.into();
-
-        Ok(
-            if let SuiMoveStruct::WithTypes { type_, fields } = move_struct {
-                SuiParsedMoveObject {
-                    type_,
-                    has_public_transfer: object.has_public_transfer(),
-                    fields: SuiMoveStruct::WithFields(fields),
-                }
-            } else {
-                SuiParsedMoveObject {
-                    type_: object.type_.to_string(),
-                    has_public_transfer: object.has_public_transfer(),
-                    fields: move_struct,
-                }
-            },
-        )
-    }
-
-    fn type_(&self) -> &str {
-        &self.type_
-    }
-}
-
-pub fn type_and_fields_from_move_struct(
-    type_: &StructTag,
-    move_struct: MoveStruct,
-) -> (String, SuiMoveStruct) {
-    match move_struct.into() {
-        SuiMoveStruct::WithTypes { type_, fields } => (type_, SuiMoveStruct::WithFields(fields)),
-        fields => (type_.to_string(), fields),
-    }
-}
-
-#[serde_as]
-#[derive(Debug, Deserialize, Serialize, JsonSchema, Clone, Eq, PartialEq)]
-#[serde(rename = "RawMoveObject")]
-pub struct SuiRawMoveObject {
-    #[serde(rename = "type")]
-    pub type_: String,
-    pub has_public_transfer: bool,
-    pub version: SequenceNumber,
-    #[serde_as(as = "Base64")]
-    #[schemars(with = "Base64")]
-    pub bcs_bytes: Vec<u8>,
-}
-
-impl From<MoveObject> for SuiRawMoveObject {
-    fn from(o: MoveObject) -> Self {
-        Self {
-            type_: o.type_.to_string(),
-            has_public_transfer: o.has_public_transfer(),
-            version: o.version(),
-            bcs_bytes: o.into_contents(),
-        }
-    }
-}
-
-impl SuiMoveObject for SuiRawMoveObject {
-    fn try_from_layout(
-        object: MoveObject,
-        _layout: MoveStructLayout,
-    ) -> Result<Self, anyhow::Error> {
-        Ok(Self {
-            type_: object.type_.to_string(),
-            has_public_transfer: object.has_public_transfer(),
-            version: object.version(),
-            bcs_bytes: object.into_contents(),
-        })
-    }
-
-    fn type_(&self) -> &str {
-        &self.type_
-    }
-}
-
-impl SuiRawMoveObject {
-    pub fn deserialize<'a, T: Deserialize<'a>>(&'a self) -> Result<T, anyhow::Error> {
-        Ok(bcs::from_bytes(self.bcs_bytes.as_slice())?)
-    }
-}
-
-#[serde_as]
-#[derive(Debug, Deserialize, Serialize, JsonSchema, Clone, Eq, PartialEq)]
-#[serde(rename = "RawMovePackage")]
-pub struct SuiRawMovePackage {
-    pub id: ObjectID,
-    #[schemars(with = "BTreeMap<String, Base64>")]
-    #[serde_as(as = "BTreeMap<_, Base64>")]
-    pub module_map: BTreeMap<String, Vec<u8>>,
-}
-
-impl From<MovePackage> for SuiRawMovePackage {
-    fn from(p: MovePackage) -> Self {
-        Self {
-            id: p.id(),
-            module_map: p.serialized_module_map().clone(),
-        }
-    }
-}
-
-impl TryFrom<&SuiParsedObject> for GasCoin {
-    type Error = SuiError;
-    fn try_from(object: &SuiParsedObject) -> Result<Self, Self::Error> {
-        match &object.data {
-            SuiParsedData::MoveObject(o) => {
-                if GasCoin::type_().to_string() == o.type_ {
-                    return GasCoin::try_from(&o.fields);
-                }
-            }
-            SuiParsedData::Package(_) => {}
-        }
-
-        Err(SuiError::TypeError {
-            error: format!(
-                "Gas object type is not a gas coin: {:?}",
-                object.data.type_()
-            ),
-        })
-    }
-}
-
-impl TryFrom<&SuiMoveStruct> for GasCoin {
-    type Error = SuiError;
-    fn try_from(move_struct: &SuiMoveStruct) -> Result<Self, Self::Error> {
-        match move_struct {
-            SuiMoveStruct::WithFields(fields) | SuiMoveStruct::WithTypes { type_: _, fields } => {
-                if let Some(SuiMoveValue::String(balance)) = fields.get("balance") {
-                    if let Ok(balance) = balance.parse::<u64>() {
-                        if let Some(SuiMoveValue::UID { id }) = fields.get("id") {
-                            return Ok(GasCoin::new(*id, balance));
-                        }
-                    }
-                }
-            }
-            _ => {}
-        }
-        Err(SuiError::TypeError {
-            error: format!("Struct is not a gas coin: {move_struct:?}"),
-        })
-    }
-}
-
-pub type GetObjectDataResponse = SuiObjectRead<SuiParsedData>;
-pub type GetRawObjectDataResponse = SuiObjectRead<SuiRawData>;
-
-#[derive(Serialize, Deserialize, Debug, JsonSchema, Clone)]
-#[serde(tag = "status", content = "details", rename = "ObjectRead")]
-pub enum SuiObjectRead<T: SuiData> {
-    Exists(SuiObject<T>),
-    NotExists(ObjectID),
-    Deleted(SuiObjectRef),
-}
-
-impl<T: SuiData> SuiObjectRead<T> {
-    /// Returns a reference to the object if there is any, otherwise an Err if
-    /// the object does not exist or is deleted.
-    pub fn object(&self) -> UserInputResult<&SuiObject<T>> {
-        match &self {
-            Self::Deleted(oref) => Err(UserInputError::ObjectDeleted {
-                object_ref: oref.to_object_ref(),
-            }),
-            Self::NotExists(id) => Err(UserInputError::ObjectNotFound {
-                object_id: *id,
-                version: None,
-            }),
-            Self::Exists(o) => Ok(o),
-        }
-    }
-
-    /// Returns the object value if there is any, otherwise an Err if
-    /// the object does not exist or is deleted.
-    pub fn into_object(self) -> UserInputResult<SuiObject<T>> {
-        match self {
-            Self::Deleted(oref) => Err(UserInputError::ObjectDeleted {
-                object_ref: oref.to_object_ref(),
-            }),
-            Self::NotExists(id) => Err(UserInputError::ObjectNotFound {
-                object_id: id,
-                version: None,
-            }),
-            Self::Exists(o) => Ok(o),
-        }
-    }
-}
-
-impl<T: SuiData> TryFrom<ObjectRead> for SuiObjectRead<T> {
-    type Error = anyhow::Error;
-
-    fn try_from(value: ObjectRead) -> Result<Self, Self::Error> {
-        match value {
-            ObjectRead::NotExists(id) => Ok(SuiObjectRead::NotExists(id)),
-            ObjectRead::Exists(_, o, layout) => {
-                Ok(SuiObjectRead::Exists(SuiObject::try_from(o, layout)?))
-            }
-            ObjectRead::Deleted(oref) => Ok(SuiObjectRead::Deleted(oref.into())),
-        }
-    }
-}
-
-pub type GetPastObjectDataResponse = SuiPastObjectRead<SuiParsedData>;
-
-#[derive(Serialize, Deserialize, Debug, JsonSchema, Clone)]
-#[serde(tag = "status", content = "details", rename = "ObjectRead")]
-pub enum SuiPastObjectRead<T: SuiData> {
-    /// The object exists and is found with this version
-    VersionFound(SuiObject<T>),
-    /// The object does not exist
-    ObjectNotExists(ObjectID),
-    /// The object is found to be deleted with this version
-    ObjectDeleted(SuiObjectRef),
-    /// The object exists but not found with this version
-    VersionNotFound(ObjectID, SequenceNumber),
-    /// The asked object version is higher than the latest
-    VersionTooHigh {
-        object_id: ObjectID,
-        asked_version: SequenceNumber,
-        latest_version: SequenceNumber,
-    },
-}
-
-impl<T: SuiData> SuiPastObjectRead<T> {
-    /// Returns a reference to the object if there is any, otherwise an Err
-    pub fn object(&self) -> UserInputResult<&SuiObject<T>> {
-        match &self {
-            Self::ObjectDeleted(oref) => Err(UserInputError::ObjectDeleted {
-                object_ref: oref.to_object_ref(),
-            }),
-            Self::ObjectNotExists(id) => Err(UserInputError::ObjectNotFound {
-                object_id: *id,
-                version: None,
-            }),
-            Self::VersionFound(o) => Ok(o),
-            Self::VersionNotFound(id, seq_num) => Err(UserInputError::ObjectNotFound {
-                object_id: *id,
-                version: Some(*seq_num),
-            }),
-            Self::VersionTooHigh {
-                object_id,
-                asked_version,
-                latest_version,
-            } => Err(UserInputError::ObjectSequenceNumberTooHigh {
-                object_id: *object_id,
-                asked_version: *asked_version,
-                latest_version: *latest_version,
-            }),
-        }
-    }
-
-    /// Returns the object value if there is any, otherwise an Err
-    pub fn into_object(self) -> UserInputResult<SuiObject<T>> {
-        match self {
-            Self::ObjectDeleted(oref) => Err(UserInputError::ObjectDeleted {
-                object_ref: oref.to_object_ref(),
-            }),
-            Self::ObjectNotExists(id) => Err(UserInputError::ObjectNotFound {
-                object_id: id,
-                version: None,
-            }),
-            Self::VersionFound(o) => Ok(o),
-            Self::VersionNotFound(object_id, version) => Err(UserInputError::ObjectNotFound {
-                object_id,
-                version: Some(version),
-            }),
-            Self::VersionTooHigh {
-                object_id,
-                asked_version,
-                latest_version,
-            } => Err(UserInputError::ObjectSequenceNumberTooHigh {
-                object_id,
-                asked_version,
-                latest_version,
-            }),
-        }
-    }
-}
-
-impl<T: SuiData> TryFrom<PastObjectRead> for SuiPastObjectRead<T> {
-    type Error = anyhow::Error;
-
-    fn try_from(value: PastObjectRead) -> Result<Self, Self::Error> {
-        match value {
-            PastObjectRead::ObjectNotExists(id) => Ok(SuiPastObjectRead::ObjectNotExists(id)),
-            PastObjectRead::VersionFound(_, o, layout) => Ok(SuiPastObjectRead::VersionFound(
-                SuiObject::try_from(o, layout)?,
-            )),
-            PastObjectRead::ObjectDeleted(oref) => {
-                Ok(SuiPastObjectRead::ObjectDeleted(oref.into()))
-            }
-            PastObjectRead::VersionNotFound(id, seq_num) => {
-                Ok(SuiPastObjectRead::VersionNotFound(id, seq_num))
-            }
-            PastObjectRead::VersionTooHigh {
-                object_id,
-                asked_version,
-                latest_version,
-            } => Ok(SuiPastObjectRead::VersionTooHigh {
-                object_id,
-                asked_version,
-                latest_version,
-            }),
-        }
-    }
-}
-
-#[derive(Debug, Deserialize, Serialize, JsonSchema, Clone, Eq, PartialEq)]
-#[serde(untagged, rename = "MoveValue")]
-pub enum SuiMoveValue {
-    Number(u64),
-    Bool(bool),
-    Address(SuiAddress),
-    Vector(Vec<SuiMoveValue>),
-    String(String),
-    UID { id: ObjectID },
-    Struct(SuiMoveStruct),
-    Option(Box<Option<SuiMoveValue>>),
-}
-
-impl SuiMoveValue {
-    /// Extract values from MoveValue without type information in json format
-    pub fn to_json_value(self) -> Value {
-        match self {
-            SuiMoveValue::Struct(move_struct) => move_struct.to_json_value(),
-            SuiMoveValue::Vector(values) => SuiMoveStruct::Runtime(values).to_json_value(),
-            SuiMoveValue::Number(v) => json!(v),
-            SuiMoveValue::Bool(v) => json!(v),
-            SuiMoveValue::Address(v) => json!(v),
-            SuiMoveValue::String(v) => json!(v),
-            SuiMoveValue::UID { id } => json!({ "id": id }),
-            SuiMoveValue::Option(v) => json!(v),
-        }
-    }
-}
-
-impl Display for SuiMoveValue {
-    fn fmt(&self, f: &mut Formatter<'_>) -> fmt::Result {
-        let mut writer = String::new();
-        match self {
-            SuiMoveValue::Number(value) => write!(writer, "{}", value)?,
-            SuiMoveValue::Bool(value) => write!(writer, "{}", value)?,
-            SuiMoveValue::Address(value) => write!(writer, "{}", value)?,
-            SuiMoveValue::String(value) => write!(writer, "{}", value)?,
-            SuiMoveValue::UID { id } => write!(writer, "{id}")?,
-            SuiMoveValue::Struct(value) => write!(writer, "{}", value)?,
-            SuiMoveValue::Option(value) => write!(writer, "{:?}", value)?,
-            SuiMoveValue::Vector(vec) => {
-                write!(
-                    writer,
-                    "{}",
-                    vec.iter().map(|value| format!("{value}")).join(",\n")
-                )?;
-            }
-        }
-        write!(f, "{}", writer.trim_end_matches('\n'))
-    }
-}
-
-impl From<MoveValue> for SuiMoveValue {
-    fn from(value: MoveValue) -> Self {
-        match value {
-            MoveValue::U8(value) => SuiMoveValue::Number(value.into()),
-            MoveValue::U16(value) => SuiMoveValue::Number(value.into()),
-            MoveValue::U32(value) => SuiMoveValue::Number(value.into()),
-            MoveValue::U64(value) => SuiMoveValue::String(format!("{value}")),
-            MoveValue::U128(value) => SuiMoveValue::String(format!("{value}")),
-            MoveValue::U256(value) => SuiMoveValue::String(format!("{value}")),
-            MoveValue::Bool(value) => SuiMoveValue::Bool(value),
-            MoveValue::Vector(values) => {
-                SuiMoveValue::Vector(values.into_iter().map(|value| value.into()).collect())
-            }
-            MoveValue::Struct(value) => {
-                // Best effort Sui core type conversion
-                if let MoveStruct::WithTypes { type_, fields } = &value {
-                    if let Some(value) = try_convert_type(type_, fields) {
-                        return value;
-                    }
-                };
-                SuiMoveValue::Struct(value.into())
-            }
-            MoveValue::Signer(value) | MoveValue::Address(value) => {
-                SuiMoveValue::Address(SuiAddress::from(ObjectID::from(value)))
-            }
-        }
-    }
-}
-
-fn to_bytearray(value: &[MoveValue]) -> Option<Vec<u8>> {
-    if value.iter().all(|value| matches!(value, MoveValue::U8(_))) {
-        let bytearray = value
-            .iter()
-            .flat_map(|value| {
-                if let MoveValue::U8(u8) = value {
-                    Some(*u8)
-                } else {
-                    None
-                }
-            })
-            .collect::<Vec<_>>();
-        Some(bytearray)
-    } else {
-        None
-    }
-}
-
-#[derive(Debug, Deserialize, Serialize, JsonSchema, Clone, Eq, PartialEq)]
-#[serde(untagged, rename = "MoveStruct")]
-pub enum SuiMoveStruct {
-    Runtime(Vec<SuiMoveValue>),
-    WithTypes {
-        #[serde(rename = "type")]
-        type_: String,
-        fields: BTreeMap<String, SuiMoveValue>,
-    },
-    WithFields(BTreeMap<String, SuiMoveValue>),
-}
-
-impl SuiMoveStruct {
-    /// Extract values from MoveStruct without type information in json format
-    pub fn to_json_value(self) -> Value {
-        // Unwrap MoveStructs
-        match self {
-            SuiMoveStruct::Runtime(values) => {
-                let values = values
-                    .into_iter()
-                    .map(|value| value.to_json_value())
-                    .collect::<Vec<_>>();
-                json!(values)
-            }
-            // We only care about values here, assuming struct type information is known at the client side.
-            SuiMoveStruct::WithTypes { type_: _, fields } | SuiMoveStruct::WithFields(fields) => {
-                let fields = fields
-                    .into_iter()
-                    .map(|(key, value)| (key, value.to_json_value()))
-                    .collect::<BTreeMap<_, _>>();
-                json!(fields)
-            }
-        }
-    }
-}
-
-impl Display for SuiMoveStruct {
-    fn fmt(&self, f: &mut Formatter<'_>) -> fmt::Result {
-        let mut writer = String::new();
-        match self {
-            SuiMoveStruct::Runtime(_) => {}
-            SuiMoveStruct::WithFields(fields) => {
-                for (name, value) in fields {
-                    writeln!(writer, "{}: {value}", name.bold().bright_black())?;
-                }
-            }
-            SuiMoveStruct::WithTypes { type_, fields } => {
-                writeln!(writer)?;
-                writeln!(writer, "  {}: {type_}", "type".bold().bright_black())?;
-                for (name, value) in fields {
-                    let value = format!("{}", value);
-                    let value = if value.starts_with('\n') {
-                        indent(&value, 2)
-                    } else {
-                        value
-                    };
-                    writeln!(writer, "  {}: {value}", name.bold().bright_black())?;
-                }
-            }
-        }
-        write!(f, "{}", writer.trim_end_matches('\n'))
-    }
-}
-
-fn try_convert_type(type_: &StructTag, fields: &[(Identifier, MoveValue)]) -> Option<SuiMoveValue> {
-    let struct_name = format!(
-        "0x{}::{}::{}",
-        type_.address.short_str_lossless(),
-        type_.module,
-        type_.name
-    );
-    let mut values = fields
-        .iter()
-        .map(|(id, value)| (id.to_string(), value))
-        .collect::<BTreeMap<_, _>>();
-    match struct_name.as_str() {
-        "0x1::string::String" | "0x1::ascii::String" => {
-            if let Some(MoveValue::Vector(bytes)) = values.remove("bytes") {
-                return to_bytearray(bytes)
-                    .and_then(|bytes| String::from_utf8(bytes).ok())
-                    .map(SuiMoveValue::String);
-            }
-        }
-        "0x2::url::Url" => {
-            return values.remove("url").cloned().map(SuiMoveValue::from);
-        }
-        "0x2::object::ID" => {
-            return values.remove("bytes").cloned().map(SuiMoveValue::from);
-        }
-        "0x2::object::UID" => {
-            let id = values.remove("id").cloned().map(SuiMoveValue::from);
-            if let Some(SuiMoveValue::Address(address)) = id {
-                return Some(SuiMoveValue::UID {
-                    id: ObjectID::from(address),
-                });
-            }
-        }
-        "0x2::balance::Balance" => {
-            return values.remove("value").cloned().map(SuiMoveValue::from);
-        }
-        "0x1::option::Option" => {
-            if let Some(MoveValue::Vector(values)) = values.remove("vec") {
-                return Some(SuiMoveValue::Option(Box::new(
-                    // in Move option is modeled as vec of 1 element
-                    values.first().cloned().map(SuiMoveValue::from),
-                )));
-            }
-        }
-        _ => return None,
-    }
-    warn!(
-        fields =? fields,
-        "Failed to convert {struct_name} to SuiMoveValue"
-    );
-    None
-}
-
-impl From<MoveStruct> for SuiMoveStruct {
-    fn from(move_struct: MoveStruct) -> Self {
-        match move_struct {
-            MoveStruct::Runtime(value) => {
-                SuiMoveStruct::Runtime(value.into_iter().map(|value| value.into()).collect())
-            }
-            MoveStruct::WithFields(value) => SuiMoveStruct::WithFields(
-                value
-                    .into_iter()
-                    .map(|(id, value)| (id.into_string(), value.into()))
-                    .collect(),
-            ),
-            MoveStruct::WithTypes { type_, fields } => SuiMoveStruct::WithTypes {
-                type_: type_.to_string(),
-                fields: fields
-                    .into_iter()
-                    .map(|(id, value)| (id.into_string(), value.into()))
-                    .collect(),
-            },
-        }
-    }
-}
-
-#[derive(Debug, Deserialize, Serialize, JsonSchema, Clone, Eq, PartialEq)]
-#[serde(rename = "MovePackage")]
-pub struct SuiMovePackage {
-    pub disassembled: BTreeMap<String, Value>,
-}
-
-impl From<MoveModulePublish> for SuiMovePackage {
-    fn from(m: MoveModulePublish) -> Self {
-        Self {
-            // In case of failed publish transaction, disassemble can fail, we can only return empty module map in that case.
-            disassembled: disassemble_modules(m.modules.iter()).unwrap_or_default(),
-        }
-    }
-}
-
-#[derive(Debug, Deserialize, Serialize, JsonSchema, Clone, Eq, PartialEq)]
-#[serde(rename = "Pay")]
-pub struct SuiPay {
-    /// The coins to be used for payment
-    pub coins: Vec<SuiObjectRef>,
-    /// The addresses that will receive payment
-    pub recipients: Vec<SuiAddress>,
-    /// The amounts each recipient will receive.
-    /// Must be the same length as amounts
-    pub amounts: Vec<BigInt>,
-}
-
-impl From<Pay> for SuiPay {
-    fn from(p: Pay) -> Self {
-        let coins = p.coins.into_iter().map(|c| c.into()).collect();
-        SuiPay {
-            coins,
-            recipients: p.recipients,
-            amounts: p.amounts.into_iter().map(|x| x.into()).collect(),
-        }
-    }
-}
-
-/// Send SUI coins to a list of addresses, following a list of amounts.
-/// only for SUI coin and does not require a separate gas coin object.
-/// Specifically, what pay_sui does are:
-/// 1. debit each input_coin to create new coin following the order of
-/// amounts and assign it to the corresponding recipient.
-/// 2. accumulate all residual SUI from input coins left and deposit all SUI to the first
-/// input coin, then use the first input coin as the gas coin object.
-/// 3. the balance of the first input coin after tx is sum(input_coins) - sum(amounts) - actual_gas_cost
-/// 4. all other input coints other than the first one are deleted.
-#[derive(Debug, Deserialize, Serialize, JsonSchema, Clone, Eq, PartialEq)]
-#[serde(rename = "PaySui")]
-pub struct SuiPaySui {
-    /// The coins to be used for payment
-    pub coins: Vec<SuiObjectRef>,
-    /// The addresses that will receive payment
-    pub recipients: Vec<SuiAddress>,
-    /// The amounts each recipient will receive.
-    /// Must be the same length as amounts
-    pub amounts: Vec<BigInt>,
-}
-
-impl From<PaySui> for SuiPaySui {
-    fn from(p: PaySui) -> Self {
-        let coins = p.coins.into_iter().map(|c| c.into()).collect();
-        SuiPaySui {
-            coins,
-            recipients: p.recipients,
-            amounts: p.amounts.into_iter().map(|x| x.into()).collect(),
-        }
-    }
-}
-
-/// Send all SUI coins to one recipient.
-/// only for SUI coin and does not require a separate gas coin object either.
-/// Specifically, what pay_all_sui does are:
-/// 1. accumulate all SUI from input coins and deposit all SUI to the first input coin
-/// 2. transfer the updated first coin to the recipient and also use this first coin as
-/// gas coin object.
-/// 3. the balance of the first input coin after tx is sum(input_coins) - actual_gas_cost.
-/// 4. all other input coins other than the first are deleted.
-#[derive(Debug, Deserialize, Serialize, JsonSchema, Clone, Eq, PartialEq)]
-#[serde(rename = "PayAllSui")]
-pub struct SuiPayAllSui {
-    /// The coins to be used for payment
-    pub coins: Vec<SuiObjectRef>,
-    /// The addresses that will receive payment
-    pub recipient: SuiAddress,
-}
-
-impl From<PayAllSui> for SuiPayAllSui {
-    fn from(p: PayAllSui) -> Self {
-        let coins = p.coins.into_iter().map(|c| c.into()).collect();
-        SuiPayAllSui {
-            coins,
-            recipient: p.recipient,
-        }
-    }
-}
-
-#[derive(Debug, Deserialize, Serialize, JsonSchema, Clone)]
-#[serde(rename = "GasData", rename_all = "camelCase")]
-pub struct SuiGasData {
-    pub payment: SuiObjectRef,
-    pub owner: SuiAddress,
-    pub price: u64,
-    pub budget: u64,
-}
-
-#[derive(Debug, Deserialize, Serialize, JsonSchema, Clone)]
-#[serde(rename = "TransactionData", rename_all = "camelCase")]
-pub struct SuiTransactionData {
-    pub transactions: Vec<SuiTransactionKind>,
-    pub sender: SuiAddress,
-    pub gas_data: SuiGasData,
-}
-
-impl Display for SuiTransactionData {
-    fn fmt(&self, f: &mut Formatter<'_>) -> fmt::Result {
-        let mut writer = String::new();
-        if self.transactions.len() == 1 {
-            writeln!(writer, "{}", self.transactions.first().unwrap())?;
-        } else {
-            writeln!(writer, "Transaction Kind : Batch")?;
-            writeln!(writer, "List of transactions in the batch:")?;
-            for kind in &self.transactions {
-                writeln!(writer, "{}", kind)?;
-            }
-        }
-        writeln!(writer, "Sender: {}", self.sender)?;
-        writeln!(writer, "Gas Payment: {}", self.gas_data.payment)?;
-        writeln!(writer, "Gas Owner: {}", self.gas_data.owner)?;
-        writeln!(writer, "Gas Price: {}", self.gas_data.price)?;
-        writeln!(writer, "Gas Budget: {}", self.gas_data.budget)?;
-        write!(f, "{}", writer)
-    }
-}
-
-impl TryFrom<TransactionData> for SuiTransactionData {
-    type Error = anyhow::Error;
-
-    fn try_from(data: TransactionData) -> Result<Self, Self::Error> {
-        let transactions = match data.kind.clone() {
-            TransactionKind::Single(tx) => {
-                vec![tx.try_into()?]
-            }
-            TransactionKind::Batch(txs) => txs
-                .into_iter()
-                .map(SuiTransactionKind::try_from)
-                .collect::<Result<Vec<_>, _>>()?,
-        };
-        Ok(Self {
-            transactions,
-            sender: data.sender(),
-            gas_data: SuiGasData {
-                payment: data.gas().into(),
-                owner: data.gas_owner(),
-                price: data.gas_price(),
-                budget: data.gas_budget(),
-            },
-        })
-    }
-}
-
-#[derive(Debug, Deserialize, Serialize, JsonSchema, Clone)]
-#[serde(rename = "Transaction", rename_all = "camelCase")]
-pub struct SuiTransaction {
-    pub data: SuiTransactionData,
-    pub tx_signatures: Vec<GenericSignature>,
-}
-
-impl TryFrom<SenderSignedData> for SuiTransaction {
-    type Error = anyhow::Error;
-
-    fn try_from(data: SenderSignedData) -> Result<Self, Self::Error> {
-        Ok(Self {
-            data: data.intent_message.value.try_into()?,
-            tx_signatures: data.tx_signatures,
-        })
-    }
-}
-
-impl Display for SuiTransaction {
-    fn fmt(&self, f: &mut Formatter<'_>) -> fmt::Result {
-        let mut writer = String::new();
-        writeln!(writer, "Transaction Signature: {:?}", self.tx_signatures)?;
-        write!(writer, "{}", &self.data)?;
-        write!(f, "{}", writer)
-    }
-}
-
-#[derive(Debug, Clone, Serialize, Deserialize, JsonSchema)]
-pub struct SuiGenesisTransaction {
-    pub objects: Vec<ObjectID>,
-}
-
-#[derive(Debug, Clone, Serialize, Deserialize, JsonSchema)]
-pub struct SuiConsensusCommitPrologue {
-    pub epoch: u64,
-    pub round: u64,
-    pub commit_timestamp_ms: u64,
-}
-
-#[derive(Debug, Clone, Serialize, Deserialize, JsonSchema)]
-#[serde(rename = "TransactionKind")]
-pub enum SuiTransactionKind {
-    /// Initiate an object transfer between addresses
-    TransferObject(SuiTransferObject),
-    /// Pay one or more recipients from a set of input coins
-    Pay(SuiPay),
-    /// Pay one or more recipients from a set of Sui coins, the input coins
-    /// are also used to for gas payments.
-    PaySui(SuiPaySui),
-    /// Pay one or more recipients from a set of Sui coins, the input coins
-    /// are also used to for gas payments.
-    PayAllSui(SuiPayAllSui),
-    /// Publish a new Move module
-    Publish(SuiMovePackage),
-    /// Call a function in a published Move module
-    Call(SuiMoveCall),
-    /// Initiate a SUI coin transfer between addresses
-    TransferSui(SuiTransferSui),
-    /// A system transaction that will update epoch information on-chain.
-    ChangeEpoch(SuiChangeEpoch),
-    /// A system transaction used for initializing the initial state of the chain.
-    Genesis(SuiGenesisTransaction),
-    /// A system transaction marking the start of a series of transactions scheduled as part of a
-    /// checkpoint
-    ConsensusCommitPrologue(SuiConsensusCommitPrologue),
-    // .. more transaction types go here
-}
-
-impl Display for SuiTransactionKind {
-    fn fmt(&self, f: &mut Formatter<'_>) -> fmt::Result {
-        let mut writer = String::new();
-        match &self {
-            Self::TransferObject(t) => {
-                writeln!(writer, "Transaction Kind : Transfer Object")?;
-                writeln!(writer, "Recipient : {}", t.recipient)?;
-                writeln!(writer, "Object ID : {}", t.object_ref.object_id)?;
-                writeln!(writer, "Version : {:?}", t.object_ref.version)?;
-                write!(
-                    writer,
-                    "Object Digest : {}",
-                    Base64::encode(t.object_ref.digest)
-                )?;
-            }
-            Self::TransferSui(t) => {
-                writeln!(writer, "Transaction Kind : Transfer SUI")?;
-                writeln!(writer, "Recipient : {}", t.recipient)?;
-                if let Some(amount) = t.amount {
-                    writeln!(writer, "Amount: {}", amount)?;
-                } else {
-                    writeln!(writer, "Amount: Full Balance")?;
-                }
-            }
-            Self::Pay(p) => {
-                writeln!(writer, "Transaction Kind : Pay")?;
-                writeln!(writer, "Coins:")?;
-                for obj_ref in &p.coins {
-                    writeln!(writer, "Object ID : {}", obj_ref.object_id)?;
-                }
-                writeln!(writer, "Recipients:")?;
-                for recipient in &p.recipients {
-                    writeln!(writer, "{}", recipient)?;
-                }
-                writeln!(writer, "Amounts:")?;
-                for amount in &p.amounts {
-                    writeln!(writer, "{}", amount)?
-                }
-            }
-            Self::PaySui(p) => {
-                writeln!(writer, "Transaction Kind : Pay SUI")?;
-                writeln!(writer, "Coins:")?;
-                for obj_ref in &p.coins {
-                    writeln!(writer, "Object ID : {}", obj_ref.object_id)?;
-                }
-                writeln!(writer, "Recipients:")?;
-                for recipient in &p.recipients {
-                    writeln!(writer, "{}", recipient)?;
-                }
-                writeln!(writer, "Amounts:")?;
-                for amount in &p.amounts {
-                    writeln!(writer, "{}", amount)?
-                }
-            }
-            Self::PayAllSui(p) => {
-                writeln!(writer, "Transaction Kind : Pay SUI")?;
-                writeln!(writer, "Coins:")?;
-                for obj_ref in &p.coins {
-                    writeln!(writer, "Object ID : {}", obj_ref.object_id)?;
-                }
-                writeln!(writer, "Recipient:")?;
-                writeln!(writer, "{}", &p.recipient)?;
-            }
-            Self::Publish(_p) => {
-                write!(writer, "Transaction Kind : Publish")?;
-            }
-            Self::Call(c) => {
-                writeln!(writer, "Transaction Kind : Call")?;
-                writeln!(writer, "Package ID : {}", c.package.to_hex_literal())?;
-                writeln!(writer, "Module : {}", c.module)?;
-                writeln!(writer, "Function : {}", c.function)?;
-                writeln!(writer, "Arguments : {:?}", c.arguments)?;
-                write!(writer, "Type Arguments : {:?}", c.type_arguments)?;
-            }
-            Self::ChangeEpoch(e) => {
-                writeln!(writer, "Transaction Kind : Epoch Change")?;
-                writeln!(writer, "New epoch ID : {}", e.epoch)?;
-                writeln!(writer, "Storage gas reward : {}", e.storage_charge)?;
-                writeln!(writer, "Computation gas reward : {}", e.computation_charge)?;
-                writeln!(writer, "Storage rebate : {}", e.storage_rebate)?;
-                writeln!(writer, "Timestamp : {}", e.epoch_start_timestamp_ms)?;
-            }
-            Self::Genesis(_) => {
-                writeln!(writer, "Transaction Kind : Genesis Transaction")?;
-            }
-            Self::ConsensusCommitPrologue(p) => {
-                writeln!(writer, "Transaction Kind : Consensus Commit Prologue")?;
-                writeln!(
-                    writer,
-                    "Epoch: {}, Round: {}, Timestamp : {}",
-                    p.epoch, p.round, p.commit_timestamp_ms
-                )?;
-            }
-        }
-        write!(f, "{}", writer)
-    }
-}
-
-impl TryFrom<SingleTransactionKind> for SuiTransactionKind {
-    type Error = anyhow::Error;
-
-    fn try_from(tx: SingleTransactionKind) -> Result<Self, Self::Error> {
-        Ok(match tx {
-            SingleTransactionKind::TransferObject(t) => Self::TransferObject(SuiTransferObject {
-                recipient: t.recipient,
-                object_ref: t.object_ref.into(),
-            }),
-            SingleTransactionKind::TransferSui(t) => Self::TransferSui(SuiTransferSui {
-                recipient: t.recipient,
-                amount: t.amount,
-            }),
-            SingleTransactionKind::Pay(p) => Self::Pay(p.into()),
-            SingleTransactionKind::PaySui(p) => Self::PaySui(p.into()),
-            SingleTransactionKind::PayAllSui(p) => Self::PayAllSui(p.into()),
-            SingleTransactionKind::Publish(p) => Self::Publish(p.into()),
-            SingleTransactionKind::Call(c) => Self::Call(SuiMoveCall {
-                package: c.package,
-                module: c.module.to_string(),
-                function: c.function.to_string(),
-                type_arguments: c.type_arguments.iter().map(|ty| ty.to_string()).collect(),
-                arguments: c
-                    .arguments
-                    .into_iter()
-                    .map(|arg| match arg {
-                        CallArg::Pure(p) => SuiJsonValue::from_bcs_bytes(&p),
-                        CallArg::Object(ObjectArg::ImmOrOwnedObject((id, _, _)))
-                        | CallArg::Object(ObjectArg::SharedObject { id, .. }) => {
-                            SuiJsonValue::new(Value::String(Hex::encode(id)))
-                        }
-                        CallArg::ObjVec(vec) => SuiJsonValue::new(Value::Array(
-                            vec.iter()
-                                .map(|obj_arg| match obj_arg {
-                                    ObjectArg::ImmOrOwnedObject((id, _, _))
-                                    | ObjectArg::SharedObject { id, .. } => {
-                                        Value::String(Hex::encode(id))
-                                    }
-                                })
-                                .collect(),
-                        )),
-                    })
-                    .collect::<Result<Vec<_>, _>>()?,
-            }),
-            SingleTransactionKind::ChangeEpoch(e) => Self::ChangeEpoch(SuiChangeEpoch {
-                epoch: e.epoch,
-                storage_charge: e.storage_charge,
-                computation_charge: e.computation_charge,
-                storage_rebate: e.storage_rebate,
-                epoch_start_timestamp_ms: e.epoch_start_timestamp_ms,
-            }),
-            SingleTransactionKind::Genesis(g) => Self::Genesis(SuiGenesisTransaction {
-                objects: g.objects.iter().map(GenesisObject::id).collect(),
-            }),
-            SingleTransactionKind::ConsensusCommitPrologue(p) => {
-                Self::ConsensusCommitPrologue(SuiConsensusCommitPrologue {
-                    epoch: p.epoch,
-                    round: p.round,
-                    commit_timestamp_ms: p.commit_timestamp_ms,
-                })
-            }
-            SingleTransactionKind::ProgrammableTransaction(_) => {
-                anyhow::bail!("programmable transactions are not yet supported")
-            }
-        })
-    }
-}
-
-#[derive(Debug, Clone, Serialize, Deserialize, JsonSchema)]
-#[serde(rename = "MoveCall", rename_all = "camelCase")]
-pub struct SuiMoveCall {
-    pub package: ObjectID,
-    pub module: String,
-    pub function: String,
-    #[serde(default, skip_serializing_if = "Vec::is_empty")]
-    pub type_arguments: Vec<String>,
-    #[serde(default, skip_serializing_if = "Vec::is_empty")]
-    pub arguments: Vec<SuiJsonValue>,
-}
-
-#[derive(Debug, Clone, Serialize, Deserialize, JsonSchema)]
-pub struct SuiChangeEpoch {
-    pub epoch: EpochId,
-    pub storage_charge: u64,
-    pub computation_charge: u64,
-    pub storage_rebate: u64,
-    pub epoch_start_timestamp_ms: u64,
-}
-
-#[derive(Clone, Debug, Serialize, Deserialize, JsonSchema)]
-#[serde(rename = "EffectsFinalityInfo", rename_all = "camelCase")]
-pub enum SuiEffectsFinalityInfo {
-    Certified(SuiAuthorityStrongQuorumSignInfo),
-    Checkpointed(EpochId, CheckpointSequenceNumber),
-}
-
-impl From<EffectsFinalityInfo> for SuiEffectsFinalityInfo {
-    fn from(info: EffectsFinalityInfo) -> Self {
-        match info {
-            EffectsFinalityInfo::Certified(cert) => {
-                Self::Certified(SuiAuthorityStrongQuorumSignInfo::from(&cert))
-            }
-            EffectsFinalityInfo::Checkpointed(epoch, checkpoint) => {
-                Self::Checkpointed(epoch, checkpoint)
-            }
-        }
-    }
-}
-
-#[derive(Clone, Debug, Serialize, Deserialize, JsonSchema)]
-#[serde(rename = "FinalizedEffects", rename_all = "camelCase")]
-pub struct SuiFinalizedEffects {
-    pub transaction_effects_digest: TransactionEffectsDigest,
-    pub effects: SuiTransactionEffects,
-    pub finality_info: SuiEffectsFinalityInfo,
-}
-
-impl Display for SuiFinalizedEffects {
-    fn fmt(&self, f: &mut Formatter<'_>) -> fmt::Result {
-        let mut writer = String::new();
-        writeln!(
-            writer,
-            "Transaction Effects Digest: {:?}",
-            self.transaction_effects_digest
-        )?;
-        writeln!(writer, "Transaction Effects: {:?}", self.effects)?;
-        match &self.finality_info {
-            SuiEffectsFinalityInfo::Certified(cert) => {
-                writeln!(writer, "Signed Authorities Bitmap: {:?}", cert.signers_map)?;
-            }
-            SuiEffectsFinalityInfo::Checkpointed(epoch, checkpoint) => {
-                writeln!(
-                    writer,
-                    "Finalized at epoch {:?}, checkpoint {:?}",
-                    epoch, checkpoint
-                )?;
-            }
-        }
-
-        write!(f, "{}", writer)
-    }
-}
-
-/// The response from processing a transaction or a certified transaction
-#[derive(Eq, PartialEq, Clone, Debug, Serialize, Deserialize, JsonSchema)]
-#[serde(rename = "TransactionEffects", rename_all = "camelCase")]
-pub struct SuiTransactionEffects {
-    /// The status of the execution
-    pub status: SuiExecutionStatus,
-    /// The epoch when this transaction was executed.
-    pub executed_epoch: EpochId,
-    pub gas_used: SuiGasCostSummary,
-    /// The object references of the shared objects used in this transaction. Empty if no shared objects were used.
-    #[serde(default, skip_serializing_if = "Vec::is_empty")]
-    pub shared_objects: Vec<SuiObjectRef>,
-    /// The transaction digest
-    pub transaction_digest: TransactionDigest,
-    /// ObjectRef and owner of new objects created.
-    #[serde(default, skip_serializing_if = "Vec::is_empty")]
-    pub created: Vec<OwnedObjectRef>,
-    /// ObjectRef and owner of mutated objects, including gas object.
-    #[serde(default, skip_serializing_if = "Vec::is_empty")]
-    pub mutated: Vec<OwnedObjectRef>,
-    /// ObjectRef and owner of objects that are unwrapped in this transaction.
-    /// Unwrapped objects are objects that were wrapped into other objects in the past,
-    /// and just got extracted out.
-    #[serde(default, skip_serializing_if = "Vec::is_empty")]
-    pub unwrapped: Vec<OwnedObjectRef>,
-    /// Object Refs of objects now deleted (the old refs).
-    #[serde(default, skip_serializing_if = "Vec::is_empty")]
-    pub deleted: Vec<SuiObjectRef>,
-    /// Object refs of objects previously wrapped in other objects but now deleted.
-    #[serde(default, skip_serializing_if = "Vec::is_empty")]
-    pub unwrapped_then_deleted: Vec<SuiObjectRef>,
-    /// Object refs of objects now wrapped in other objects.
-    #[serde(default, skip_serializing_if = "Vec::is_empty")]
-    pub wrapped: Vec<SuiObjectRef>,
-    /// The updated gas object reference. Have a dedicated field for convenient access.
-    /// It's also included in mutated.
-    pub gas_object: OwnedObjectRef,
-    /// The digest of the events emitted during execution,
-    /// can be None if the transaction does not emmit any event.
-    pub events_digest: Option<TransactionEventsDigest>,
-    /// The set of transaction digests this transaction depends on.
-    #[serde(default, skip_serializing_if = "Vec::is_empty")]
-    pub dependencies: Vec<TransactionDigest>,
-}
-
-impl SuiTransactionEffects {
-    /// Return an iterator of mutated objects, but excluding the gas object.
-    pub fn mutated_excluding_gas(&self) -> impl Iterator<Item = &OwnedObjectRef> {
-        self.mutated.iter().filter(|o| *o != &self.gas_object)
-    }
-}
-
-impl From<TransactionEffects> for SuiTransactionEffects {
-    fn from(effect: TransactionEffects) -> Self {
-        Self {
-            status: effect.status.into(),
-            executed_epoch: effect.executed_epoch,
-            gas_used: effect.gas_used.into(),
-            shared_objects: to_sui_object_ref(effect.shared_objects),
-            transaction_digest: effect.transaction_digest,
-            created: to_owned_ref(effect.created),
-            mutated: to_owned_ref(effect.mutated),
-            unwrapped: to_owned_ref(effect.unwrapped),
-            deleted: to_sui_object_ref(effect.deleted),
-            unwrapped_then_deleted: to_sui_object_ref(effect.unwrapped_then_deleted),
-            wrapped: to_sui_object_ref(effect.wrapped),
-            gas_object: OwnedObjectRef {
-                owner: effect.gas_object.1,
-                reference: effect.gas_object.0.into(),
-            },
-            events_digest: effect.events_digest,
-            dependencies: effect.dependencies,
-        }
-    }
-}
-
-impl Display for SuiTransactionEffects {
-    fn fmt(&self, f: &mut Formatter<'_>) -> fmt::Result {
-        let mut writer = String::new();
-        writeln!(writer, "Status : {:?}", self.status)?;
-        if !self.created.is_empty() {
-            writeln!(writer, "Created Objects:")?;
-            for oref in &self.created {
-                writeln!(
-                    writer,
-                    "  - ID: {} , Owner: {}",
-                    oref.reference.object_id, oref.owner
-                )?;
-            }
-        }
-        if !self.mutated.is_empty() {
-            writeln!(writer, "Mutated Objects:")?;
-            for oref in &self.mutated {
-                writeln!(
-                    writer,
-                    "  - ID: {} , Owner: {}",
-                    oref.reference.object_id, oref.owner
-                )?;
-            }
-        }
-        if !self.deleted.is_empty() {
-            writeln!(writer, "Deleted Objects:")?;
-            for oref in &self.deleted {
-                writeln!(writer, "  - ID: {}", oref.object_id)?;
-            }
-        }
-        if !self.wrapped.is_empty() {
-            writeln!(writer, "Wrapped Objects:")?;
-            for oref in &self.wrapped {
-                writeln!(writer, "  - ID: {}", oref.object_id)?;
-            }
-        }
-        if !self.unwrapped.is_empty() {
-            writeln!(writer, "Unwrapped Objects:")?;
-            for oref in &self.unwrapped {
-                writeln!(
-                    writer,
-                    "  - ID: {} , Owner: {}",
-                    oref.reference.object_id, oref.owner
-                )?;
-            }
-        }
-        write!(f, "{}", writer)
-    }
-}
-
-#[derive(Eq, PartialEq, Clone, Debug, Serialize, Deserialize, JsonSchema)]
-pub struct DryRunTransactionResponse {
-    pub effects: SuiTransactionEffects,
-    pub events: SuiTransactionEvents,
-}
-
-#[derive(Eq, PartialEq, Clone, Debug, Default, Serialize, Deserialize, JsonSchema)]
-#[serde(rename = "TransactionEffects", transparent)]
-pub struct SuiTransactionEvents {
-    pub data: Vec<SuiEvent>,
-}
-
-impl SuiTransactionEvents {
-    pub fn try_from(
-        events: TransactionEvents,
-        resolver: &impl GetModule,
-    ) -> Result<Self, anyhow::Error> {
-        Ok(Self {
-            data: events
-                .data
-                .into_iter()
-                .map(|event| SuiEvent::try_from(event, resolver))
-                .collect::<Result<_, _>>()?,
-        })
-    }
-}
-
-/// The response from processing a dev inspect transaction
-#[derive(Clone, Serialize, Deserialize, JsonSchema)]
-#[serde(rename = "DevInspectResults", rename_all = "camelCase")]
-pub struct DevInspectResults {
-    /// Summary of effects that likely would be generated if the transaction is actually run.
-    /// Note however, that not all dev-inspect transactions are actually usable as transactions so
-    /// it might not be possible actually generate these effects from a normal transaction.
-    pub effects: SuiTransactionEffects,
-    /// Events that likely would be generated if the transaction is actually run.
-    pub events: SuiTransactionEvents,
-    /// Execution results (including return values) from executing the transactions
-    /// Currently contains only return values from Move calls
-    pub results: Result<Vec<(usize, SuiExecutionResult)>, String>,
-}
-
-#[derive(Clone, Serialize, Deserialize, JsonSchema)]
-#[serde(rename = "SuiExecutionResult", rename_all = "camelCase")]
-pub struct SuiExecutionResult {
-    /// The value of any arguments that were mutably borrowed.
-    /// Non-mut borrowed values are not included
-    #[serde(default, skip_serializing_if = "Vec::is_empty")]
-    pub mutable_reference_outputs: Vec<(/* local index */ u8, Vec<u8>, SuiTypeTag)>,
-    /// The return values from the function
-    #[serde(default, skip_serializing_if = "Vec::is_empty")]
-    pub return_values: Vec<(Vec<u8>, SuiTypeTag)>,
-}
-
-type ExecutionResult = (
-    /*  mutable_reference_outputs */ Vec<(u8, Vec<u8>, TypeTag)>,
-    /*  return_values */ Vec<(Vec<u8>, TypeTag)>,
-);
-
-impl DevInspectResults {
-    pub fn new(
-        effects: TransactionEffects,
-        events: TransactionEvents,
-        return_values: Result<Vec<(usize, ExecutionResult)>, ExecutionError>,
-        resolver: &impl GetModule,
-    ) -> Result<Self, anyhow::Error> {
-        let results = match return_values {
-            Err(e) => Err(format!("{}", e)),
-            Ok(srvs) => Ok(srvs
-                .into_iter()
-                .map(|(idx, srv)| {
-                    let (mutable_reference_outputs, return_values) = srv;
-                    let mutable_reference_outputs = mutable_reference_outputs
-                        .into_iter()
-                        .map(|(i, bytes, tag)| (i, bytes, SuiTypeTag::from(tag)))
-                        .collect();
-                    let return_values = return_values
-                        .into_iter()
-                        .map(|(bytes, tag)| (bytes, SuiTypeTag::from(tag)))
-                        .collect();
-                    let res = SuiExecutionResult {
-                        mutable_reference_outputs,
-                        return_values,
-                    };
-                    (idx, res)
-                })
-                .collect()),
-        };
-        Ok(Self {
-            effects: effects.into(),
-            events: SuiTransactionEvents::try_from(events, resolver)?,
-            results,
-        })
-    }
-}
-
-#[derive(Eq, PartialEq, Clone, Debug, Serialize, Deserialize, JsonSchema)]
-pub enum SuiTransactionBuilderMode {
-    /// Regular Sui Transactions that are committed on chain
-    Commit,
-    /// Simulated transaction that allows calling any Move function with
-    /// arbitrary values.
-    DevInspect,
-}
-
-#[derive(Eq, PartialEq, Clone, Debug, Serialize, Deserialize, JsonSchema)]
-#[serde(rename = "ExecutionStatus", rename_all = "camelCase", tag = "status")]
-pub enum SuiExecutionStatus {
-    // Gas used in the success case.
-    Success,
-    // Gas used in the failed case, and the error.
-    Failure { error: String },
-}
-
-impl SuiExecutionStatus {
-    pub fn is_ok(&self) -> bool {
-        matches!(self, SuiExecutionStatus::Success { .. })
-    }
-    pub fn is_err(&self) -> bool {
-        matches!(self, SuiExecutionStatus::Failure { .. })
-    }
-}
-
-impl From<ExecutionStatus> for SuiExecutionStatus {
-    fn from(status: ExecutionStatus) -> Self {
-        match status {
-            ExecutionStatus::Success => Self::Success,
-            ExecutionStatus::Failure {
-                error,
-                command: None,
-            } => Self::Failure {
-                error: format!("{error:?}"),
-            },
-            ExecutionStatus::Failure {
-                error,
-                command: Some(idx),
-            } => Self::Failure {
-                error: format!("{error:?} in command {idx}"),
-            },
-        }
-    }
-}
-
-fn to_sui_object_ref(refs: Vec<ObjectRef>) -> Vec<SuiObjectRef> {
-    refs.into_iter().map(SuiObjectRef::from).collect()
-}
-
-fn to_owned_ref(owned_refs: Vec<(ObjectRef, Owner)>) -> Vec<OwnedObjectRef> {
-    owned_refs
-        .into_iter()
-        .map(|(oref, owner)| OwnedObjectRef {
-            owner,
-            reference: oref.into(),
-        })
-        .collect()
-}
-
-#[derive(Eq, PartialEq, Clone, Debug, Serialize, Deserialize, JsonSchema)]
-#[serde(rename = "GasCostSummary", rename_all = "camelCase")]
-pub struct SuiGasCostSummary {
-    pub computation_cost: u64,
-    pub storage_cost: u64,
-    pub storage_rebate: u64,
-}
-
-impl From<GasCostSummary> for SuiGasCostSummary {
-    fn from(s: GasCostSummary) -> Self {
-        Self {
-            computation_cost: s.computation_cost,
-            storage_cost: s.storage_cost,
-            storage_rebate: s.storage_rebate,
-        }
-    }
-}
-
-#[derive(Eq, PartialEq, Clone, Debug, Serialize, Deserialize, JsonSchema)]
-#[serde(rename = "OwnedObjectRef")]
-pub struct OwnedObjectRef {
-    pub owner: Owner,
-    pub reference: SuiObjectRef,
-}
-
-#[derive(Eq, PartialEq, Clone, Debug, Serialize, Deserialize, JsonSchema)]
-#[serde(rename = "EventEnvelope", rename_all = "camelCase")]
-pub struct SuiEventEnvelope {
-    /// UTC timestamp in milliseconds since epoch (1/1/1970)
-    pub timestamp: u64,
-    /// Transaction digest of associated transaction
-    pub tx_digest: TransactionDigest,
-    /// Sequential event ID, ie (transaction seq number, event seq number).
-    /// 1) Serves as a unique event ID for each fullnode
-    /// 2) Also serves to sequence events for the purposes of pagination and querying.
-    ///    A higher id is an event seen later by that fullnode.
-    /// This ID is the "cursor" for event querying.
-    pub id: EventID,
-    /// Specific event type
-    pub event: SuiEvent,
-}
-
-#[serde_as]
-#[derive(Eq, PartialEq, Clone, Debug, Serialize, Deserialize, JsonSchema)]
-#[serde(rename = "Event", rename_all = "camelCase")]
-pub enum SuiEvent {
-    /// Move-specific event
-    #[serde(rename_all = "camelCase")]
-    MoveEvent {
-        // TODO: What's the best way to serialize this using `AccountAddress::short_str_lossless` ??
-        package_id: ObjectID,
-        transaction_module: String,
-        sender: SuiAddress,
-        type_: String,
-        #[serde(skip_serializing_if = "Option::is_none")]
-        fields: Option<SuiMoveStruct>,
-        #[serde_as(as = "Base64")]
-        #[schemars(with = "Base64")]
-        bcs: Vec<u8>,
-    },
-    /// Module published
-    #[serde(rename_all = "camelCase")]
-    Publish {
-        sender: SuiAddress,
-        package_id: ObjectID,
-        version: SequenceNumber,
-        digest: ObjectDigest,
-    },
-    /// Coin balance changing event
-    #[serde(rename_all = "camelCase")]
-    CoinBalanceChange {
-        package_id: ObjectID,
-        transaction_module: String,
-        sender: SuiAddress,
-        change_type: BalanceChangeType,
-        owner: Owner,
-        coin_type: String,
-        coin_object_id: ObjectID,
-        version: SequenceNumber,
-        amount: i128,
-    },
-    /// Epoch change
-    EpochChange(EpochId),
-    /// New checkpoint
-    Checkpoint(CheckpointSequenceNumber),
-    /// Transfer objects to new address / wrap in another object / coin
-    #[serde(rename_all = "camelCase")]
-    TransferObject {
-        package_id: ObjectID,
-        transaction_module: String,
-        sender: SuiAddress,
-        recipient: Owner,
-        object_type: String,
-        object_id: ObjectID,
-        version: SequenceNumber,
-    },
-    /// Object mutated.
-    #[serde(rename_all = "camelCase")]
-    MutateObject {
-        package_id: ObjectID,
-        transaction_module: String,
-        sender: SuiAddress,
-        object_type: String,
-        object_id: ObjectID,
-        version: SequenceNumber,
-    },
-    /// Delete object
-    #[serde(rename_all = "camelCase")]
-    DeleteObject {
-        package_id: ObjectID,
-        transaction_module: String,
-        sender: SuiAddress,
-        object_id: ObjectID,
-        version: SequenceNumber,
-    },
-    /// New object creation
-    #[serde(rename_all = "camelCase")]
-    NewObject {
-        package_id: ObjectID,
-        transaction_module: String,
-        sender: SuiAddress,
-        recipient: Owner,
-        object_type: String,
-        object_id: ObjectID,
-        version: SequenceNumber,
-    },
-}
-
-impl TryFrom<SuiEvent> for Event {
-    type Error = anyhow::Error;
-    fn try_from(event: SuiEvent) -> Result<Self, Self::Error> {
-        Ok(match event {
-            SuiEvent::MoveEvent {
-                package_id,
-                transaction_module,
-                sender,
-                type_,
-                fields: _,
-                bcs,
-            } => Event::MoveEvent {
-                package_id,
-                transaction_module: Identifier::from_str(&transaction_module)?,
-                sender,
-                type_: parse_sui_struct_tag(&type_)?,
-                contents: bcs,
-            },
-            SuiEvent::Publish {
-                sender,
-                package_id,
-                version,
-                digest,
-            } => Event::Publish {
-                sender,
-                package_id,
-                version,
-                digest,
-            },
-            SuiEvent::TransferObject {
-                package_id,
-                transaction_module,
-                sender,
-                recipient,
-                object_type,
-                object_id,
-                version,
-            } => Event::TransferObject {
-                package_id,
-                transaction_module: Identifier::from_str(&transaction_module)?,
-                sender,
-                recipient,
-                object_type,
-                object_id,
-                version,
-            },
-            SuiEvent::DeleteObject {
-                package_id,
-                transaction_module,
-                sender,
-                object_id,
-                version,
-            } => Event::DeleteObject {
-                package_id,
-                transaction_module: Identifier::from_str(&transaction_module)?,
-                sender,
-                object_id,
-                version,
-            },
-            SuiEvent::NewObject {
-                package_id,
-                transaction_module,
-                sender,
-                recipient,
-                object_type,
-                object_id,
-                version,
-            } => Event::NewObject {
-                package_id,
-                transaction_module: Identifier::from_str(&transaction_module)?,
-                sender,
-                recipient,
-                object_type,
-                object_id,
-                version,
-            },
-            SuiEvent::EpochChange(id) => Event::EpochChange(id),
-            SuiEvent::Checkpoint(seq) => Event::Checkpoint(seq),
-            SuiEvent::CoinBalanceChange {
-                package_id,
-                transaction_module,
-                sender,
-                change_type,
-                owner,
-                coin_object_id: coin_id,
-                version,
-                coin_type,
-                amount,
-            } => Event::CoinBalanceChange {
-                package_id,
-                transaction_module: Identifier::from_str(&transaction_module)?,
-                sender,
-                change_type,
-                owner,
-                coin_type,
-                coin_object_id: coin_id,
-                version,
-                amount,
-            },
-            SuiEvent::MutateObject {
-                package_id,
-                transaction_module,
-                sender,
-                object_type,
-                object_id,
-                version,
-            } => Event::MutateObject {
-                package_id,
-                transaction_module: Identifier::from_str(&transaction_module)?,
-                sender,
-                object_type,
-                object_id,
-                version,
-            },
-        })
-    }
-}
-
-impl SuiEvent {
-    pub fn try_from(event: Event, resolver: &impl GetModule) -> Result<Self, anyhow::Error> {
-        Ok(match event {
-            Event::MoveEvent {
-                package_id,
-                transaction_module,
-                sender,
-                type_,
-                contents,
-            } => {
-                let bcs = contents.to_vec();
-
-                let (type_, fields) = if let Ok(move_struct) =
-                    Event::move_event_to_move_struct(&type_, &contents, resolver)
-                {
-                    let (type_, field) = type_and_fields_from_move_struct(&type_, move_struct);
-                    (type_, Some(field))
-                } else {
-                    (type_.to_string(), None)
-                };
-
-                SuiEvent::MoveEvent {
-                    package_id,
-                    transaction_module: transaction_module.to_string(),
-                    sender,
-                    type_,
-                    fields,
-                    bcs,
-                }
-            }
-            Event::Publish {
-                sender,
-                package_id,
-                version,
-                digest,
-            } => SuiEvent::Publish {
-                sender,
-                package_id,
-                version,
-                digest,
-            },
-            Event::TransferObject {
-                package_id,
-                transaction_module,
-                sender,
-                recipient,
-                object_type,
-                object_id,
-                version,
-            } => SuiEvent::TransferObject {
-                package_id,
-                transaction_module: transaction_module.to_string(),
-                sender,
-                recipient,
-                object_type,
-                object_id,
-                version,
-            },
-            Event::DeleteObject {
-                package_id,
-                transaction_module,
-                sender,
-                object_id,
-                version,
-            } => SuiEvent::DeleteObject {
-                package_id,
-                transaction_module: transaction_module.to_string(),
-                sender,
-                object_id,
-                version,
-            },
-            Event::NewObject {
-                package_id,
-                transaction_module,
-                sender,
-                recipient,
-                object_type,
-                object_id,
-                version,
-            } => SuiEvent::NewObject {
-                package_id,
-                transaction_module: transaction_module.to_string(),
-                sender,
-                recipient,
-                object_type,
-                object_id,
-                version,
-            },
-            Event::EpochChange(id) => SuiEvent::EpochChange(id),
-            Event::Checkpoint(seq) => SuiEvent::Checkpoint(seq),
-            Event::CoinBalanceChange {
-                package_id,
-                transaction_module,
-                sender,
-                change_type,
-                owner,
-                coin_object_id: coin_id,
-                version,
-                coin_type,
-                amount,
-            } => SuiEvent::CoinBalanceChange {
-                package_id,
-                transaction_module: transaction_module.to_string(),
-                sender,
-                change_type,
-                owner,
-                coin_object_id: coin_id,
-                version,
-                coin_type,
-                amount,
-            },
-            Event::MutateObject {
-                package_id,
-                transaction_module,
-                sender,
-                object_type,
-                object_id,
-                version,
-            } => SuiEvent::MutateObject {
-                package_id,
-                transaction_module: transaction_module.to_string(),
-                sender,
-                object_type,
-                object_id,
-                version,
-            },
-        })
-    }
-
-    pub fn get_event_type(&self) -> String {
-        match self {
-            SuiEvent::MoveEvent { .. } => "MoveEvent".to_string(),
-            SuiEvent::Publish { .. } => "Publish".to_string(),
-            SuiEvent::TransferObject { .. } => "TransferObject".to_string(),
-            SuiEvent::DeleteObject { .. } => "DeleteObject".to_string(),
-            SuiEvent::NewObject { .. } => "NewObject".to_string(),
-            SuiEvent::EpochChange(..) => "EpochChange".to_string(),
-            SuiEvent::Checkpoint(..) => "CheckPoint".to_string(),
-            SuiEvent::CoinBalanceChange { .. } => "CoinBalanceChange".to_string(),
-            SuiEvent::MutateObject { .. } => "MutateObject".to_string(),
-        }
-    }
-}
-
-impl PartialEq<SuiEventEnvelope> for EventEnvelope {
-    fn eq(&self, other: &SuiEventEnvelope) -> bool {
-        self.timestamp == other.timestamp
-            && self.tx_digest == other.tx_digest
-            && self.event == other.event
-    }
-}
-
-impl PartialEq<SuiEvent> for Event {
-    fn eq(&self, other: &SuiEvent) -> bool {
-        match self {
-            Event::MoveEvent {
-                package_id: self_package_id,
-                transaction_module: self_transaction_module,
-                sender: self_sender,
-                type_: self_type,
-                contents: self_contents,
-            } => {
-                if let SuiEvent::MoveEvent {
-                    package_id,
-                    transaction_module,
-                    sender,
-                    type_,
-                    fields: _fields,
-                    bcs,
-                } = other
-                {
-                    package_id == self_package_id
-                        && &self_transaction_module.to_string() == transaction_module
-                        && self_sender == sender
-                        && &self_type.to_string() == type_
-                        && self_contents == bcs
-                } else {
-                    false
-                }
-            }
-            Event::Publish {
-                sender: self_sender,
-                package_id: self_package_id,
-                version: self_version,
-                digest: self_digest,
-            } => {
-                if let SuiEvent::Publish {
-                    package_id,
-                    sender,
-                    version,
-                    digest,
-                } = other
-                {
-                    package_id == self_package_id
-                        && self_sender == sender
-                        && self_version == version
-                        && self_digest == digest
-                } else {
-                    false
-                }
-            }
-            Event::TransferObject {
-                package_id: self_package_id,
-                transaction_module: self_transaction_module,
-                sender: self_sender,
-                recipient: self_recipient,
-                object_type: self_object_type,
-                object_id: self_object_id,
-                version: self_version,
-            } => {
-                if let SuiEvent::TransferObject {
-                    package_id,
-                    transaction_module,
-                    sender,
-                    recipient,
-                    object_type,
-                    object_id,
-                    version,
-                } = other
-                {
-                    package_id == self_package_id
-                        && &self_transaction_module.to_string() == transaction_module
-                        && self_sender == sender
-                        && self_recipient == recipient
-                        && self_object_id == object_id
-                        && self_version == version
-                        && self_object_type == object_type
-                } else {
-                    false
-                }
-            }
-            Event::DeleteObject {
-                package_id: self_package_id,
-                transaction_module: self_transaction_module,
-                sender: self_sender,
-                object_id: self_object_id,
-                version: self_version,
-            } => {
-                if let SuiEvent::DeleteObject {
-                    package_id,
-                    transaction_module,
-                    sender,
-                    object_id,
-                    version,
-                } = other
-                {
-                    package_id == self_package_id
-                        && &self_transaction_module.to_string() == transaction_module
-                        && self_sender == sender
-                        && self_object_id == object_id
-                        && self_version == version
-                } else {
-                    false
-                }
-            }
-            Event::NewObject {
-                package_id: self_package_id,
-                transaction_module: self_transaction_module,
-                sender: self_sender,
-                recipient: self_recipient,
-                object_type: self_object_type,
-                object_id: self_object_id,
-                version: self_version,
-            } => {
-                if let SuiEvent::NewObject {
-                    package_id,
-                    transaction_module,
-                    sender,
-                    recipient,
-                    object_type,
-                    object_id,
-                    version,
-                } = other
-                {
-                    package_id == self_package_id
-                        && &self_transaction_module.to_string() == transaction_module
-                        && self_sender == sender
-                        && self_recipient == recipient
-                        && self_object_id == object_id
-                        && self_object_type == object_type
-                        && self_version == version
-                } else {
-                    false
-                }
-            }
-            Event::EpochChange(self_id) => {
-                if let SuiEvent::EpochChange(id) = other {
-                    self_id == id
-                } else {
-                    false
-                }
-            }
-            Event::Checkpoint(self_id) => {
-                if let SuiEvent::Checkpoint(id) = other {
-                    self_id == id
-                } else {
-                    false
-                }
-            }
-            Event::CoinBalanceChange {
-                package_id: self_package_id,
-                transaction_module: self_transaction_module,
-                sender: self_sender,
-                change_type: self_change_type,
-                owner: self_owner,
-                coin_object_id: self_coin_id,
-                version: self_version,
-                coin_type: self_coin_type,
-                amount: self_amount,
-            } => {
-                if let SuiEvent::CoinBalanceChange {
-                    package_id,
-                    transaction_module,
-                    sender,
-                    change_type,
-                    owner,
-                    coin_object_id,
-                    version,
-                    coin_type,
-                    amount,
-                } = other
-                {
-                    package_id == self_package_id
-                        && &self_transaction_module.to_string() == transaction_module
-                        && self_owner == owner
-                        && self_coin_id == coin_object_id
-                        && self_version == version
-                        && &self_coin_type.to_string() == coin_type
-                        && self_amount == amount
-                        && self_sender == sender
-                        && self_change_type == change_type
-                } else {
-                    false
-                }
-            }
-            Event::MutateObject {
-                package_id: self_package_id,
-                transaction_module: self_transaction_module,
-                sender: self_sender,
-                object_type: self_object_type,
-                object_id: self_object_id,
-                version: self_version,
-            } => {
-                if let SuiEvent::MutateObject {
-                    package_id,
-                    transaction_module,
-                    sender,
-                    object_type,
-                    object_id,
-                    version,
-                } = other
-                {
-                    package_id == self_package_id
-                        && &self_transaction_module.to_string() == transaction_module
-                        && self_sender == sender
-                        && self_object_type == object_type
-                        && self_object_id == object_id
-                        && self_version == version
-                } else {
-                    false
-                }
-            }
-        }
-    }
-}
-
-#[derive(Debug, PartialEq, Eq, Clone, Serialize, Deserialize, JsonSchema)]
-#[serde(rename = "TransferObject", rename_all = "camelCase")]
-pub struct SuiTransferObject {
-    pub recipient: SuiAddress,
-    pub object_ref: SuiObjectRef,
-}
-
-#[derive(Debug, PartialEq, Eq, Clone, Serialize, Deserialize, JsonSchema)]
-#[serde(rename = "TransferSui", rename_all = "camelCase")]
-pub struct SuiTransferSui {
-    pub recipient: SuiAddress,
-    pub amount: Option<u64>,
-}
-
-#[derive(Debug, PartialEq, Eq, Clone, Serialize, Deserialize, JsonSchema)]
-#[serde(rename = "InputObjectKind")]
-pub enum SuiInputObjectKind {
-    // A Move package, must be immutable.
-    MovePackage(ObjectID),
-    // A Move object, either immutable, or owned mutable.
-    ImmOrOwnedMoveObject(SuiObjectRef),
-    // A Move object that's shared and mutable.
-    SharedMoveObject {
-        id: ObjectID,
-        initial_shared_version: SequenceNumber,
-        #[serde(default = "default_shared_object_mutability")]
-        mutable: bool,
-    },
-}
-
-const fn default_shared_object_mutability() -> bool {
-    true
-}
-
-impl From<InputObjectKind> for SuiInputObjectKind {
-    fn from(input: InputObjectKind) -> Self {
-        match input {
-            InputObjectKind::MovePackage(id) => Self::MovePackage(id),
-            InputObjectKind::ImmOrOwnedMoveObject(oref) => Self::ImmOrOwnedMoveObject(oref.into()),
-            InputObjectKind::SharedMoveObject {
-                id,
-                initial_shared_version,
-                mutable,
-            } => Self::SharedMoveObject {
-                id,
-                initial_shared_version,
-                mutable,
-            },
-        }
-    }
-}
-
-#[derive(Clone, Serialize, Deserialize, JsonSchema, Ord, PartialOrd, Eq, PartialEq, Debug)]
-#[serde(rename = "ObjectInfo", rename_all = "camelCase")]
-pub struct SuiObjectInfo {
-    pub object_id: ObjectID,
-    pub version: SequenceNumber,
-    pub digest: ObjectDigest,
-    #[serde(rename = "type")]
-    pub type_: String,
-    pub owner: Owner,
-    pub previous_transaction: TransactionDigest,
-}
-
-impl SuiObjectInfo {
-    pub fn to_object_ref(&self) -> ObjectRef {
-        (self.object_id, self.version, self.digest)
-    }
-}
-
-impl From<ObjectInfo> for SuiObjectInfo {
-    fn from(info: ObjectInfo) -> Self {
-        Self {
-            object_id: info.object_id,
-            version: info.version,
-            digest: info.digest,
-            type_: format!("{}", info.type_),
-            owner: info.owner,
-            previous_transaction: info.previous_transaction,
-        }
-    }
-}
-
-#[derive(Serialize, Deserialize, JsonSchema)]
-#[serde(rename_all = "camelCase")]
-pub struct ObjectExistsResponse {
-    object_ref: SuiObjectRef,
-    owner: Owner,
-    previous_transaction: TransactionDigest,
-    data: SuiParsedData,
-}
-
-#[derive(Serialize, Deserialize, JsonSchema)]
-#[serde(rename_all = "camelCase")]
-pub struct ObjectNotExistsResponse {
-    object_id: String,
-}
-
-#[derive(Serialize, Deserialize, JsonSchema, Clone)]
-#[serde(rename = "TypeTag", rename_all = "camelCase")]
-pub struct SuiTypeTag(String);
-
-impl TryInto<TypeTag> for SuiTypeTag {
-    type Error = anyhow::Error;
-    fn try_into(self) -> Result<TypeTag, Self::Error> {
-        parse_sui_type_tag(&self.0)
-    }
-}
-
-impl From<TypeTag> for SuiTypeTag {
-    fn from(tag: TypeTag) -> Self {
-        Self(format!("{}", tag))
-    }
-}
-
-#[derive(Serialize, Deserialize, JsonSchema)]
-#[serde(rename_all = "camelCase")]
-pub enum RPCTransactionRequestParams {
-    TransferObjectRequestParams(TransferObjectParams),
-    MoveCallRequestParams(MoveCallParams),
-}
-
-#[derive(Serialize, Deserialize, JsonSchema)]
-#[serde(rename_all = "camelCase")]
-pub struct TransferObjectParams {
-    pub recipient: SuiAddress,
-    pub object_id: ObjectID,
-}
-
-#[derive(Serialize, Deserialize, JsonSchema)]
-#[serde(rename_all = "camelCase")]
-pub struct MoveCallParams {
-    pub package_object_id: ObjectID,
-    pub module: String,
-    pub function: String,
-    #[serde(default)]
-    pub type_arguments: Vec<SuiTypeTag>,
-    pub arguments: Vec<SuiJsonValue>,
-}
-
-#[derive(Serialize, Deserialize, JsonSchema, Debug)]
-#[serde(rename = "EventFilter")]
-pub enum SuiEventFilter {
-    Package(ObjectID),
-    Module(String),
-    /// Move StructTag string value of the event type e.g. `0x2::devnet_nft::MintNFTEvent`
-    MoveEventType(String),
-    MoveEventField {
-        path: String,
-        value: Value,
-    },
-    SenderAddress(SuiAddress),
-    EventType(EventType),
-    ObjectId(ObjectID),
-    All(Vec<SuiEventFilter>),
-    Any(Vec<SuiEventFilter>),
-    And(Box<SuiEventFilter>, Box<SuiEventFilter>),
-    Or(Box<SuiEventFilter>, Box<SuiEventFilter>),
-}
-
-impl TryInto<EventFilter> for SuiEventFilter {
-    type Error = anyhow::Error;
-
-    fn try_into(self) -> Result<EventFilter, anyhow::Error> {
-        use SuiEventFilter::*;
-        Ok(match self {
-            Package(id) => EventFilter::Package(id),
-            Module(module) => EventFilter::Module(Identifier::new(module)?),
-            MoveEventType(event_type) => {
-                // parse_sui_struct_tag converts StructTag string e.g. `0x2::devnet_nft::MintNFTEvent` to StructTag object
-                EventFilter::MoveEventType(parse_sui_struct_tag(&event_type)?)
-            }
-            MoveEventField { path, value } => EventFilter::MoveEventField { path, value },
-            SenderAddress(address) => EventFilter::SenderAddress(address),
-            ObjectId(id) => EventFilter::ObjectId(id),
-            All(filters) => EventFilter::MatchAll(
-                filters
-                    .into_iter()
-                    .map(SuiEventFilter::try_into)
-                    .collect::<Result<_, _>>()?,
-            ),
-            Any(filters) => EventFilter::MatchAny(
-                filters
-                    .into_iter()
-                    .map(SuiEventFilter::try_into)
-                    .collect::<Result<_, _>>()?,
-            ),
-            And(filter_a, filter_b) => All(vec![*filter_a, *filter_b]).try_into()?,
-            Or(filter_a, filter_b) => Any(vec![*filter_a, *filter_b]).try_into()?,
-            EventType(type_) => EventFilter::EventType(type_),
-        })
-    }
-}
-
-#[serde_as]
-#[derive(Serialize, Deserialize, JsonSchema)]
-#[serde(rename_all = "camelCase")]
-pub struct TransactionBytes {
-    /// BCS serialized transaction data bytes without its type tag, as base-64 encoded string.
-    pub tx_bytes: Base64,
-    /// the gas object to be used
-    pub gas: SuiObjectRef,
-    /// objects to be used in this transaction
-    pub input_objects: Vec<SuiInputObjectKind>,
-}
-
-impl TransactionBytes {
-    pub fn from_data(data: TransactionData) -> Result<Self, anyhow::Error> {
-        Ok(Self {
-            tx_bytes: Base64::from_bytes(bcs::to_bytes(&data)?.as_slice()),
-            gas: data.gas().into(),
-            input_objects: data
-                .input_objects()?
-                .into_iter()
-                .map(SuiInputObjectKind::from)
-                .collect(),
-        })
-    }
-
-    pub fn to_data(self) -> Result<TransactionData, anyhow::Error> {
-        bcs::from_bytes::<TransactionData>(&self.tx_bytes.to_vec().map_err(|e| anyhow::anyhow!(e))?)
-            .map_err(|e| anyhow::anyhow!(e))
-    }
-}
-=======
 mod sui_bls;
 mod sui_checkpoint;
 mod sui_coin;
@@ -2880,7 +31,6 @@
 mod sui_transaction;
 
 pub type DynamicFieldPage = Page<DynamicFieldInfo, ObjectID>;
->>>>>>> 425aefe6
 
 #[derive(Clone, Debug, JsonSchema, Serialize, Deserialize)]
 #[serde(rename_all = "camelCase")]
