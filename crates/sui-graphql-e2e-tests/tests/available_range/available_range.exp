--- conflicted
+++ resolved
@@ -5,36 +5,20 @@
   "data": {
     "availableRange": {
       "first": {
-<<<<<<< HEAD
-        "digest": "CMYz3S21nzrUdX2aqBNPqb5QCJw8ZngQMxrhpoAkvn1V",
-        "sequenceNumber": 0
-      },
-      "last": {
-        "digest": "CMYz3S21nzrUdX2aqBNPqb5QCJw8ZngQMxrhpoAkvn1V",
-=======
         "digest": "AiBjCdxSobDeDLbaYu3BpujPePncHL7QXtDPTFmirSkL",
         "sequenceNumber": 0
       },
       "last": {
         "digest": "AiBjCdxSobDeDLbaYu3BpujPePncHL7QXtDPTFmirSkL",
->>>>>>> 6418ced3
         "sequenceNumber": 0
       }
     },
     "first": {
-<<<<<<< HEAD
-      "digest": "CMYz3S21nzrUdX2aqBNPqb5QCJw8ZngQMxrhpoAkvn1V",
-      "sequenceNumber": 0
-    },
-    "last": {
-      "digest": "CMYz3S21nzrUdX2aqBNPqb5QCJw8ZngQMxrhpoAkvn1V",
-=======
       "digest": "AiBjCdxSobDeDLbaYu3BpujPePncHL7QXtDPTFmirSkL",
       "sequenceNumber": 0
     },
     "last": {
       "digest": "AiBjCdxSobDeDLbaYu3BpujPePncHL7QXtDPTFmirSkL",
->>>>>>> 6418ced3
       "sequenceNumber": 0
     }
   }
@@ -51,36 +35,20 @@
   "data": {
     "availableRange": {
       "first": {
-<<<<<<< HEAD
-        "digest": "CMYz3S21nzrUdX2aqBNPqb5QCJw8ZngQMxrhpoAkvn1V",
-        "sequenceNumber": 0
-      },
-      "last": {
-        "digest": "72iyhrhefnXksJ5JpaySZSTmLQaABm9w6GfAQm3dNfN8",
-=======
         "digest": "AiBjCdxSobDeDLbaYu3BpujPePncHL7QXtDPTFmirSkL",
         "sequenceNumber": 0
       },
       "last": {
         "digest": "374bD5qhZg6ro1ZktSdnzRJ88CrRSiZnj4WVk3fsd5hx",
->>>>>>> 6418ced3
         "sequenceNumber": 2
       }
     },
     "first": {
-<<<<<<< HEAD
-      "digest": "CMYz3S21nzrUdX2aqBNPqb5QCJw8ZngQMxrhpoAkvn1V",
-      "sequenceNumber": 0
-    },
-    "last": {
-      "digest": "72iyhrhefnXksJ5JpaySZSTmLQaABm9w6GfAQm3dNfN8",
-=======
       "digest": "AiBjCdxSobDeDLbaYu3BpujPePncHL7QXtDPTFmirSkL",
       "sequenceNumber": 0
     },
     "last": {
       "digest": "374bD5qhZg6ro1ZktSdnzRJ88CrRSiZnj4WVk3fsd5hx",
->>>>>>> 6418ced3
       "sequenceNumber": 2
     }
   }
