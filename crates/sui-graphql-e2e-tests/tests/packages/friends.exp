--- conflicted
+++ resolved
@@ -295,14 +295,11 @@
               },
               {
                 "outputState": {
-<<<<<<< HEAD
-=======
-                  "asMovePackage": null
-                }
-              },
-              {
-                "outputState": {
->>>>>>> 6418ced3
+                  "asMovePackage": null
+                }
+              },
+              {
+                "outputState": {
                   "asMovePackage": {
                     "module": {
                       "friends": {
@@ -336,14 +333,6 @@
                     }
                   }
                 }
-<<<<<<< HEAD
-              },
-              {
-                "outputState": {
-                  "asMovePackage": null
-                }
-=======
->>>>>>> 6418ced3
               }
             ]
           }
