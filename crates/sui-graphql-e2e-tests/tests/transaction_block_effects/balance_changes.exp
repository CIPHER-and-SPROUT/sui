--- conflicted
+++ resolved
@@ -36,21 +36,13 @@
                 "edges": [
                   {
                     "node": {
-<<<<<<< HEAD
-                      "amount": "2000"
-=======
                       "amount": "3000"
->>>>>>> 03629974
                     },
                     "cursor": "eyJpIjowLCJjIjoyfQ"
                   },
                   {
                     "node": {
-<<<<<<< HEAD
-                      "amount": "1000"
-=======
                       "amount": "5000"
->>>>>>> 03629974
                     },
                     "cursor": "eyJpIjoxLCJjIjoyfQ"
                   },
@@ -62,21 +54,13 @@
                   },
                   {
                     "node": {
-<<<<<<< HEAD
-                      "amount": "3000"
-=======
                       "amount": "1000"
->>>>>>> 03629974
                     },
                     "cursor": "eyJpIjozLCJjIjoyfQ"
                   },
                   {
                     "node": {
-<<<<<<< HEAD
-                      "amount": "5000"
-=======
                       "amount": "2000"
->>>>>>> 03629974
                     },
                     "cursor": "eyJpIjo0LCJjIjoyfQ"
                   },
@@ -114,21 +98,13 @@
                 "edges": [
                   {
                     "node": {
-<<<<<<< HEAD
-                      "amount": "3000"
-=======
                       "amount": "1000"
->>>>>>> 03629974
                     },
                     "cursor": "eyJpIjozLCJjIjoxfQ"
                   },
                   {
                     "node": {
-<<<<<<< HEAD
-                      "amount": "5000"
-=======
                       "amount": "2000"
->>>>>>> 03629974
                     },
                     "cursor": "eyJpIjo0LCJjIjoxfQ"
                   }
@@ -160,21 +136,13 @@
                 "edges": [
                   {
                     "node": {
-<<<<<<< HEAD
-                      "amount": "2000"
-=======
                       "amount": "3000"
->>>>>>> 03629974
                     },
                     "cursor": "eyJpIjowLCJjIjoxfQ"
                   },
                   {
                     "node": {
-<<<<<<< HEAD
-                      "amount": "1000"
-=======
                       "amount": "5000"
->>>>>>> 03629974
                     },
                     "cursor": "eyJpIjoxLCJjIjoxfQ"
                   },
