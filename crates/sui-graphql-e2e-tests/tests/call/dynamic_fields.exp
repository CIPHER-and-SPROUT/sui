processed 13 tasks

init:
A: object(0,0)

task 1 'publish'. lines 13-52:
created: object(1,0)
mutated: object(0,1)
gas summary: computation_cost: 1000000, storage_cost: 8329600,  storage_rebate: 0, non_refundable_storage_fee: 0

task 2 'run'. lines 54-54:
created: object(2,0)
mutated: object(0,0)
gas summary: computation_cost: 1000000, storage_cost: 2234400,  storage_rebate: 0, non_refundable_storage_fee: 0

task 3 'run'. lines 56-56:
created: object(3,0), object(3,1), object(3,2)
mutated: object(0,0), object(2,0)
gas summary: computation_cost: 1000000, storage_cost: 6536000,  storage_rebate: 2212056, non_refundable_storage_fee: 22344

task 4 'run'. lines 58-58:
created: object(4,0), object(4,1)
mutated: object(0,0), object(2,0)
gas summary: computation_cost: 1000000, storage_cost: 5928000,  storage_rebate: 2212056, non_refundable_storage_fee: 22344

task 5 'create-checkpoint'. lines 60-60:
Checkpoint created: 1

task 6 'run-graphql'. lines 62-85:
Response: {
  "data": {
    "object": {
      "dynamicFields": {
        "nodes": [
          {
            "name": {
              "type": {
                "repr": "u64"
              },
              "data": {
                "Number": "0"
              },
              "bcs": "AAAAAAAAAAA="
            },
            "value": {
              "__typename": "MoveObject"
            }
          },
          {
            "name": {
              "type": {
                "repr": "u64"
              },
              "data": {
                "Number": "0"
              },
              "bcs": "AAAAAAAAAAA="
            },
            "value": {
              "__typename": "MoveObject"
            }
          },
          {
            "name": {
              "type": {
                "repr": "vector<u8>"
              },
              "data": {
                "Vector": []
              },
              "bcs": "AA=="
            },
            "value": {
              "__typename": "MoveValue"
            }
          },
          {
            "name": {
              "type": {
                "repr": "bool"
              },
              "data": {
                "Bool": false
              },
              "bcs": "AA=="
            },
            "value": {
              "__typename": "MoveValue"
            }
          }
        ]
      }
    }
  }
}

task 7 'run'. lines 87-87:
created: object(7,0)
mutated: object(0,0)
wrapped: object(2,0)
gas summary: computation_cost: 1000000, storage_cost: 2485200,  storage_rebate: 2212056, non_refundable_storage_fee: 22344

task 8 'create-checkpoint'. lines 89-89:
Checkpoint created: 2

task 9 'run-graphql'. lines 91-114:
Response: {
  "data": {
    "object": {
      "dynamicFields": {
        "nodes": [
          {
            "name": {
              "type": {
                "repr": "u64"
              },
              "data": {
                "Number": "0"
              },
              "bcs": "AAAAAAAAAAA="
            },
            "value": {
              "__typename": "MoveObject"
            }
          },
          {
            "name": {
              "type": {
                "repr": "u64"
              },
              "data": {
                "Number": "0"
              },
              "bcs": "AAAAAAAAAAA="
            },
            "value": {
              "__typename": "MoveObject"
            }
          },
          {
            "name": {
              "type": {
                "repr": "vector<u8>"
              },
              "data": {
                "Vector": []
              },
              "bcs": "AA=="
            },
            "value": {
              "__typename": "MoveValue"
            }
          },
          {
            "name": {
              "type": {
                "repr": "bool"
              },
              "data": {
                "Bool": false
              },
              "bcs": "AA=="
            },
            "value": {
              "__typename": "MoveValue"
            }
          }
        ]
      }
    }
  }
}

task 10 'run-graphql'. lines 116-141:
Response: {
  "data": {
    "owner": {
      "dynamicFields": {
        "nodes": [
          {
            "name": {
              "type": {
                "repr": "u64"
              },
              "data": {
                "Number": "0"
              },
              "bcs": "AAAAAAAAAAA="
            },
            "value": {
<<<<<<< HEAD
              "bcs": "AAAAAAAAAAA=",
              "data": {
                "Number": "0"
              },
              "__typename": "MoveValue"
=======
              "__typename": "MoveObject"
>>>>>>> 03629974
            }
          },
          {
            "name": {
              "type": {
                "repr": "u64"
              },
              "data": {
                "Number": "0"
              },
              "bcs": "AAAAAAAAAAA="
            },
            "value": {
<<<<<<< HEAD
              "__typename": "MoveObject"
=======
              "bcs": "AAAAAAAAAAA=",
              "data": {
                "Number": "0"
              },
              "__typename": "MoveValue"
>>>>>>> 03629974
            }
          },
          {
            "name": {
              "type": {
                "repr": "vector<u8>"
              },
              "data": {
                "Vector": []
              },
              "bcs": "AA=="
            },
            "value": {
              "bcs": "AQAAAAAAAAA=",
              "data": {
                "Number": "1"
              },
              "__typename": "MoveValue"
            }
          },
          {
            "name": {
              "type": {
                "repr": "bool"
              },
              "data": {
                "Bool": false
              },
              "bcs": "AA=="
            },
            "value": {
              "bcs": "AgAAAAAAAAA=",
              "data": {
                "Number": "2"
              },
              "__typename": "MoveValue"
            }
          }
        ]
      }
    }
  }
}

task 11 'run-graphql'. lines 143-163:
Response: {
  "data": {
    "owner": {
      "dynamicField": {
        "name": {
          "type": {
            "repr": "u64"
          },
          "data": {
            "Number": "0"
          },
          "bcs": "AAAAAAAAAAA="
        },
        "value": {
          "__typename": "MoveValue",
          "bcs": "AAAAAAAAAAA=",
          "data": {
            "Number": "0"
          }
        }
      }
    }
  }
}

task 12 'run-graphql'. lines 165-176:
Response: {
  "data": {
    "owner": {
      "dynamicObjectField": {
        "value": {
          "__typename": "MoveObject"
        }
      }
    }
  }
}<|MERGE_RESOLUTION|>--- conflicted
+++ resolved
@@ -57,7 +57,7 @@
               "bcs": "AAAAAAAAAAA="
             },
             "value": {
-              "__typename": "MoveObject"
+              "__typename": "MoveValue"
             }
           },
           {
@@ -134,7 +134,7 @@
               "bcs": "AAAAAAAAAAA="
             },
             "value": {
-              "__typename": "MoveObject"
+              "__typename": "MoveValue"
             }
           },
           {
@@ -188,37 +188,25 @@
               "bcs": "AAAAAAAAAAA="
             },
             "value": {
-<<<<<<< HEAD
+              "__typename": "MoveObject"
+            }
+          },
+          {
+            "name": {
+              "type": {
+                "repr": "u64"
+              },
+              "data": {
+                "Number": "0"
+              },
+              "bcs": "AAAAAAAAAAA="
+            },
+            "value": {
               "bcs": "AAAAAAAAAAA=",
               "data": {
                 "Number": "0"
               },
               "__typename": "MoveValue"
-=======
-              "__typename": "MoveObject"
->>>>>>> 03629974
-            }
-          },
-          {
-            "name": {
-              "type": {
-                "repr": "u64"
-              },
-              "data": {
-                "Number": "0"
-              },
-              "bcs": "AAAAAAAAAAA="
-            },
-            "value": {
-<<<<<<< HEAD
-              "__typename": "MoveObject"
-=======
-              "bcs": "AAAAAAAAAAA=",
-              "data": {
-                "Number": "0"
-              },
-              "__typename": "MoveValue"
->>>>>>> 03629974
             }
           },
           {
