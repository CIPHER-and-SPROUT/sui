--- conflicted
+++ resolved
@@ -44,11 +44,7 @@
 Epoch advanced: 5
 
 task 10 'view-checkpoint'. lines 47-47:
-<<<<<<< HEAD
-CheckpointSummary { epoch: 5, seq: 10, content_digest: E2QqQXt5Mb2CD8vQHUpiDCyK98tGoj1LcCDeYwcvSu7B,
-=======
 CheckpointSummary { epoch: 5, seq: 10, content_digest: 5vnH79uiBiFW6LoCwS11JXa7v2wwrEtHYHMcPj222GxV,
->>>>>>> 6418ced3
             epoch_rolling_gas_cost_summary: GasCostSummary { computation_cost: 0, storage_cost: 0, storage_rebate: 0, non_refundable_storage_fee: 0 }}
 
 task 11 'run-graphql'. lines 49-55:
@@ -115,13 +111,8 @@
         "edges": [
           {
             "node": {
-<<<<<<< HEAD
-              "address": "0xf14c6adf4aba18b4615bbc46c289abe8a65139d6e708a759a82f5ca3ae1aac0f",
-              "digest": "GCUhMsEaF6HZUai8KgrJLjPibrnMA5oHtYcrRAaorRbt",
-=======
               "address": "0xd024306766ffaee1abf04d24e06965992bee3772b514744cbca20a1345c8ceab",
               "digest": "5wzBzzoXrkSi2ukPoMZSUFFbjvV7uqrtfbJxtCcUykGq",
->>>>>>> 6418ced3
               "kind": "OWNED"
             }
           }
@@ -144,13 +135,8 @@
         "edges": [
           {
             "node": {
-<<<<<<< HEAD
-              "address": "0xf14c6adf4aba18b4615bbc46c289abe8a65139d6e708a759a82f5ca3ae1aac0f",
-              "digest": "GCUhMsEaF6HZUai8KgrJLjPibrnMA5oHtYcrRAaorRbt",
-=======
               "address": "0xd024306766ffaee1abf04d24e06965992bee3772b514744cbca20a1345c8ceab",
               "digest": "5wzBzzoXrkSi2ukPoMZSUFFbjvV7uqrtfbJxtCcUykGq",
->>>>>>> 6418ced3
               "kind": "OWNED"
             }
           }
@@ -162,13 +148,8 @@
         "edges": [
           {
             "node": {
-<<<<<<< HEAD
-              "address": "0x03a0534d578df3a38b55a8781f189eb29d1cb6b5cf498c27499ef9cd4cd6341c",
-              "digest": "HPi5v2Qdx9YgW7CoxbnXd3CZD52Wr9MZ597xCRmPCDps",
-=======
               "address": "0x019f98a5713d2df2c50510043a5fc1fa59823df7ac9bbea5a827b6950056cde5",
               "digest": "3DyexaMkAsfxHNu7fycNsmW27ALrkjZVrauEEL9KyRHo",
->>>>>>> 6418ced3
               "kind": "OWNED",
               "owner": {
                 "address": "0xa7b032703878aa74c3126935789fd1d4d7e111d5911b09247d6963061c312b5a"
@@ -178,71 +159,47 @@
           {
             "node": {
               "address": "0x511fd9ce0b6943a3968d0d5cc377322cd0118433f65dcb51e9d1727d771047f0",
-<<<<<<< HEAD
-              "digest": "qZ72H55oEsZXukjruqMd58WJQ7VQ9qMwv1nP9MWV1Jx",
-=======
               "digest": "4j6dje9rVtqC2guHqhaYULXb1qSCfSmY8CWfuGEp9spF",
->>>>>>> 6418ced3
-              "kind": "OWNED",
-              "owner": {
-                "address": "0xa7b032703878aa74c3126935789fd1d4d7e111d5911b09247d6963061c312b5a"
-              }
-            }
-          },
-          {
-            "node": {
-<<<<<<< HEAD
-              "address": "0x809b55c17aaf60fc60b0af2d475917850fca3a530bd8c06eb54da661fe73621b",
-              "digest": "BhfhLBcBeSJSXjYxeQySnqR57GRLSTAzbUHcNQQeSNBY",
-=======
+              "kind": "OWNED",
+              "owner": {
+                "address": "0xa7b032703878aa74c3126935789fd1d4d7e111d5911b09247d6963061c312b5a"
+              }
+            }
+          },
+          {
+            "node": {
               "address": "0x72647637359b03180c5a5d9265ddd67fa43d014303d3bf74a7296ff104687a43",
               "digest": "7PQsZdvUbEzq4ZwQnnJRrrchKt9DWzA4vUhvtbM9w7zi",
->>>>>>> 6418ced3
-              "kind": "OWNED",
-              "owner": {
-                "address": "0xa7b032703878aa74c3126935789fd1d4d7e111d5911b09247d6963061c312b5a"
-              }
-            }
-          },
-          {
-            "node": {
-<<<<<<< HEAD
-              "address": "0x8fc54b1eebb1c296bbb66bca2767da1db6cdb571a640a81a8c5f3f5037872825",
-              "digest": "GZeoo4KzeKcBRa9RBqQ4y1NzpVT9GYvsxht815LbqCCy",
-=======
+              "kind": "OWNED",
+              "owner": {
+                "address": "0xa7b032703878aa74c3126935789fd1d4d7e111d5911b09247d6963061c312b5a"
+              }
+            }
+          },
+          {
+            "node": {
               "address": "0x7c704eb2dd2fb001f76ba59b044fba1700e2b933e6875d1313c91bb27cbb61c8",
               "digest": "FsXKN2btLhzWD2fZ24ZbD8xW7UoC5YAmtz9UdxXcCBAz",
->>>>>>> 6418ced3
-              "kind": "OWNED",
-              "owner": {
-                "address": "0xa7b032703878aa74c3126935789fd1d4d7e111d5911b09247d6963061c312b5a"
-              }
-            }
-          },
-          {
-            "node": {
-<<<<<<< HEAD
-              "address": "0xaedf19542de4d0cd50d7a68acae7eb4db634f234cfca6796e40fe50d84e929a8",
-              "digest": "J6KjMvZcZRh3BW2tpAQZTZjNRAhDB5djVkdJMupf9kpp",
-=======
+              "kind": "OWNED",
+              "owner": {
+                "address": "0xa7b032703878aa74c3126935789fd1d4d7e111d5911b09247d6963061c312b5a"
+              }
+            }
+          },
+          {
+            "node": {
               "address": "0x855cfa51fbd39089fd3629ae3a175327d94438e23b2d65ebcf97dd973f2f6867",
               "digest": "AECbECjTNASvASe26wfofWMj7YrQLSKkUiEWGCKnJFsM",
->>>>>>> 6418ced3
-              "kind": "OWNED",
-              "owner": {
-                "address": "0xa7b032703878aa74c3126935789fd1d4d7e111d5911b09247d6963061c312b5a"
-              }
-            }
-          },
-          {
-            "node": {
-<<<<<<< HEAD
-              "address": "0xfd4945774f3d900ddb7b0aa65603209c63d8f50ce6a35eb39acbeb64ac41244c",
-              "digest": "DWycDTi9XbsT3cTksEDyQNKbfRxgsS7KZE7oxJqPAtLu",
-=======
+              "kind": "OWNED",
+              "owner": {
+                "address": "0xa7b032703878aa74c3126935789fd1d4d7e111d5911b09247d6963061c312b5a"
+              }
+            }
+          },
+          {
+            "node": {
               "address": "0xf793b78e5a10e1b707d6786f9e8b850adc99a67b088031e262c82ebb6cc53881",
               "digest": "5y2DsrfyfMVxLrojDzSvHypHqfG64x9x9jBBRieCVg8y",
->>>>>>> 6418ced3
               "kind": "OWNED",
               "owner": {
                 "address": "0xa7b032703878aa74c3126935789fd1d4d7e111d5911b09247d6963061c312b5a"
@@ -272,20 +229,12 @@
 
 Name: Test
 Type: SuiAddress!
-<<<<<<< HEAD
-Value: "0x55f7acffae3dddaef177e3777a785317e6f6b7e728a420c20b882da1867bfbc1"
+Value: "0xd035907f913f3b91ba168498bc3e9d32324dff2666084e879aa22c628682b67"
 
 Name: Test_opt
 Type: SuiAddress
-Value: "0x55f7acffae3dddaef177e3777a785317e6f6b7e728a420c20b882da1867bfbc1"
-=======
 Value: "0xd035907f913f3b91ba168498bc3e9d32324dff2666084e879aa22c628682b67"
 
-Name: Test_opt
-Type: SuiAddress
-Value: "0xd035907f913f3b91ba168498bc3e9d32324dff2666084e879aa22c628682b67"
->>>>>>> 6418ced3
-
 Name: deepbook
 Type: SuiAddress!
 Value: "0xdee9"
@@ -296,83 +245,43 @@
 
 Name: obj_0_0
 Type: SuiAddress!
-<<<<<<< HEAD
-Value: "0x03a0534d578df3a38b55a8781f189eb29d1cb6b5cf498c27499ef9cd4cd6341c"
+Value: "0x019f98a5713d2df2c50510043a5fc1fa59823df7ac9bbea5a827b6950056cde5"
 
 Name: obj_0_0_opt
 Type: SuiAddress
-Value: "0x03a0534d578df3a38b55a8781f189eb29d1cb6b5cf498c27499ef9cd4cd6341c"
+Value: "0x019f98a5713d2df2c50510043a5fc1fa59823df7ac9bbea5a827b6950056cde5"
 
 Name: obj_0_1
 Type: SuiAddress!
-Value: "0x59dd8cd4b39cd64bfedfac67d463d1abdaae7993413b251fce273f6f5f855b1d"
+Value: "0x700f3966f65d6abd59b207d304e0de59fc18ae43c1c565c642f0bf1c90e3f37f"
 
 Name: obj_0_1_opt
 Type: SuiAddress
-Value: "0x59dd8cd4b39cd64bfedfac67d463d1abdaae7993413b251fce273f6f5f855b1d"
+Value: "0x700f3966f65d6abd59b207d304e0de59fc18ae43c1c565c642f0bf1c90e3f37f"
 
 Name: obj_1_0
 Type: SuiAddress!
-Value: "0x55f7acffae3dddaef177e3777a785317e6f6b7e728a420c20b882da1867bfbc1"
+Value: "0x0d035907f913f3b91ba168498bc3e9d32324dff2666084e879aa22c628682b67"
 
 Name: obj_1_0_opt
 Type: SuiAddress
-Value: "0x55f7acffae3dddaef177e3777a785317e6f6b7e728a420c20b882da1867bfbc1"
+Value: "0x0d035907f913f3b91ba168498bc3e9d32324dff2666084e879aa22c628682b67"
 
 Name: obj_2_0
 Type: SuiAddress!
-Value: "0xf14c6adf4aba18b4615bbc46c289abe8a65139d6e708a759a82f5ca3ae1aac0f"
+Value: "0xd024306766ffaee1abf04d24e06965992bee3772b514744cbca20a1345c8ceab"
 
 Name: obj_2_0_opt
 Type: SuiAddress
-Value: "0xf14c6adf4aba18b4615bbc46c289abe8a65139d6e708a759a82f5ca3ae1aac0f"
+Value: "0xd024306766ffaee1abf04d24e06965992bee3772b514744cbca20a1345c8ceab"
 
 Name: obj_3_0
 Type: SuiAddress!
-Value: "0xfd4945774f3d900ddb7b0aa65603209c63d8f50ce6a35eb39acbeb64ac41244c"
+Value: "0x72647637359b03180c5a5d9265ddd67fa43d014303d3bf74a7296ff104687a43"
 
 Name: obj_3_0_opt
 Type: SuiAddress
-Value: "0xfd4945774f3d900ddb7b0aa65603209c63d8f50ce6a35eb39acbeb64ac41244c"
-=======
-Value: "0x019f98a5713d2df2c50510043a5fc1fa59823df7ac9bbea5a827b6950056cde5"
-
-Name: obj_0_0_opt
-Type: SuiAddress
-Value: "0x019f98a5713d2df2c50510043a5fc1fa59823df7ac9bbea5a827b6950056cde5"
-
-Name: obj_0_1
-Type: SuiAddress!
-Value: "0x700f3966f65d6abd59b207d304e0de59fc18ae43c1c565c642f0bf1c90e3f37f"
-
-Name: obj_0_1_opt
-Type: SuiAddress
-Value: "0x700f3966f65d6abd59b207d304e0de59fc18ae43c1c565c642f0bf1c90e3f37f"
-
-Name: obj_1_0
-Type: SuiAddress!
-Value: "0x0d035907f913f3b91ba168498bc3e9d32324dff2666084e879aa22c628682b67"
-
-Name: obj_1_0_opt
-Type: SuiAddress
-Value: "0x0d035907f913f3b91ba168498bc3e9d32324dff2666084e879aa22c628682b67"
-
-Name: obj_2_0
-Type: SuiAddress!
-Value: "0xd024306766ffaee1abf04d24e06965992bee3772b514744cbca20a1345c8ceab"
-
-Name: obj_2_0_opt
-Type: SuiAddress
-Value: "0xd024306766ffaee1abf04d24e06965992bee3772b514744cbca20a1345c8ceab"
-
-Name: obj_3_0
-Type: SuiAddress!
 Value: "0x72647637359b03180c5a5d9265ddd67fa43d014303d3bf74a7296ff104687a43"
-
-Name: obj_3_0_opt
-Type: SuiAddress
-Value: "0x72647637359b03180c5a5d9265ddd67fa43d014303d3bf74a7296ff104687a43"
->>>>>>> 6418ced3
 
 Name: std
 Type: SuiAddress!
