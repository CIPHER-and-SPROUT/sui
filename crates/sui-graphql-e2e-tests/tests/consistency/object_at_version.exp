processed 20 tasks

init:
A: object(0,0)

task 1 'publish'. lines 19-56:
created: object(1,0)
mutated: object(0,1)
gas summary: computation_cost: 1000000, storage_cost: 7014800,  storage_rebate: 0, non_refundable_storage_fee: 0

task 2 'run'. lines 58-58:
created: object(2,0)
mutated: object(0,1)
gas summary: computation_cost: 1000000, storage_cost: 2302800,  storage_rebate: 978120, non_refundable_storage_fee: 9880

task 3 'create-checkpoint'. lines 60-60:
Checkpoint created: 1

task 4 'run-graphql'. lines 62-75:
Response: {
  "data": {
    "object": {
      "status": "HISTORICAL",
      "version": 3,
      "asMoveObject": {
        "contents": {
          "json": {
<<<<<<< HEAD
            "id": "0xe65dbbe3f79a0ada2aaef2ebf792eeb02277cb244493e32686f03a28b1350955",
=======
            "id": "0x7a166d93d67f2815b463e90d909798a5c572b3e15cdbd6dc8fc10f9fc88618f9",
>>>>>>> 03629974
            "value": "0"
          }
        }
      }
    }
  }
}

task 5 'run'. lines 77-77:
mutated: object(0,0), object(2,0)
gas summary: computation_cost: 1000000, storage_cost: 2302800,  storage_rebate: 1301652, non_refundable_storage_fee: 13148

task 6 'create-checkpoint'. lines 79-79:
Checkpoint created: 2

task 7 'run-graphql'. lines 81-107:
Response: {
  "data": {
    "latest_version": {
      "status": "HISTORICAL",
      "version": 4,
      "asMoveObject": {
        "contents": {
          "json": {
<<<<<<< HEAD
            "id": "0xe65dbbe3f79a0ada2aaef2ebf792eeb02277cb244493e32686f03a28b1350955",
=======
            "id": "0x7a166d93d67f2815b463e90d909798a5c572b3e15cdbd6dc8fc10f9fc88618f9",
>>>>>>> 03629974
            "value": "1"
          }
        }
      }
    },
    "previous_version": {
      "status": "HISTORICAL",
      "version": 3,
      "asMoveObject": {
        "contents": {
          "json": {
<<<<<<< HEAD
            "id": "0xe65dbbe3f79a0ada2aaef2ebf792eeb02277cb244493e32686f03a28b1350955",
=======
            "id": "0x7a166d93d67f2815b463e90d909798a5c572b3e15cdbd6dc8fc10f9fc88618f9",
>>>>>>> 03629974
            "value": "0"
          }
        }
      }
    }
  }
}

task 8 'run'. lines 109-109:
created: object(8,0)
mutated: object(0,0)
wrapped: object(2,0)
gas summary: computation_cost: 1000000, storage_cost: 2553600,  storage_rebate: 2279772, non_refundable_storage_fee: 23028

task 9 'create-checkpoint'. lines 111-111:
Checkpoint created: 3

task 10 'run-graphql'. lines 113-139:
Response: {
  "data": {
    "latest_wrapped": {
      "status": "WRAPPED_OR_DELETED",
      "version": 5,
      "asMoveObject": null
    },
    "previous_version": {
      "status": "HISTORICAL",
      "version": 4,
      "asMoveObject": {
        "contents": {
          "json": {
<<<<<<< HEAD
            "id": "0xe65dbbe3f79a0ada2aaef2ebf792eeb02277cb244493e32686f03a28b1350955",
=======
            "id": "0x7a166d93d67f2815b463e90d909798a5c572b3e15cdbd6dc8fc10f9fc88618f9",
>>>>>>> 03629974
            "value": "1"
          }
        }
      }
    }
  }
}

task 11 'run'. lines 141-141:
mutated: object(0,0)
unwrapped: object(2,0)
deleted: object(8,0)
gas summary: computation_cost: 1000000, storage_cost: 2302800,  storage_rebate: 2528064, non_refundable_storage_fee: 25536

task 12 'create-checkpoint'. lines 143-143:
Checkpoint created: 4

task 13 'run-graphql'. lines 145-183:
Response: {
  "data": {
    "latest_unwrapped": {
      "status": "HISTORICAL",
      "version": 6,
      "asMoveObject": {
        "contents": {
          "json": {
<<<<<<< HEAD
            "id": "0xe65dbbe3f79a0ada2aaef2ebf792eeb02277cb244493e32686f03a28b1350955",
=======
            "id": "0x7a166d93d67f2815b463e90d909798a5c572b3e15cdbd6dc8fc10f9fc88618f9",
>>>>>>> 03629974
            "value": "1"
          }
        }
      }
    },
    "previous_version": {
      "status": "WRAPPED_OR_DELETED",
      "version": 5,
      "asMoveObject": null
    },
    "first_version": {
      "status": "HISTORICAL",
      "version": 3,
      "asMoveObject": {
        "contents": {
          "json": {
<<<<<<< HEAD
            "id": "0xe65dbbe3f79a0ada2aaef2ebf792eeb02277cb244493e32686f03a28b1350955",
=======
            "id": "0x7a166d93d67f2815b463e90d909798a5c572b3e15cdbd6dc8fc10f9fc88618f9",
>>>>>>> 03629974
            "value": "0"
          }
        }
      }
    }
  }
}

task 14 'run'. lines 185-185:
mutated: object(0,0)
deleted: object(2,0)
gas summary: computation_cost: 1000000, storage_cost: 988000,  storage_rebate: 2279772, non_refundable_storage_fee: 23028

task 15 'create-checkpoint'. lines 187-187:
Checkpoint created: 5

task 16 'run-graphql'. lines 189-215:
Response: {
  "data": {
    "latest_deleted": {
      "status": "WRAPPED_OR_DELETED",
      "version": 7,
      "asMoveObject": null
    },
    "version_specified": {
      "status": "WRAPPED_OR_DELETED",
      "version": 7,
      "asMoveObject": null
    }
  }
}

task 17 'force-object-snapshot-catchup'. lines 217-217:
Objects snapshot updated to [0 to 5)

task 18 'create-checkpoint'. lines 219-219:
Checkpoint created: 6

task 19 'run-graphql'. lines 221-259:
Response: {
  "data": {
    "object_within_available_range": {
      "status": "HISTORICAL",
      "version": 6,
      "asMoveObject": {
        "contents": {
          "json": {
<<<<<<< HEAD
            "id": "0xe65dbbe3f79a0ada2aaef2ebf792eeb02277cb244493e32686f03a28b1350955",
=======
            "id": "0x7a166d93d67f2815b463e90d909798a5c572b3e15cdbd6dc8fc10f9fc88618f9",
>>>>>>> 03629974
            "value": "1"
          }
        }
      }
    },
    "object_outside_available_range": null,
    "object_not_in_snapshot": null
  }
}<|MERGE_RESOLUTION|>--- conflicted
+++ resolved
@@ -25,11 +25,7 @@
       "asMoveObject": {
         "contents": {
           "json": {
-<<<<<<< HEAD
-            "id": "0xe65dbbe3f79a0ada2aaef2ebf792eeb02277cb244493e32686f03a28b1350955",
-=======
             "id": "0x7a166d93d67f2815b463e90d909798a5c572b3e15cdbd6dc8fc10f9fc88618f9",
->>>>>>> 03629974
             "value": "0"
           }
         }
@@ -54,11 +50,7 @@
       "asMoveObject": {
         "contents": {
           "json": {
-<<<<<<< HEAD
-            "id": "0xe65dbbe3f79a0ada2aaef2ebf792eeb02277cb244493e32686f03a28b1350955",
-=======
             "id": "0x7a166d93d67f2815b463e90d909798a5c572b3e15cdbd6dc8fc10f9fc88618f9",
->>>>>>> 03629974
             "value": "1"
           }
         }
@@ -70,11 +62,7 @@
       "asMoveObject": {
         "contents": {
           "json": {
-<<<<<<< HEAD
-            "id": "0xe65dbbe3f79a0ada2aaef2ebf792eeb02277cb244493e32686f03a28b1350955",
-=======
             "id": "0x7a166d93d67f2815b463e90d909798a5c572b3e15cdbd6dc8fc10f9fc88618f9",
->>>>>>> 03629974
             "value": "0"
           }
         }
@@ -106,11 +94,7 @@
       "asMoveObject": {
         "contents": {
           "json": {
-<<<<<<< HEAD
-            "id": "0xe65dbbe3f79a0ada2aaef2ebf792eeb02277cb244493e32686f03a28b1350955",
-=======
             "id": "0x7a166d93d67f2815b463e90d909798a5c572b3e15cdbd6dc8fc10f9fc88618f9",
->>>>>>> 03629974
             "value": "1"
           }
         }
@@ -137,11 +121,7 @@
       "asMoveObject": {
         "contents": {
           "json": {
-<<<<<<< HEAD
-            "id": "0xe65dbbe3f79a0ada2aaef2ebf792eeb02277cb244493e32686f03a28b1350955",
-=======
             "id": "0x7a166d93d67f2815b463e90d909798a5c572b3e15cdbd6dc8fc10f9fc88618f9",
->>>>>>> 03629974
             "value": "1"
           }
         }
@@ -158,11 +138,7 @@
       "asMoveObject": {
         "contents": {
           "json": {
-<<<<<<< HEAD
-            "id": "0xe65dbbe3f79a0ada2aaef2ebf792eeb02277cb244493e32686f03a28b1350955",
-=======
             "id": "0x7a166d93d67f2815b463e90d909798a5c572b3e15cdbd6dc8fc10f9fc88618f9",
->>>>>>> 03629974
             "value": "0"
           }
         }
@@ -210,11 +186,7 @@
       "asMoveObject": {
         "contents": {
           "json": {
-<<<<<<< HEAD
-            "id": "0xe65dbbe3f79a0ada2aaef2ebf792eeb02277cb244493e32686f03a28b1350955",
-=======
             "id": "0x7a166d93d67f2815b463e90d909798a5c572b3e15cdbd6dc8fc10f9fc88618f9",
->>>>>>> 03629974
             "value": "1"
           }
         }
