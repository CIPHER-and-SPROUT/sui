--- conflicted
+++ resolved
@@ -48,11 +48,18 @@
       "dynamicFields": {
         "edges": [
           {
-<<<<<<< HEAD
-            "cursor": "IJihN7Lxcp68h2cpXI1rfMFv2H1+i/lK9kOuVY3tP1BVAQAAAAAAAAA=",
-=======
             "cursor": "IGVOdZmlUVN4SIyHw4LwNDtoRQlo4Oieb6gfDzJ7Ex4KAQAAAAAAAAA=",
->>>>>>> 03629974
+            "node": {
+              "name": {
+                "bcs": "A2RmMw=="
+              },
+              "value": {
+                "json": "df3"
+              }
+            }
+          },
+          {
+            "cursor": "IJklOB3BCBq6pc0A0+IKg+Lhl091XLl2bQK9YbQuhaG6AQAAAAAAAAA=",
             "node": {
               "name": {
                 "bcs": "A2RmMQ=="
@@ -63,30 +70,6 @@
             }
           },
           {
-<<<<<<< HEAD
-            "cursor": "IMHuyPZDBqeVr6zbR67cn09ifBQaPjm60nrw3nz7DOWRAQAAAAAAAAA=",
-=======
-            "cursor": "IJklOB3BCBq6pc0A0+IKg+Lhl091XLl2bQK9YbQuhaG6AQAAAAAAAAA=",
->>>>>>> 03629974
-            "node": {
-              "name": {
-                "bcs": "A2RmMQ=="
-              },
-              "value": {
-                "json": "df1"
-              }
-            }
-          },
-          {
-<<<<<<< HEAD
-            "cursor": "INm5VhuqvwOnzuYutVkEYpwuVYdVy/VcG/FmJe19EHNHAQAAAAAAAAA=",
-            "node": {
-              "name": {
-                "bcs": "A2RmMw=="
-              },
-              "value": {
-                "json": "df3"
-=======
             "cursor": "IOyigJ/dZQ+wkkXJQZRB4IoYDc/Zf5s8xYhFoFjKiuMZAQAAAAAAAAA=",
             "node": {
               "name": {
@@ -94,7 +77,6 @@
               },
               "value": {
                 "json": "df2"
->>>>>>> 03629974
               }
             }
           }
@@ -132,13 +114,8 @@
 Version: 4
 Contents: Test::M1::Parent {id: sui::object::UID {id: sui::object::ID {bytes: fake(2,0)}}, count: 42u64}
 
-<<<<<<< HEAD
-task 11 'run'. lines 116-116:
-mutated: object(0,0), object(2,0), object(4,0)
-=======
 task 11 'run'. lines 113-113:
 mutated: object(0,0), object(2,0), object(4,1)
->>>>>>> 03629974
 gas summary: computation_cost: 1000000, storage_cost: 4484000,  storage_rebate: 4378968, non_refundable_storage_fee: 44232
 
 task 12 'view-object'. lines 115-115:
@@ -166,11 +143,18 @@
       "dynamicFields": {
         "edges": [
           {
-<<<<<<< HEAD
-            "cursor": "IJihN7Lxcp68h2cpXI1rfMFv2H1+i/lK9kOuVY3tP1BVAgAAAAAAAAA=",
-=======
             "cursor": "IGVOdZmlUVN4SIyHw4LwNDtoRQlo4Oieb6gfDzJ7Ex4KAgAAAAAAAAA=",
->>>>>>> 03629974
+            "node": {
+              "name": {
+                "bcs": "A2RmMw=="
+              },
+              "value": {
+                "json": "df3"
+              }
+            }
+          },
+          {
+            "cursor": "IJklOB3BCBq6pc0A0+IKg+Lhl091XLl2bQK9YbQuhaG6AgAAAAAAAAA=",
             "node": {
               "name": {
                 "bcs": "A2RmMQ=="
@@ -181,30 +165,6 @@
             }
           },
           {
-<<<<<<< HEAD
-            "cursor": "IMHuyPZDBqeVr6zbR67cn09ifBQaPjm60nrw3nz7DOWRAgAAAAAAAAA=",
-=======
-            "cursor": "IJklOB3BCBq6pc0A0+IKg+Lhl091XLl2bQK9YbQuhaG6AgAAAAAAAAA=",
->>>>>>> 03629974
-            "node": {
-              "name": {
-                "bcs": "A2RmMQ=="
-              },
-              "value": {
-                "json": "df1_mutated"
-              }
-            }
-          },
-          {
-<<<<<<< HEAD
-            "cursor": "INm5VhuqvwOnzuYutVkEYpwuVYdVy/VcG/FmJe19EHNHAgAAAAAAAAA=",
-            "node": {
-              "name": {
-                "bcs": "A2RmMw=="
-              },
-              "value": {
-                "json": "df3"
-=======
             "cursor": "IOyigJ/dZQ+wkkXJQZRB4IoYDc/Zf5s8xYhFoFjKiuMZAgAAAAAAAAA=",
             "node": {
               "name": {
@@ -212,7 +172,6 @@
               },
               "value": {
                 "json": "df2"
->>>>>>> 03629974
               }
             }
           }
