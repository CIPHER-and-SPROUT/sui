processed 11 tasks

init:
C: object(0,0)

task 1 'create-checkpoint'. lines 8-8:
Checkpoint created: 1

task 2 'advance-epoch'. lines 10-10:
Epoch advanced: 0

task 3 'programmable'. lines 12-14:
created: object(3,0)
mutated: object(0,0)
gas summary: computation_cost: 1000000, storage_cost: 1976000,  storage_rebate: 0, non_refundable_storage_fee: 0

task 4 'run'. lines 16-18:
<<<<<<< HEAD
events: Event { package_id: sui_system, transaction_module: Identifier("sui_system"), sender: C, type_: StructTag { address: sui_system, module: Identifier("validator"), name: Identifier("StakingRequestEvent"), type_params: [] }, contents: [66, 155, 227, 3, 195, 28, 83, 166, 188, 107, 176, 241, 251, 104, 210, 82, 124, 120, 175, 211, 131, 173, 226, 159, 185, 39, 243, 82, 187, 110, 227, 164, 218, 131, 22, 109, 1, 175, 215, 221, 207, 138, 245, 248, 68, 244, 90, 170, 83, 244, 133, 72, 229, 17, 124, 35, 245, 162, 151, 140, 253, 66, 34, 68, 252, 204, 154, 66, 27, 187, 19, 193, 166, 106, 26, 169, 143, 10, 215, 80, 41, 237, 233, 72, 87, 119, 156, 105, 21, 180, 79, 148, 6, 139, 146, 30, 1, 0, 0, 0, 0, 0, 0, 0, 0, 228, 11, 84, 2, 0, 0, 0] }
=======
events: Event { package_id: sui_system, transaction_module: Identifier("sui_system"), sender: C, type_: StructTag { address: sui_system, module: Identifier("validator"), name: Identifier("StakingRequestEvent"), type_params: [] }, contents: [87, 14, 210, 82, 163, 193, 104, 44, 226, 99, 186, 106, 7, 158, 194, 229, 14, 66, 241, 113, 175, 246, 35, 27, 220, 175, 40, 21, 211, 55, 141, 4, 218, 131, 22, 109, 1, 175, 215, 221, 207, 138, 245, 248, 68, 244, 90, 170, 83, 244, 133, 72, 229, 17, 124, 35, 245, 162, 151, 140, 253, 66, 34, 68, 252, 204, 154, 66, 27, 187, 19, 193, 166, 106, 26, 169, 143, 10, 215, 80, 41, 237, 233, 72, 87, 119, 156, 105, 21, 180, 79, 148, 6, 139, 146, 30, 1, 0, 0, 0, 0, 0, 0, 0, 0, 228, 11, 84, 2, 0, 0, 0] }
>>>>>>> 6418ced3
created: object(4,0)
mutated: object(_), 0x0000000000000000000000000000000000000000000000000000000000000005, object(0,0)
deleted: object(3,0)
gas summary: computation_cost: 1000000, storage_cost: 15078400,  storage_rebate: 1956240, non_refundable_storage_fee: 19760

task 5 'create-checkpoint'. lines 19-19:
Checkpoint created: 3

task 6 'advance-epoch'. lines 21-23:
Epoch advanced: 1

task 7 'programmable'. lines 24-28:
created: object(7,0)
mutated: object(0,0)
gas summary: computation_cost: 1000000, storage_cost: 1976000,  storage_rebate: 978120, non_refundable_storage_fee: 9880

task 8 'create-checkpoint'. lines 29-29:
Checkpoint created: 5

task 9 'advance-epoch'. lines 31-32:
Epoch advanced: 2

task 10 'run-graphql'. lines 33-47:
Response: {
  "data": {
    "epoch": {
      "validatorSet": {
        "totalStake": "20000010002000000"
      },
      "totalGasFees": "1000000",
      "totalStakeRewards": "1000000",
      "totalStakeSubsidies": "0",
      "fundSize": "15098160",
      "fundInflow": "1976000",
      "fundOutflow": "978120",
      "netInflow": "997880"
    }
  }
}<|MERGE_RESOLUTION|>--- conflicted
+++ resolved
@@ -15,11 +15,7 @@
 gas summary: computation_cost: 1000000, storage_cost: 1976000,  storage_rebate: 0, non_refundable_storage_fee: 0
 
 task 4 'run'. lines 16-18:
-<<<<<<< HEAD
-events: Event { package_id: sui_system, transaction_module: Identifier("sui_system"), sender: C, type_: StructTag { address: sui_system, module: Identifier("validator"), name: Identifier("StakingRequestEvent"), type_params: [] }, contents: [66, 155, 227, 3, 195, 28, 83, 166, 188, 107, 176, 241, 251, 104, 210, 82, 124, 120, 175, 211, 131, 173, 226, 159, 185, 39, 243, 82, 187, 110, 227, 164, 218, 131, 22, 109, 1, 175, 215, 221, 207, 138, 245, 248, 68, 244, 90, 170, 83, 244, 133, 72, 229, 17, 124, 35, 245, 162, 151, 140, 253, 66, 34, 68, 252, 204, 154, 66, 27, 187, 19, 193, 166, 106, 26, 169, 143, 10, 215, 80, 41, 237, 233, 72, 87, 119, 156, 105, 21, 180, 79, 148, 6, 139, 146, 30, 1, 0, 0, 0, 0, 0, 0, 0, 0, 228, 11, 84, 2, 0, 0, 0] }
-=======
 events: Event { package_id: sui_system, transaction_module: Identifier("sui_system"), sender: C, type_: StructTag { address: sui_system, module: Identifier("validator"), name: Identifier("StakingRequestEvent"), type_params: [] }, contents: [87, 14, 210, 82, 163, 193, 104, 44, 226, 99, 186, 106, 7, 158, 194, 229, 14, 66, 241, 113, 175, 246, 35, 27, 220, 175, 40, 21, 211, 55, 141, 4, 218, 131, 22, 109, 1, 175, 215, 221, 207, 138, 245, 248, 68, 244, 90, 170, 83, 244, 133, 72, 229, 17, 124, 35, 245, 162, 151, 140, 253, 66, 34, 68, 252, 204, 154, 66, 27, 187, 19, 193, 166, 106, 26, 169, 143, 10, 215, 80, 41, 237, 233, 72, 87, 119, 156, 105, 21, 180, 79, 148, 6, 139, 146, 30, 1, 0, 0, 0, 0, 0, 0, 0, 0, 228, 11, 84, 2, 0, 0, 0] }
->>>>>>> 6418ced3
 created: object(4,0)
 mutated: object(_), 0x0000000000000000000000000000000000000000000000000000000000000005, object(0,0)
 deleted: object(3,0)
