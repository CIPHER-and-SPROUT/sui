--- conflicted
+++ resolved
@@ -15,11 +15,7 @@
 gas summary: computation_cost: 1000000, storage_cost: 1976000,  storage_rebate: 0, non_refundable_storage_fee: 0
 
 task 4 'run'. lines 18-18:
-<<<<<<< HEAD
-events: Event { package_id: sui_system, transaction_module: Identifier("sui_system"), sender: C, type_: StructTag { address: sui_system, module: Identifier("validator"), name: Identifier("StakingRequestEvent"), type_params: [] }, contents: [47, 31, 15, 245, 186, 75, 4, 65, 131, 88, 236, 200, 142, 88, 115, 83, 79, 66, 173, 118, 243, 65, 163, 184, 0, 168, 128, 254, 27, 1, 255, 28, 218, 131, 22, 109, 1, 175, 215, 221, 207, 138, 245, 248, 68, 244, 90, 170, 83, 244, 133, 72, 229, 17, 124, 35, 245, 162, 151, 140, 253, 66, 34, 68, 252, 204, 154, 66, 27, 187, 19, 193, 166, 106, 26, 169, 143, 10, 215, 80, 41, 237, 233, 72, 87, 119, 156, 105, 21, 180, 79, 148, 6, 139, 146, 30, 1, 0, 0, 0, 0, 0, 0, 0, 0, 228, 11, 84, 2, 0, 0, 0] }
-=======
 events: Event { package_id: sui_system, transaction_module: Identifier("sui_system"), sender: C, type_: StructTag { address: sui_system, module: Identifier("validator"), name: Identifier("StakingRequestEvent"), type_params: [] }, contents: [236, 3, 28, 119, 89, 112, 37, 120, 90, 31, 66, 230, 116, 106, 58, 235, 215, 29, 65, 204, 9, 76, 95, 163, 254, 107, 4, 55, 88, 155, 108, 41, 218, 131, 22, 109, 1, 175, 215, 221, 207, 138, 245, 248, 68, 244, 90, 170, 83, 244, 133, 72, 229, 17, 124, 35, 245, 162, 151, 140, 253, 66, 34, 68, 252, 204, 154, 66, 27, 187, 19, 193, 166, 106, 26, 169, 143, 10, 215, 80, 41, 237, 233, 72, 87, 119, 156, 105, 21, 180, 79, 148, 6, 139, 146, 30, 1, 0, 0, 0, 0, 0, 0, 0, 0, 228, 11, 84, 2, 0, 0, 0] }
->>>>>>> 03629974
 created: object(4,0)
 mutated: object(_), 0x0000000000000000000000000000000000000000000000000000000000000005, object(0,0)
 deleted: object(3,0)
@@ -49,11 +45,7 @@
 Epoch advanced: 3
 
 task 12 'run'. lines 36-36:
-<<<<<<< HEAD
-events: Event { package_id: sui_system, transaction_module: Identifier("sui_system"), sender: C, type_: StructTag { address: sui_system, module: Identifier("validator"), name: Identifier("UnstakingRequestEvent"), type_params: [] }, contents: [47, 31, 15, 245, 186, 75, 4, 65, 131, 88, 236, 200, 142, 88, 115, 83, 79, 66, 173, 118, 243, 65, 163, 184, 0, 168, 128, 254, 27, 1, 255, 28, 218, 131, 22, 109, 1, 175, 215, 221, 207, 138, 245, 248, 68, 244, 90, 170, 83, 244, 133, 72, 229, 17, 124, 35, 245, 162, 151, 140, 253, 66, 34, 68, 252, 204, 154, 66, 27, 187, 19, 193, 166, 106, 26, 169, 143, 10, 215, 80, 41, 237, 233, 72, 87, 119, 156, 105, 21, 180, 79, 148, 6, 139, 146, 30, 2, 0, 0, 0, 0, 0, 0, 0, 4, 0, 0, 0, 0, 0, 0, 0, 0, 228, 11, 84, 2, 0, 0, 0, 0, 0, 0, 0, 0, 0, 0, 0] }
-=======
 events: Event { package_id: sui_system, transaction_module: Identifier("sui_system"), sender: C, type_: StructTag { address: sui_system, module: Identifier("validator"), name: Identifier("UnstakingRequestEvent"), type_params: [] }, contents: [236, 3, 28, 119, 89, 112, 37, 120, 90, 31, 66, 230, 116, 106, 58, 235, 215, 29, 65, 204, 9, 76, 95, 163, 254, 107, 4, 55, 88, 155, 108, 41, 218, 131, 22, 109, 1, 175, 215, 221, 207, 138, 245, 248, 68, 244, 90, 170, 83, 244, 133, 72, 229, 17, 124, 35, 245, 162, 151, 140, 253, 66, 34, 68, 252, 204, 154, 66, 27, 187, 19, 193, 166, 106, 26, 169, 143, 10, 215, 80, 41, 237, 233, 72, 87, 119, 156, 105, 21, 180, 79, 148, 6, 139, 146, 30, 2, 0, 0, 0, 0, 0, 0, 0, 4, 0, 0, 0, 0, 0, 0, 0, 0, 228, 11, 84, 2, 0, 0, 0, 0, 0, 0, 0, 0, 0, 0, 0] }
->>>>>>> 03629974
 created: object(12,0)
 mutated: object(_), 0x0000000000000000000000000000000000000000000000000000000000000005, object(0,0)
 deleted: object(4,0)
