--- conflicted
+++ resolved
@@ -49,22 +49,14 @@
 task 4 'run-graphql'. lines 50-54:
 Response: {
   "data": {
-<<<<<<< HEAD
-    "chainIdentifier": "3d8d8569"
-=======
     "chainIdentifier": "c49694ff"
->>>>>>> 03629974
   }
 }
 
 task 5 'run-graphql'. lines 56-60:
 Response: {
   "data": {
-<<<<<<< HEAD
-    "chainIdentifier": "3d8d8569"
-=======
     "chainIdentifier": "c49694ff"
->>>>>>> 03629974
   }
 }
 
