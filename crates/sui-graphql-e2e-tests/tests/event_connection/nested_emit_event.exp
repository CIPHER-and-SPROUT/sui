processed 9 tasks

init:
A: object(0,0)

task 1 'publish'. lines 10-37:
created: object(1,0)
mutated: object(0,1)
gas summary: computation_cost: 1000000, storage_cost: 6095200,  storage_rebate: 0, non_refundable_storage_fee: 0

task 2 'run'. lines 39-39:
events: Event { package_id: Test, transaction_module: Identifier("M3"), sender: A, type_: StructTag { address: Test, module: Identifier("M1"), name: Identifier("EventA"), type_params: [] }, contents: [2, 0, 0, 0, 0, 0, 0, 0] }
mutated: object(0,0)
gas summary: computation_cost: 1000000, storage_cost: 988000,  storage_rebate: 0, non_refundable_storage_fee: 0

task 3 'create-checkpoint'. lines 41-41:
Checkpoint created: 1

task 4 'run-graphql'. lines 43-60:
Response: {
  "data": {
    "events": {
      "nodes": [
        {
          "sendingModule": {
            "name": "M3"
          },
          "type": {
<<<<<<< HEAD
            "repr": "0x6f3e8c94fe531fe284add54a4bd3a59d4084b904737f571c198e42dfd0b55ea5::M1::EventA"
=======
            "repr": "0xd3c131398b1d9b1688bc94a0aa971e30ee3bd8ec225fb6f42a0fc3eb1f9bfef7::M1::EventA"
>>>>>>> 03629974
          },
          "sender": {
            "address": "0xfccc9a421bbb13c1a66a1aa98f0ad75029ede94857779c6915b44f94068b921e"
          },
          "json": {
            "new_value": "2"
          },
          "bcs": "AgAAAAAAAAA="
        }
      ]
    }
  }
}

task 5 'run-graphql'. lines 62-79:
Response: {
  "data": {
    "events": {
      "nodes": [
        {
          "sendingModule": {
            "name": "M3"
          },
          "type": {
<<<<<<< HEAD
            "repr": "0x6f3e8c94fe531fe284add54a4bd3a59d4084b904737f571c198e42dfd0b55ea5::M1::EventA"
=======
            "repr": "0xd3c131398b1d9b1688bc94a0aa971e30ee3bd8ec225fb6f42a0fc3eb1f9bfef7::M1::EventA"
>>>>>>> 03629974
          },
          "sender": {
            "address": "0xfccc9a421bbb13c1a66a1aa98f0ad75029ede94857779c6915b44f94068b921e"
          },
          "json": {
            "new_value": "2"
          },
          "bcs": "AgAAAAAAAAA="
        }
      ]
    }
  }
}

task 6 'run-graphql'. lines 81-98:
Response: {
  "data": {
    "events": {
      "nodes": []
    }
  }
}

task 7 'run-graphql'. lines 100-117:
Response: {
  "data": {
    "events": {
      "nodes": []
    }
  }
}

task 8 'run-graphql'. lines 119-136:
Response: {
  "data": {
    "events": {
      "nodes": [
        {
          "sendingModule": {
            "name": "M3"
          },
          "type": {
<<<<<<< HEAD
            "repr": "0x6f3e8c94fe531fe284add54a4bd3a59d4084b904737f571c198e42dfd0b55ea5::M1::EventA"
=======
            "repr": "0xd3c131398b1d9b1688bc94a0aa971e30ee3bd8ec225fb6f42a0fc3eb1f9bfef7::M1::EventA"
>>>>>>> 03629974
          },
          "sender": {
            "address": "0xfccc9a421bbb13c1a66a1aa98f0ad75029ede94857779c6915b44f94068b921e"
          },
          "json": {
            "new_value": "2"
          },
          "bcs": "AgAAAAAAAAA="
        }
      ]
    }
  }
}<|MERGE_RESOLUTION|>--- conflicted
+++ resolved
@@ -26,11 +26,7 @@
             "name": "M3"
           },
           "type": {
-<<<<<<< HEAD
-            "repr": "0x6f3e8c94fe531fe284add54a4bd3a59d4084b904737f571c198e42dfd0b55ea5::M1::EventA"
-=======
             "repr": "0xd3c131398b1d9b1688bc94a0aa971e30ee3bd8ec225fb6f42a0fc3eb1f9bfef7::M1::EventA"
->>>>>>> 03629974
           },
           "sender": {
             "address": "0xfccc9a421bbb13c1a66a1aa98f0ad75029ede94857779c6915b44f94068b921e"
@@ -55,11 +51,7 @@
             "name": "M3"
           },
           "type": {
-<<<<<<< HEAD
-            "repr": "0x6f3e8c94fe531fe284add54a4bd3a59d4084b904737f571c198e42dfd0b55ea5::M1::EventA"
-=======
             "repr": "0xd3c131398b1d9b1688bc94a0aa971e30ee3bd8ec225fb6f42a0fc3eb1f9bfef7::M1::EventA"
->>>>>>> 03629974
           },
           "sender": {
             "address": "0xfccc9a421bbb13c1a66a1aa98f0ad75029ede94857779c6915b44f94068b921e"
@@ -102,11 +94,7 @@
             "name": "M3"
           },
           "type": {
-<<<<<<< HEAD
-            "repr": "0x6f3e8c94fe531fe284add54a4bd3a59d4084b904737f571c198e42dfd0b55ea5::M1::EventA"
-=======
             "repr": "0xd3c131398b1d9b1688bc94a0aa971e30ee3bd8ec225fb6f42a0fc3eb1f9bfef7::M1::EventA"
->>>>>>> 03629974
           },
           "sender": {
             "address": "0xfccc9a421bbb13c1a66a1aa98f0ad75029ede94857779c6915b44f94068b921e"
