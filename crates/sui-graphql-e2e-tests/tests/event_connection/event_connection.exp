--- conflicted
+++ resolved
@@ -51,11 +51,7 @@
             "name": "M1"
           },
           "type": {
-<<<<<<< HEAD
-            "repr": "0x2290f0254f821e8a4e31df0ec3b64559848729bf7a4d17f0af0271b1b95eef03::M1::EventA"
-=======
             "repr": "0x0e505a96cad52b742f6fd8366bc012df942aed4f8c61f9736f4d2d15a68655fd::M1::EventA"
->>>>>>> 6418ced3
           },
           "senders": [
             {
@@ -72,11 +68,7 @@
             "name": "M1"
           },
           "type": {
-<<<<<<< HEAD
-            "repr": "0x2290f0254f821e8a4e31df0ec3b64559848729bf7a4d17f0af0271b1b95eef03::M1::EventB<0x2290f0254f821e8a4e31df0ec3b64559848729bf7a4d17f0af0271b1b95eef03::M1::Object>"
-=======
             "repr": "0x0e505a96cad52b742f6fd8366bc012df942aed4f8c61f9736f4d2d15a68655fd::M1::EventB<0x0e505a96cad52b742f6fd8366bc012df942aed4f8c61f9736f4d2d15a68655fd::M1::Object>"
->>>>>>> 6418ced3
           },
           "senders": [
             {
@@ -93,11 +85,7 @@
             "name": "M2"
           },
           "type": {
-<<<<<<< HEAD
-            "repr": "0x2290f0254f821e8a4e31df0ec3b64559848729bf7a4d17f0af0271b1b95eef03::M2::EventA"
-=======
             "repr": "0x0e505a96cad52b742f6fd8366bc012df942aed4f8c61f9736f4d2d15a68655fd::M2::EventA"
->>>>>>> 6418ced3
           },
           "senders": [
             {
@@ -114,11 +102,7 @@
             "name": "M2"
           },
           "type": {
-<<<<<<< HEAD
-            "repr": "0x2290f0254f821e8a4e31df0ec3b64559848729bf7a4d17f0af0271b1b95eef03::M2::EventB<0x2290f0254f821e8a4e31df0ec3b64559848729bf7a4d17f0af0271b1b95eef03::M2::Object>"
-=======
             "repr": "0x0e505a96cad52b742f6fd8366bc012df942aed4f8c61f9736f4d2d15a68655fd::M2::EventB<0x0e505a96cad52b742f6fd8366bc012df942aed4f8c61f9736f4d2d15a68655fd::M2::Object>"
->>>>>>> 6418ced3
           },
           "senders": [
             {
@@ -145,11 +129,7 @@
             "name": "M1"
           },
           "type": {
-<<<<<<< HEAD
-            "repr": "0x2290f0254f821e8a4e31df0ec3b64559848729bf7a4d17f0af0271b1b95eef03::M1::EventA"
-=======
             "repr": "0x0e505a96cad52b742f6fd8366bc012df942aed4f8c61f9736f4d2d15a68655fd::M1::EventA"
->>>>>>> 6418ced3
           },
           "senders": [
             {
@@ -166,11 +146,7 @@
             "name": "M1"
           },
           "type": {
-<<<<<<< HEAD
-            "repr": "0x2290f0254f821e8a4e31df0ec3b64559848729bf7a4d17f0af0271b1b95eef03::M1::EventB<0x2290f0254f821e8a4e31df0ec3b64559848729bf7a4d17f0af0271b1b95eef03::M1::Object>"
-=======
             "repr": "0x0e505a96cad52b742f6fd8366bc012df942aed4f8c61f9736f4d2d15a68655fd::M1::EventB<0x0e505a96cad52b742f6fd8366bc012df942aed4f8c61f9736f4d2d15a68655fd::M1::Object>"
->>>>>>> 6418ced3
           },
           "senders": [
             {
@@ -187,11 +163,7 @@
             "name": "M2"
           },
           "type": {
-<<<<<<< HEAD
-            "repr": "0x2290f0254f821e8a4e31df0ec3b64559848729bf7a4d17f0af0271b1b95eef03::M2::EventA"
-=======
             "repr": "0x0e505a96cad52b742f6fd8366bc012df942aed4f8c61f9736f4d2d15a68655fd::M2::EventA"
->>>>>>> 6418ced3
           },
           "senders": [
             {
@@ -208,11 +180,7 @@
             "name": "M2"
           },
           "type": {
-<<<<<<< HEAD
-            "repr": "0x2290f0254f821e8a4e31df0ec3b64559848729bf7a4d17f0af0271b1b95eef03::M2::EventB<0x2290f0254f821e8a4e31df0ec3b64559848729bf7a4d17f0af0271b1b95eef03::M2::Object>"
-=======
             "repr": "0x0e505a96cad52b742f6fd8366bc012df942aed4f8c61f9736f4d2d15a68655fd::M2::EventB<0x0e505a96cad52b742f6fd8366bc012df942aed4f8c61f9736f4d2d15a68655fd::M2::Object>"
->>>>>>> 6418ced3
           },
           "senders": [
             {
@@ -239,11 +207,7 @@
             "name": "M1"
           },
           "type": {
-<<<<<<< HEAD
-            "repr": "0x2290f0254f821e8a4e31df0ec3b64559848729bf7a4d17f0af0271b1b95eef03::M1::EventA"
-=======
             "repr": "0x0e505a96cad52b742f6fd8366bc012df942aed4f8c61f9736f4d2d15a68655fd::M1::EventA"
->>>>>>> 6418ced3
           },
           "senders": [
             {
@@ -260,11 +224,7 @@
             "name": "M1"
           },
           "type": {
-<<<<<<< HEAD
-            "repr": "0x2290f0254f821e8a4e31df0ec3b64559848729bf7a4d17f0af0271b1b95eef03::M1::EventB<0x2290f0254f821e8a4e31df0ec3b64559848729bf7a4d17f0af0271b1b95eef03::M1::Object>"
-=======
             "repr": "0x0e505a96cad52b742f6fd8366bc012df942aed4f8c61f9736f4d2d15a68655fd::M1::EventB<0x0e505a96cad52b742f6fd8366bc012df942aed4f8c61f9736f4d2d15a68655fd::M1::Object>"
->>>>>>> 6418ced3
           },
           "senders": [
             {
@@ -291,11 +251,7 @@
             "name": "M1"
           },
           "type": {
-<<<<<<< HEAD
-            "repr": "0x2290f0254f821e8a4e31df0ec3b64559848729bf7a4d17f0af0271b1b95eef03::M1::EventA"
-=======
             "repr": "0x0e505a96cad52b742f6fd8366bc012df942aed4f8c61f9736f4d2d15a68655fd::M1::EventA"
->>>>>>> 6418ced3
           },
           "senders": [
             {
@@ -322,11 +278,7 @@
             "name": "M1"
           },
           "type": {
-<<<<<<< HEAD
-            "repr": "0x2290f0254f821e8a4e31df0ec3b64559848729bf7a4d17f0af0271b1b95eef03::M1::EventB<0x2290f0254f821e8a4e31df0ec3b64559848729bf7a4d17f0af0271b1b95eef03::M1::Object>"
-=======
             "repr": "0x0e505a96cad52b742f6fd8366bc012df942aed4f8c61f9736f4d2d15a68655fd::M1::EventB<0x0e505a96cad52b742f6fd8366bc012df942aed4f8c61f9736f4d2d15a68655fd::M1::Object>"
->>>>>>> 6418ced3
           },
           "senders": [
             {
@@ -348,11 +300,7 @@
   "data": null,
   "errors": [
     {
-<<<<<<< HEAD
-      "message": "Invalid type provided as filter: Invalid struct type: 0x2290f0254f821e8a4e31df0ec3b64559848729bf7a4d17f0af0271b1b95eef03::M1::EventB<. Got error: unexpected end of tokens",
-=======
       "message": "Invalid type provided as filter: Invalid struct type: 0xe505a96cad52b742f6fd8366bc012df942aed4f8c61f9736f4d2d15a68655fd::M1::EventB<. Got error: unexpected end of tokens",
->>>>>>> 6418ced3
       "locations": [
         {
           "line": 2,
@@ -396,11 +344,7 @@
   "data": null,
   "errors": [
     {
-<<<<<<< HEAD
-      "message": "Invalid type provided as filter: Invalid format in '0x2290f0254f821e8a4e31df0ec3b64559848729bf7a4d17f0af0271b1b95eef03::' - if '::' is present, there must be a non-empty string on both sides. Expected format like 'package[::module[::type[<type_params>]]]'",
-=======
       "message": "Invalid type provided as filter: Invalid format in '0xe505a96cad52b742f6fd8366bc012df942aed4f8c61f9736f4d2d15a68655fd::' - if '::' is present, there must be a non-empty string on both sides. Expected format like 'package[::module[::type[<type_params>]]]'",
->>>>>>> 6418ced3
       "locations": [
         {
           "line": 2,
