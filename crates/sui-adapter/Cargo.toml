--- conflicted
+++ resolved
@@ -21,12 +21,8 @@
 sui-verifier = { path = "../sui-verifier" }
 sui-json = { path = "../sui-json" }
 sui-types = { path = "../sui-types" }
-<<<<<<< HEAD
 sui-cost-tables = { path = "../sui-cost-tables"}
-workspace-hack = { path = "../workspace-hack"}
-=======
 workspace-hack.workspace = true
->>>>>>> c423d74c
 
 [dev-dependencies]
 move-package.workspace = true