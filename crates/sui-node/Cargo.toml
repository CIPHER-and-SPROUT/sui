--- conflicted
+++ resolved
@@ -1,10 +1,6 @@
 [package]
 name = "sui-node"
-<<<<<<< HEAD
 version = "0.6.2"
-=======
-version = "0.6.1"
->>>>>>> 0b1ce9ad
 authors = ["Mysten Labs <build@mystenlabs.com>"]
 license = "Apache-2.0"
 publish = false
