// Copyright (c) Mysten Labs, Inc.
// SPDX-License-Identifier: Apache-2.0

import { Coin } from "../network/types";
import { ObjectData } from "../network/rawObject";

export function getCoins(coins: ObjectData<Coin>[], amount: bigint) {
  const sorted = [...coins].sort((a, b) => Number(b.data.value - a.data.value));

  let sum = BigInt(0);
  let ret: ObjectData<Coin>[] = [];
  while (sum < amount) {
    const coin = sorted.pop();
    if (!coin) {
      throw new Error("Cannot find coins to meet amount.");
    }
    ret.push(coin);
    sum += coin.data.value;
  }
  return ret;
}

/**
 * Returns a Gas `ObjectData` if found or null;
 * Returns the rest of the Coins and their sum.
 */
<<<<<<< HEAD
export function getGas(
  coins: ObjectData<Coin>[],
  gasBudget: bigint
): { gas: ObjectData<Coin> | null; max: bigint; coins: ObjectData<Coin>[] } {
  const sorted = coins.sort((a, b) => Number(a.data.value - b.data.value));
=======
export function getGas(coins: ObjectData<Coin>[], gasBudget: bigint) {
  const sorted = [...coins].sort((a, b) => Number(a.data.value - b.data.value));
>>>>>>> e419f760
  const gas = sorted.find((coin) => coin.data.value >= gasBudget) || null;

  if (gas === null) {
    return {
      gas: null,
      coins,
      max: 0n,
    };
  }

  const left = sorted.filter(
    (c) => c.reference.objectId !== gas.reference.objectId
  );
  const max = left.reduce((acc, c) => acc + c.data.value, 0n);

  return {
    gas,
    max,
    coins: left,
  };
}<|MERGE_RESOLUTION|>--- conflicted
+++ resolved
@@ -24,16 +24,8 @@
  * Returns a Gas `ObjectData` if found or null;
  * Returns the rest of the Coins and their sum.
  */
-<<<<<<< HEAD
-export function getGas(
-  coins: ObjectData<Coin>[],
-  gasBudget: bigint
-): { gas: ObjectData<Coin> | null; max: bigint; coins: ObjectData<Coin>[] } {
-  const sorted = coins.sort((a, b) => Number(a.data.value - b.data.value));
-=======
 export function getGas(coins: ObjectData<Coin>[], gasBudget: bigint) {
   const sorted = [...coins].sort((a, b) => Number(a.data.value - b.data.value));
->>>>>>> e419f760
   const gas = sorted.find((coin) => coin.data.value >= gasBudget) || null;
 
   if (gas === null) {
